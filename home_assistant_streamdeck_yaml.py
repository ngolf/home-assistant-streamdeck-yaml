#!/usr/bin/env python3
"""Home Assistant Stream Deck integration."""

from __future__ import annotations

import asyncio
import colorsys
import functools as ft
import hashlib
import io
import json
import locale
import math
import re
import ssl
import time
import warnings
from contextlib import asynccontextmanager
from dataclasses import dataclass
from importlib.metadata import PackageNotFoundError, version
from pathlib import Path
from typing import (
    TYPE_CHECKING,
    Any,
    Callable,
    Literal,
    NamedTuple,
    TextIO,
    TypeAlias,
)

import jinja2
import requests
import websockets
import yaml
from lxml import etree
from PIL import Image, ImageColor, ImageDraw, ImageFont, ImageOps
from pydantic import BaseModel, Field, PrivateAttr, validator
from pydantic.fields import Undefined
from rich.console import Console
from rich.table import Table
from StreamDeck.DeviceManager import DeviceManager
from StreamDeck.Devices.StreamDeck import DialEventType, TouchscreenEventType
from StreamDeck.ImageHelpers import PILHelper

if TYPE_CHECKING:
    from collections.abc import Coroutine

    import pandas as pd
    from StreamDeck.Devices import StreamDeck


try:
    __version__ = version("home_assistant_streamdeck_yaml")
except PackageNotFoundError:
    __version__ = "unknown"


SCRIPT_DIR = Path(__file__).parent
ASSETS_PATH = SCRIPT_DIR / "assets"
DEFAULT_CONFIG = SCRIPT_DIR / "configuration.yaml"
DEFAULT_FONT: str = "Roboto-Regular.ttf"
DEFAULT_TEXT_SIZE: int = 12
DEFAULT_MDI_ICONS = {
    "light": "lightbulb",
    "switch": "power-socket-eu",
    "script": "script",
}
ICON_PIXELS = 72
_ID_COUNTER = 0

# Resolution for Stream deck plus
LCD_PIXELS_X = 800
LCD_PIXELS_Y = 100

# Default resolution for each icon on Stream deck plus
LCD_ICON_SIZE_X = 200
LCD_ICON_SIZE_Y = 100

press_start_times: dict[int, float] = {}  # Dictionary to store press start times per key.

console = Console()
StateDict: TypeAlias = dict[str, dict[str, Any]]


# Globals or context-level shared state
is_network_connected: bool = False
is_ha_connected: bool = False


class HvacModeInfo(NamedTuple):
    """Aggregates some data to draw buttons representing a hvac mode."""

    icon_mdi: str | None
    text: str
    color: str | None


def get_hvac_mode_info(mode: str) -> HvacModeInfo:
    """Gets the HvacModeInfo for a given hvac mode."""
    match mode.lower():
        case "cool":
            return HvacModeInfo(icon_mdi="snowflake", text="cool", color="cyan")
        case "heat":
            return HvacModeInfo(icon_mdi="fire", text="heat", color="#FFA500")
        case "auto" | "heat_cool":
            return HvacModeInfo(
                icon_mdi="sun-snowflake",
                text="auto",
                color="#00FF00",
            )
        case "off":
            return HvacModeInfo(icon_mdi=None, text="OFF", color=None)
        case _:
            return HvacModeInfo(icon_mdi="help", text="MODE UNK", color=None)


class _ButtonDialBase(BaseModel, extra="forbid"):  # type: ignore[call-arg]
    """Parent of Button and Dial."""

    entity_id: str | None = Field(
        default=None,
        allow_template=True,
        description="The `entity_id` that this button controls."
        " This entity will be passed to the `service` when the button is pressed."
        " The button is re-rendered whenever the state of this entity changes.",
    )
    linked_entity: str | None = Field(
        default=None,
        allow_template=True,
        description="A secondary entity_id that is used for updating images and states",
    )
    service: str | None = Field(
        default=None,
        allow_template=True,
        description="The `service` that will be called when the button is pressed.",
    )
    service_data: dict[str, Any] | None = Field(
        default=None,
        allow_template=True,
        description="The `service_data` that will be passed to the `service` when the button is pressed."
        " If empty, the `entity_id` will be passed.",
    )
    target: dict[str, Any] | None = Field(
        default=None,
        allow_template=True,
        description="The `target` that will be passed to the `service` when the button is pressed.",
    )
    text: str = Field(
        default="",
        allow_template=True,
        description="The text to display on the button."
        " If empty, no text is displayed."
        r" You might want to add `\n` characters to spread the text over several"
        r" lines, or use the `\|` character in YAML to create a multi-line string.",
    )
    text_color: str | None = Field(
        default=None,
        allow_template=True,
        description="Color of the text."
        " If empty, the color is `white`, unless an `entity_id` is specified, in"
        " which case the color is `amber` when the state is `on`, and `white` when it is `off`.",
    )
    text_size: int = Field(
        default=DEFAULT_TEXT_SIZE,
        allow_template=False,
        description="Integer size of the text.",
    )
    text_offset: int = Field(
        default=0,
        allow_template=False,
        description="The text's position can be moved up or down from the center of"
        " the button, and this movement is measured in pixels. The value can be"
        " positive (for upward movement) or negative (for downward movement).",
    )
    icon: str | None = Field(
        default=None,
        allow_template=True,
        description="The icon filename to display on the button."
        " Make the path absolute (e.g., `/config/streamdeck/my_icon.png`) or relative to the"
        " `assets` directory (e.g., `my_icon.png`)."
        " If empty, a icon with `icon_background_color` and `text` is displayed."
        " The icon can be a URL to an image,"
        " like `'url:https://www.nijho.lt/authors/admin/avatar.jpg'`, or a `spotify:`"
        " icon, like `'spotify:album/6gnYcXVaffdG0vwVM34cr8'`."
        " If the icon is a `spotify:` icon, the icon will be downloaded and cached."
        " The icon can also display a partially complete ring, like a progress bar,"
        " or sensor value, like `ring:25` for a 25% complete ring.",
    )
    icon_mdi: str | None = Field(
        default=None,
        allow_template=True,
        description="The Material Design Icon to display on the button."
        " If empty, no icon is displayed."
        " See https://mdi.bessarabov.com/ for a list of icons."
        " The SVG icon will be downloaded and cached.",
    )
    icon_background_color: str = Field(
        default="#000000",
        allow_template=True,
        description="A color (in hex format, e.g., '#FF0000') for the background of the icon (if no `icon` is specified).",
    )
    icon_mdi_color: str | None = Field(
        default=None,
        allow_template=True,
        description="The color of the Material Design Icon (in hex format, e.g., '#FF0000')."
        " If empty, the color is derived from `text_color` but is less saturated (gray is mixed in).",
    )
    icon_gray_when_off: bool = Field(
        default=False,
        allow_template=False,
        description="When specifying `icon` and `entity_id`, if the state is `off`, the icon will be converted to grayscale.",
    )
    delay: float | str = Field(
        default=0.0,
        allow_template=True,
        description="The delay (in seconds) before the `service` is called."
        " This is useful if you want to wait before calling the `service`."
        " Counts down from the time the button is pressed."
        " If while counting the button is pressed again, the timer is cancelled."
        " Should be a float or template string that evaluates to a float.",
    )

    _timer: AsyncDelayedCallback | None = PrivateAttr(None)

    @classmethod
    def templatable(cls: type[Button]) -> set[str]:
        """Return if an attribute is templatable, which is if the type-annotation is str."""
        schema = cls.schema()
        properties = schema["properties"]
        return {k for k, v in properties.items() if v["allow_template"]}

    @classmethod
    def to_pandas_table(cls: type[Button]) -> pd.DataFrame:
        """Return a pandas table with the schema."""
        import pandas as pd

        rows = []
        for k, field in cls.__fields__.items():
            info = field.field_info
            if info.description is None:
                continue

            def code(text: str) -> str:
                return f"`{text}`"

            row = {
                "Variable name": code(k),
                "Allow template": "✅" if info.extra["allow_template"] else "❌",
                "Description": info.description,
                "Default": code(info.default) if info.default else "",
                "Type": code(field._type_display()),
            }
            rows.append(row)
        return pd.DataFrame(rows)

    @classmethod
    def to_markdown_table(cls: type[Button]) -> str:
        """Return a markdown table with the schema."""
        return cls.to_pandas_table().to_markdown(index=False)


class Button(_ButtonDialBase, extra="forbid"):  # type: ignore[call-arg]
    """Button configuration."""

    special_type: (
        Literal[
            "next-page",
            "previous-page",
            "empty",
            "go-to-page",
            "close-page",
            "turn-off",
            "light-control",
            "climate-control",
            "reload",
            "network-status",
            "ha-status",
        ]
        | None
    ) = Field(
        default=None,
        allow_template=False,
        description="Special type of button."
        " If no specified, the button is a normal button."
        " If `next-page`, the button will go to the next page."
        " If `previous-page`, the button will go to the previous page."
        " If `turn-off`, the button will turn off the SteamDeck until any button is pressed."
        " If `empty`, the button will be empty."
        " If `close-page`, the button will close the current page and return to the previous one."
        " If `go-to-page`, the button will go to the page specified by `special_type_data`"
        " (either an `int` or `str` (name of the page))."
        " If `light-control`, the button will control a light, and the `special_type_data`"
        " can be a dictionary, see its description."
        " If `climate-control`, the button will control climate, and the `special_type_data`"
        " can be a dictionary, see its description. The climage control page shown is meant to "
        " be temporary, and will not update values dynamically."
        " If `reload`, the button will reload the configuration file when pressed."
        " If `network-status`, but button will show the connection status to the network"
        " If `ha-status`, the button will show the status of Home Assistant.",
    )
    special_type_data: Any | None = Field(
        default=None,
        allow_template=True,
        description="Data for the special type of button."
        " If `go-to-page`, the data should be an `int` or `str` (name of the page)."
        " If `light-control`, the data should optionally be a dictionary."
        " The dictionary can contain the following keys:"
        " The `colors` key and a value a list of max (`n_keys_on_streamdeck - 6`) hex colors."
        " The `color_temp_kelvin` key and a value a list of max (`n_keys_on_streamdeck - 6`) color temperatures in Kelvin."
        " The `colormap` key and a value a colormap (https://matplotlib.org/stable/tutorials/colors/colormaps.html)"
        " can be used. This requires the `matplotlib` package to be installed. If no"
        " list of `colors` or `colormap` is specified, 10 equally spaced colors are used."
        " The `brightnesses` key and a value of brightness level (0-100)."
        " If `climate-control`, the data should optionally be a dictionary."
        " The dictionary can contain the following keys:"
        " The `temperatures` key and a value a list of max (`n_keys_on_streamdeck - 5`) temperatures in Celsius."
        " The `name` key and a value a name for the climate control page."
        " The `hvac_modes` key and a value a list of HVAC modes to display on the dial."
        " The maximum number of temperatures + hvac_modes should be less than the number of keys on the Streamdeck minus 3."
        " If no list of `temperatures` is specified, 10 equally spaced temperatures are used.",
    )
    long_press: dict[str, Any] | None = Field(
        default=None,
        allow_template=True,
        description="Configuration for long press actions. Can include:"
        " `service`: The service to call on long press (e.g., 'light.turn_off')."
        " `service_data`: Data to pass to the service (e.g., {'brightness_pct': 10})."
        " `entity_id`: The entity ID to target (e.g., 'light.living_room'), overriding the button's entity_id if specified."
        " `special_type`: Special action for long press (e.g., 'next-page', 'light-control')."
        " `special_type_data`: Data for the special type action (e.g., {'colors': ['#FF0000']})."
        " If not specified, the default service or special_type action is used for both short and long presses.",
    )

    @classmethod
    def from_yaml(
        cls: type[Button],
        yaml_str: str,
        encoding: str | None = None,
    ) -> Button:
        """Set the attributes from a YAML string."""
        data = safe_load_yaml(yaml_str, encoding=encoding)
        return cls(**data[0])

    @property
    def domain(self) -> str | None:
        """Return the domain of the entity."""
        if self.service is None:
            return None
        return self.service.split(".", 1)[0]

    def rendered_template_button(
        self,
        complete_state: StateDict,
    ) -> Button:
        """Return a button with the rendered text."""
        dct = self.dict(exclude_unset=True)
        for key in self.templatable():
            if key not in dct:
                continue
            val = dct[key]
            if isinstance(val, dict):  # e.g., service_data, target
                for k, v in val.items():
                    val[k] = _render_jinja(v, complete_state)
            else:
                dct[key] = _render_jinja(val, complete_state)  # type: ignore[assignment]
        return Button(**dct)

    def try_render_icon(
        self,
        complete_state: StateDict,
        *,
        key_pressed: bool = False,
        size: tuple[int, int] = (ICON_PIXELS, ICON_PIXELS),
        icon_mdi_margin: int = 0,
        font_filename: str = DEFAULT_FONT,
    ) -> Image.Image:
        """Try to render the icon."""
        try:
            return self.render_icon(
                complete_state,
                key_pressed=key_pressed,
                size=size,
                icon_mdi_margin=icon_mdi_margin,
                font_filename=font_filename,
            )
        except Exception as exc:  # noqa: BLE001
            console.print_exception()
            warnings.warn(
                f"Failed to render icon for {self}: {exc}",
                IconWarning,
                stacklevel=2,
            )
            return _generate_failed_icon(size)

    @classmethod
    def climate_control_with_status(
        cls: type[Button],
        entity_id: str,
        complete_state: StateDict,
        name: str | None = None,
        special_type_data: Any | None = None,
        base_button: Button | None = None,
        *,
        display_climate_string: bool,
        display_mode: bool,
        open_climate_page_on_press: bool,
    ) -> Button:
        """Return a climate control button, preserving base_button attributes.

        Note:
        Text_offset is not preserved, it is calculated based on the text size and number of lines.

        """
        state = complete_state.get(entity_id, {})

        def format_temp(temp: float | None) -> str:
            if temp is None:
                return "?"
            return f"{temp:.2f}".rstrip("0").rstrip(".")

        # Compute climate-specific values for text, icon_mdi, and text_color
        current_temperature = state.get("attributes", {}).get("temperature")
        current_mode: str | None = state.get("state", None)
        computed_text = (
            ("Climate\n" if display_climate_string else "")
            + (name + "\n" if name else "")
            + format_temp(current_temperature)
            + (
                f" -> {format_temp(current_temperature)}"
                if current_mode and current_mode.lower() != "off" and current_temperature
                else ""
            )
            + "°C\n"
            + (current_mode.capitalize() if display_mode and current_mode else "")
        )
        mode_info = get_hvac_mode_info(current_mode or "unknown")
        computed_icon_mdi = mode_info.icon_mdi
        computed_text_color = mode_info.color

        # Initialize attributes
        button_kwargs = {}

        # If base_button is provided, copy its attributes
        if base_button:
            button_kwargs = base_button.dict(exclude_unset=True)

        # Determine the text to use and count its lines
        text = (
            computed_text
            if ("text" not in button_kwargs or button_kwargs["text"] is None)
            else button_kwargs["text"]
        )
        lines = text.rstrip("\n").count("\n") + 1  # Add 1 for the last line (no trailing \n)

        # Compute text_offset based on text_size (handle None explicitly)
        text_size = button_kwargs.get("text_size", 12)
        if text_size is None:
            text_size = DEFAULT_TEXT_SIZE  # Fallback to default if explicitly None
        computed_text_offset = -int(
            max(0, lines - 2) * text_size,
        )  # Adjusted multiplier for better spacing

        # Set text, icon_mdi, and text_color only if not defined in base_button
        # If text is not defined in base button, use the computed offset to center the
        # generated text. This overrides the base button's text_offset.
        if "text" not in button_kwargs or button_kwargs["text"] is None:
            button_kwargs["text"] = computed_text
            button_kwargs["text_offset"] = computed_text_offset
        if "icon_mdi" not in button_kwargs or button_kwargs["icon_mdi"] is None:
            button_kwargs["icon_mdi"] = computed_icon_mdi
        if "text_color" not in button_kwargs or button_kwargs["text_color"] is None:
            button_kwargs["text_color"] = computed_text_color

        # Always set text_offset and override entity_id, special_type, special_type_data
        button_kwargs.update(
            {
                "entity_id": entity_id,
                "text_offset": computed_text_offset,
                "special_type": ("climate-control" if open_climate_page_on_press else None),
                "special_type_data": (
                    special_type_data
                    if special_type_data is not None
                    else (
                        base_button.special_type_data
                        if base_button and base_button.special_type_data
                        else None
                    )
                ),
            },
        )

        return cls(**button_kwargs)

    def render_icon(  # noqa: PLR0912, PLR0915, C901
        self,
        complete_state: StateDict,
        *,
        key_pressed: bool = False,
        size: tuple[int, int] = (ICON_PIXELS, ICON_PIXELS),
        icon_mdi_margin: int = 0,
        font_filename: str = DEFAULT_FONT,
    ) -> Image.Image:
        """Render the icon."""
        if self.is_sleeping():
            button, image = self.sleep_button_and_image(size)
        else:
            rendered_button = self.rendered_template_button(complete_state)
            if self.special_type == "climate-control" and self.entity_id:
                # Create a climate control button using climate_control_with_status
                button = Button.climate_control_with_status(
                    entity_id=self.entity_id,
                    complete_state=complete_state,
                    display_climate_string=True,
                    display_mode=False,
                    open_climate_page_on_press=True,
                    name=(self.special_type_data.get("name") if self.special_type_data else None),
                    special_type_data=self.special_type_data,
                    base_button=rendered_button,  # Pass self to preserve attributes
                )
            else:
                button = rendered_button
            image = None

        if isinstance(button.icon, str) and ":" in button.icon:
            which, id_ = button.icon.split(":", 1)
            if which == "spotify":
                filename = _to_filename(button.icon, ".jpeg")
                # copy to avoid modifying the cached image
                image = _download_spotify_image(id_, filename).copy()
            if which == "url":
                filename = _url_to_filename(id_)
                # copy to avoid modifying the cached image
                image = _download_image(id_, filename, size).copy()
            if which == "ring":
                pct = _maybe_number(id_)
                assert isinstance(pct, (int, float)), f"Invalid ring percentage: {id_}"
                image = _draw_percentage_ring(pct, size)

        icon_convert_to_grayscale = False
        text = button.text
        text_color = button.text_color or "white"
        icon_mdi = button.icon_mdi

        if button.special_type == "next-page":
            text = button.text or "Next\nPage"
            icon_mdi = button.icon_mdi or "chevron-right"
        elif button.special_type == "previous-page":
            text = button.text or "Previous\nPage"
            icon_mdi = button.icon_mdi or "chevron-left"
        elif button.special_type == "go-to-page":
            page = button.special_type_data
            text = button.text or f"Go to\nPage\n{page}"
            icon_mdi = button.icon_mdi or "book-open-page-variant"
        elif button.special_type == "close-page":
            text = button.text or "Close\nPage"
            icon_mdi = button.icon_mdi or "arrow-u-left-bottom-bold"
        elif button.special_type == "network-status":
            connected = is_network_connected
            text = "Network\n" + ("OK" if connected else "ERROR")
            text_color = "green" if connected else "red"
        elif button.special_type == "ha-status":
            connected = is_ha_connected
            text = "Home\nAssistant\n" + ("OK" if connected else "ERROR")
            text_color = "green" if connected else "red"
        elif button.special_type == "turn-off":
            text = button.text or "Turn off"
            icon_mdi = button.icon_mdi or "power"
        elif button.special_type == "reload":
            text = button.text or "Reload\nconfig"
            icon_mdi = button.icon_mdi or "reload"
        elif button.entity_id in complete_state:
            # Has entity_id
            state = complete_state[button.entity_id]

            if button.text_color is not None:
                text_color = button.text_color
            elif state["state"] == "on":
                text_color = "orangered"

            if (
                button.icon_mdi is None
                and button.icon is None
                and button.domain in DEFAULT_MDI_ICONS
            ):
                icon_mdi = DEFAULT_MDI_ICONS[button.domain]

            if state["state"] == "off":
                icon_convert_to_grayscale = button.icon_gray_when_off

        if image is None:
            image = _init_icon(
                icon_background_color=button.icon_background_color,
                icon_filename=button.icon,
                icon_mdi=icon_mdi,
                icon_mdi_margin=icon_mdi_margin,
                icon_mdi_color=_named_to_hex(button.icon_mdi_color or text_color),
                size=size,
            ).copy()  # copy to avoid modifying the cached image

        if icon_convert_to_grayscale:
            image = _convert_to_grayscale(image)

        return _add_text_to_image(
            image=image,
            font_filename=font_filename,
            text_size=button.text_size,
            text=text,
            text_color=text_color if not key_pressed else "green",
            text_offset=button.text_offset,
        )

    @staticmethod
    def _validate_special_type_data(  # noqa: C901 PLR0912 PLR0915
        special_type: str,
        v: Any,
    ) -> Any:
        if special_type == "go-to-page" and not isinstance(v, (int, str)):
            msg = "If special_type is go-to-page, special_type_data must be an int or str"
            raise AssertionError(msg)
        if special_type in {"next-page", "previous-page", "empty", "turn-off"} and v is not None:
            msg = f"special_type_data needs to be empty with {special_type=}"
            raise AssertionError(msg)

        if special_type == "light-control":
            if v is None:
                v = {}
            if not isinstance(v, dict):
                msg = f"With 'light-control', 'special_type_data' must be a dict, not '{v}'"
                raise AssertionError(msg)

            allowed_keys = {"colors", "colormap", "color_temp_kelvin", "brightnesses"}
            invalid_keys = v.keys() - allowed_keys
            if invalid_keys:
                msg = f"Invalid keys in 'special_type_data', only {allowed_keys} allowed"
                raise AssertionError(msg)

            # If colors is present, it must be a list of strings
            if "colors" in v:
                if not isinstance(v["colors"], (tuple, list)):
                    msg = "If 'colors' is present, it must be a list"
                    raise AssertionError(msg)
                for color in v["colors"]:
                    if not isinstance(color, str):
                        msg = "All colors must be strings"
                        raise AssertionError(msg)  # noqa: TRY004
                # Cast colors to tuple (to make it hashable)
                v["colors"] = tuple(v["colors"])

            if "color_temp_kelvin" in v:
                for kelvin in v["color_temp_kelvin"]:
                    if not isinstance(kelvin, int):
                        msg = "All color_temp_kelvin must be integers"
                        raise AssertionError(msg)  # noqa: TRY004
                # Cast color_temp_kelvin to tuple (to make it hashable)
                v["color_temp_kelvin"] = tuple(v["color_temp_kelvin"])
            if "brightnesses" in v:
                for brightness in v["brightnesses"]:
                    if not isinstance(brightness, int):
                        msg = "All brightnesses must be integers"
                        raise AssertionError(msg)  # noqa: TRY004
                # Cast brightnesses to tuple (to make it hashable)
                v["brightnesses"] = tuple(v["brightnesses"])
        if special_type == "climate-control":
            if v is None:
                v = {}
            if not isinstance(v, dict):
                msg = f"With 'climate-control', 'special_type_data' must be a dict, not '{v}'"
                raise AssertionError(msg)
            # Can only have the following keys: temperatures and name
            allowed_keys = {"temperatures", "name", "hvac_modes"}
            invalid_keys = v.keys() - allowed_keys
            if invalid_keys:
                msg = f"Invalid keys in 'special_type_data', only {allowed_keys} allowed"
                raise AssertionError(msg)
            # If temperatures is present, it must be a list of integers
            if "temperatures" in v:
                for temp in v["temperatures"]:
                    if not isinstance(temp, int):
                        msg = "All temperatures must be integers"
                        raise AssertionError(msg)  # noqa: TRY004
                # Cast temperatures to tuple (to make it hashable)
                v["temperatures"] = tuple(v["temperatures"])

        return v

    @validator("special_type_data")
    def _validate_special_type(
        cls: type[Button],
        v: Any,
        values: dict[str, Any],
    ) -> Any:
        """Validate the special_type_data."""
        special_type = values["special_type"]
        return cls._validate_special_type_data(special_type, v)

    @validator("long_press", pre=True)
    def _validate_long_press(cls, v: Any) -> Any:
        if v is None:
            return None
        if not isinstance(v, dict):
            msg = "long_press must be a dictionary"
            raise TypeError(msg)
        allowed_keys = {
            "service",
            "service_data",
            "entity_id",
            "special_type",
            "special_type_data",
        }
        invalid_keys = set(v.keys()) - allowed_keys
        if invalid_keys:
            msg = f"Invalid keys in long_press: {invalid_keys}. Allowed: {allowed_keys}"
            raise AssertionError(msg)
        if "service" in v and not isinstance(v["service"], str):
            msg = "long_press.service must be a string"
            raise AssertionError(msg)
        if "service_data" in v and not isinstance(v["service_data"], dict):
            msg = "long_press.service_data must be a dictionary"
            raise AssertionError(msg)
        if "entity_id" in v and not isinstance(v["entity_id"], str):
            msg = "long_press.entity_id must be a string"
            raise AssertionError(msg)
        if "special_type" in v:
            allowed_special_types = {
                "next-page",
                "previous-page",
                "empty",
                "go-to-page",
                "close-page",
                "turn-off",
                "light-control",
                "climate-control",
                "reload",
            }
            if v["special_type"] not in allowed_special_types:
                msg = f"long_press.special_type must be one of {allowed_special_types} (got {v['special_type']})"
                raise AssertionError(msg)
        if "special_type_data" in v and "special_type" not in v:
            msg = "long_press.special_type_data requires special_type to be set"
            raise AssertionError(msg)
        if "special_type" in v and "special_type_data" in v:
            cls._validate_special_type_data(v["special_type"], v["special_type_data"])

        return v

    @classmethod
    def templatable(cls: type[Button]) -> set[str]:
        """Return if an attribute is templatable, which is if the type-annotation is str."""
        schema = cls.schema()
        properties = schema["properties"]
        return {k for k, v in properties.items() if v["allow_template"]} | {
            "long_press",
        }

    def maybe_start_or_cancel_timer(
        self,
        callback: Callable[[], None | Coroutine] | None = None,
    ) -> bool:
        """Start or cancel the timer."""
        if self.delay:
            if self._timer is None:
                assert isinstance(
                    self.delay,
                    (int, float),
                ), f"Invalid delay: {self.delay}"
                self._timer = AsyncDelayedCallback(delay=self.delay, callback=callback)
            if self._timer.is_running():
                self._timer.cancel()
            else:
                self._timer.start()
            return True
        return False

    def is_sleeping(self) -> bool:
        """Return True if the timer is sleeping."""
        return self._timer is not None and self._timer.is_sleeping

    def sleep_button_and_image(
        self,
        size: tuple[int, int],
    ) -> tuple[Button, Image.Image]:
        """Return the button and image for the sleep button."""
        assert self._timer is not None
        assert isinstance(self.delay, (int, float)), f"Invalid delay: {self.delay}"
        remaining = self._timer.remaining_time()
        pct = round(remaining / self.delay * 100)
        image = _draw_percentage_ring(pct, size)
        button = Button(
            text=f"{remaining:.0f}s\n{pct}%",
            text_color="white",
        )
        return button, image


class Dial(_ButtonDialBase, extra="forbid"):  # type: ignore[call-arg]
    """Dial configuration."""

    dial_event_type: str | None = Field(
        default=None,
        allow_template=True,
        description="The event type of the dial that will trigger the service."
        " Either `DialEventType.TURN` or `DialEventType.PUSH`.",
    )

    state_attribute: str | None = Field(
        default=None,
        allow_template=True,
        description="The attribute of the entity which gets used for the dial state.",
        # TODO: use this?
        # An attribute of an HA entity that the dial should control e.g., brightness for a light.
    )
    attributes: dict[str, float] | None = Field(
        default=None,
        allow_template=True,
        description="Sets the attributes of the dial."
        " `min`: The minimal value of the dial."
        " `max`: The maximal value of the dial."
        " `step`: the step size by which the value of the dial is increased by on an event.",
    )
    allow_touchscreen_events: bool = Field(
        default=False,
        allow_template=True,
        description="Whether events from the touchscreen are allowed, for example set the minimal value on `SHORT` and set maximal value on `LONG`.",
    )

    # vars for timer
    _timer: AsyncDelayedCallback | None = PrivateAttr(None)

    # Internal attributes for Dial
    _attributes: dict[str, float] = PrivateAttr(
        {"state": 0, "min": 0, "max": 100, "step": 1},
    )

    def update_attributes(self, data: dict[str, Any]) -> None:
        """Updates all home assistant entity attributes."""
        if self.attributes is None:
            self._attributes = data["attributes"]
        else:
            self._attributes = self.attributes

        if self.state_attribute is None:
            self._attributes.update({"state": float(data["state"])})
        else:
            try:
                if data["attributes"][self.state_attribute] is None:
                    self._attributes["state"] = 0
                else:
                    self._attributes["state"] = float(
                        data["attributes"][self.state_attribute],
                    )
            except KeyError:
                console.log(f"Could not find attribute {self.state_attribute}")
                self._attributes["state"] = 0

    def get_attributes(self) -> dict[str, float]:
        """Returns all home assistant entity attributes."""
        return self._attributes

    def increment_state(self, value: float) -> None:
        """Increments the value of the dial with checks for the minimal and maximal value."""
        num: float = self._attributes["state"] + value * self._attributes["step"]
        num = min(self._attributes["max"], num)
        num = max(self._attributes["min"], num)
        self._attributes["state"] = num

    def set_state(self, value: float) -> None:
        """Sets the value of the dial without checks for the minimal and maximal value."""
        self._attributes["state"] = value

    def rendered_template_dial(
        self,
        complete_state: StateDict,
    ) -> Dial:
        """Return a dial with the rendered text."""
        dct = self.dict(exclude_unset=True)
        for key in self.templatable():
            if key not in dct:
                continue
            val = dct[key]
            if isinstance(val, dict):
                for k, v in val.items():
                    val[k] = _render_jinja(v, complete_state, self)
            else:
                dct[key] = _render_jinja(val, complete_state, self)
        return Dial(**dct)

    # LCD/Touchscreen management
    def render_lcd_image(
        self,
        complete_state: StateDict,
        key: int,  # Key needs to be from sorted dials
        size: tuple[int, int],
        icon_mdi_margin: int = 0,
        font_filename: str = DEFAULT_FONT,
    ) -> Image.Image:
        """Render the image for the LCD."""
        try:
            image = None
            dial = self.rendered_template_dial(complete_state)

            if isinstance(dial.icon, str) and ":" in dial.icon:
                which, id_ = dial.icon.split(":", 1)
                if which == "spotify":
                    filename = _to_filename(dial.icon, ".jpeg")
                    image = _download_spotify_image(id_, filename).copy()
                elif which == "url":
                    filename = _url_to_filename(id_)
                    image = _download_image(id_, filename, size).copy()
                elif which == "ring":
                    pct = _maybe_number(id_)
                    assert isinstance(
                        pct,
                        (int, float),
                    ), f"Invalid ring percentage: {id_}"
                    image = _draw_percentage_ring(
                        percentage=pct,
                        size=size,
                        radius=40,
                    )

            icon_convert_to_grayscale = False
            text = dial.text
            text_color = dial.text_color or "white"

            assert dial.entity_id is not None
            if complete_state[dial.entity_id]["state"] == "off" and dial.icon_gray_when_off:
                icon_convert_to_grayscale = True

            if image is None:
                image = _init_icon(
                    icon_background_color=dial.icon_background_color,
                    icon_filename=dial.icon,
                    icon_mdi=dial.icon_mdi,
                    icon_mdi_margin=icon_mdi_margin,
                    icon_mdi_color=_named_to_hex(dial.icon_mdi_color or text_color),
                    size=size,
                ).copy()

            if icon_convert_to_grayscale:
                image = _convert_to_grayscale(image)

            return _add_text_to_image(
                image=image,
                font_filename=font_filename,
                text_size=self.text_size,
                text=text,
                text_color=text_color,
                text_offset=self.text_offset,
            )

        except ValueError as e:
            console.log(e)
            warnings.warn(
                f"Failed to render icon for dial {key}",
                IconWarning,
                stacklevel=2,
            )
            return _generate_failed_icon(size=size)

    def start_or_restart_timer(
        self,
        callback: Callable[[], None | Coroutine] | None = None,
    ) -> bool:
        """Starts or restarts AsyncDelayedCallback timer."""
        if not self.delay:
            return False
        if self._timer is None:
            assert isinstance(
                self.delay,
                (int, float),
            ), f"Invalid delay: {self.delay}"
            self._timer = AsyncDelayedCallback(delay=self.delay, callback=callback)
        self._timer.start()
        return True


def _update_dial_descriptions() -> None:
    for _k, _v in Dial.__fields__.items():
        _v.field_info.description = (
            _v.field_info.description.replace("on the button", "above the dial")
            .replace("button", "dial")
            .replace("pressed", "rotated")
        )
        if _k == "delay":
            _v.field_info.description = (
                "The delay (in seconds) before the `service` is called."
                " This counts down from the specified time and collects the called turn events and"
                " sends the bundled value to Home Assistant after the dial hasn't been turned for the specified time in delay."
            )


_update_dial_descriptions()


def _to_filename(id_: str, suffix: str = "") -> Path:
    """Converts an id with ":" and "_" to a filename with optional suffix."""
    filename = ASSETS_PATH / id_.replace("/", "_").replace(":", "_")
    return filename.with_suffix(suffix)


def to_pandas_table(cls: type[BaseModel]) -> pd.DataFrame:
    """Return a markdown table with the schema."""
    import pandas as pd

    rows = []
    for k, field in cls.__fields__.items():
        info = field.field_info
        if info.description is None:
            continue

        def code(text: str) -> str:
            return f"`{text}`"

        row = {
            "Variable name": code(k),
            "Description": info.description,
            "Default": code(info.default) if info.default is not Undefined else "",
            "Type": code(field._type_display()),
        }
        rows.append(row)
    return pd.DataFrame(rows)


def _pandas_to_rich_table(df: pd.DataFrame) -> Table:
    """Return a rich table from a pandas DataFrame."""
    table = Table()

    # Add the columns
    for column in df.columns:
        table.add_column(column)

    # Add the rows
    for _, row in df.iterrows():
        table.add_row(*row.astype(str).tolist())

    return table


class Page(BaseModel):
    """A page of buttons."""

    name: str = Field(description="The name of the page.")
    buttons: list[Button] = Field(
        default_factory=list,
        description="A list of buttons on the page.",
    )

    dials: list[Dial] = Field(
        default_factory=list,
        description="A list of dials on the page.",
    )

    close_on_inactivity_timer: bool = Field(
        default=True,
        description=(
            "If False, the page won't close when the inactivity timer"
            " would normally trigger a return to home."
        ),
    )

    _parent_page_index: int = PrivateAttr([])

    _dials_sorted: list[Dial] = PrivateAttr([])

    def sort_dials(self) -> list[tuple[Dial, Dial | None]]:
        """Sorts dials by dialEventType."""
        self._dials_sorted = []
        skip = False
        for index, dial in enumerate(self.dials):
            if index + 1 < len(self.dials):
                if skip:
                    skip = False
                    continue

                next_dial = self.dials[index + 1]
                if dial.dial_event_type != next_dial.dial_event_type:
                    self._dials_sorted.append((dial, next_dial))  # type: ignore[arg-type]
                    skip = True
                else:
                    self._dials_sorted.append((dial, None))  # type: ignore[arg-type]
            else:
                self._dials_sorted.append((dial, None))  # type: ignore[arg-type]
        return self._dials_sorted  # type: ignore[return-value]

    def get_sorted_key(self, dial: Dial) -> int | None:
        """Returns the integer key for a dial."""
        dial_list = self._dials_sorted
        for i in range(len(dial_list)):
            if dial in dial_list[i]:
                return i
        return None

    @staticmethod
    def connection_page(deck: StreamDeck) -> Page:
        """Returns a page showing connection to network and homeassistant."""
        connection_buttons = [
            Button(special_type="network-status"),
            Button(special_type="ha-status"),
        ]
        close_button = [Button(special_type="close-page")]
        n_assigned_buttons = len(connection_buttons) + len(close_button)
        deck_key_count: int = deck.key_count()
        empty_buttons = [Button(special_type="empty")] * (deck_key_count - n_assigned_buttons)
        buttons = connection_buttons + empty_buttons + close_button
        return Page(
            name="Connection-auto",
            buttons=buttons,
            close_on_inactivity_timer=False,
        )

    @classmethod
    def to_pandas_table(cls: type[Page]) -> pd.DataFrame:
        """Return a pandas DataFrame with the schema."""
        return to_pandas_table(cls)

    @classmethod
    def to_markdown_table(cls: type[Page]) -> str:
        """Return a markdown table with the schema."""
        return cls.to_pandas_table().to_markdown(index=False)


class Config(BaseModel):
    """Configuration file."""

    yaml_encoding: str | None = Field(
        default="utf-8",
        description="The encoding of the YAML file.",
    )
    pages: list[Page] = Field(
        default_factory=list,
        description="A list of `Page`s in the configuration.",
    )
    anonymous_pages: list[Page] = Field(
        default_factory=list,
        description="A list of anonymous Pages in the configuration."
        " These pages are hidden and not displayed when cycling through the pages."
        " They can only be reached using the `special_type: 'go-to-page'` button."
        " Designed for single use, these pages return to the previous page"
        " upon clicking a button.",
    )
    state_entity_id: str | None = Field(
        default=None,
        description="The entity ID to sync display state with. For"
        " example `input_boolean.streamdeck` or `binary_sensor.anyone_home`.",
    )
    brightness: int = Field(
        default=100,
        description="The default brightness of the Stream Deck (0-100).",
    )
    auto_reload: bool = Field(
        default=False,
        description="If True, the configuration YAML file will automatically"
        " be reloaded when it is modified.",
    )
    long_press_duration: float = Field(
        default=0.5,
        description="The duration (in seconds) for a long press.",
    )
    return_to_home_after_no_presses: dict[str, Any] | None = Field(
        default=None,
        allow_template=False,
        description="Configuration to return to a home page after inactivity."
        " Includes `duration` (float, seconds of inactivity) and `home_page` (str, name of the page)."
        " If not specified, no automatic return occurs. Requires a restart to take effect.",
    )
    _current_page_index: int = PrivateAttr(default=0)
    _parent_page_index: int = PrivateAttr(default=0)
    _is_on: bool = PrivateAttr(default=True)
    _detached_page: Page | None = PrivateAttr(default=None)
    _configuration_file: Path | None = PrivateAttr(default=None)
    _include_files: list[Path] = PrivateAttr(default_factory=list)

    @validator("return_to_home_after_no_presses", pre=True)
    def _validate_return_to_home(cls, v: Any) -> Any:
        if v is None:
            return None
        if not isinstance(v, dict):
            msg = "return_to_home_after_no_presses must be a dictionary"
            raise TypeError(msg)
        required_keys = {"duration", "home_page"}
        missing_keys = required_keys - set(v.keys())
        if missing_keys:
            msg = f"Missing keys in return_to_home_after_no_presses: {missing_keys}"
            raise ValueError(msg)
        extra_keys = set(v.keys()) - required_keys
        if extra_keys:
            msg = f"Extra keys in return_to_home_after_no_presses: {extra_keys}"
            raise ValueError(msg)
        if not isinstance(v["duration"], (int, float)) or v["duration"] <= 0:
            msg = f"duration must be a positive number, not {v['duration']}"
            raise ValueError(msg)
        if not isinstance(v["home_page"], str):
            msg = "home_page must be a string"
            raise TypeError(msg)
        return v

    @classmethod
    def load(
        cls: type[Config],
        fname: Path,
        yaml_encoding: str | None = None,
    ) -> Config:
        """Read the configuration file."""
        with fname.open() as f:
            data, include_files = safe_load_yaml(
                f,
                return_included_paths=True,
                encoding=yaml_encoding,
            )
            config = cls(**data)  # type: ignore[arg-type]
            config._configuration_file = fname
            config._include_files = include_files
            config.current_page().sort_dials()
            return config

    def reload(self) -> None:
        """Reload the configuration file."""
        assert self._configuration_file is not None
        # Updates all public attributes
        new_config = self.load(
            self._configuration_file,
            yaml_encoding=self.yaml_encoding,
        )
        self.__dict__.update(new_config.__dict__)
        self._include_files = new_config._include_files
        # Set the private attributes we want to preserve
        if self._detached_page is not None:
            self._detached_page = self.to_page(self._detached_page.name)
            self.current_page().sort_dials()
        if self._current_page_index >= len(self.pages):
            # In case pages were removed, reset to the first page
            self._current_page_index = 0

    @classmethod
    def to_pandas_table(cls: type[Config]) -> pd.DataFrame:
        """Return a pandas DataFrame with the schema."""
        return to_pandas_table(cls)

    @classmethod
    def to_markdown_table(cls: type[Config]) -> str:
        """Return a markdown table with the schema."""
        return cls.to_pandas_table().to_markdown(index=False)

    def update_timers(
        self,
        deck: StreamDeck,
        complete_state: dict[str, dict[str, Any]],
    ) -> None:
        """Update all timers."""
        for key in range(deck.key_count()):
            button = self.button(key)
            if button is not None and button.is_sleeping():
                console.log(f"Updating timer for key {key}")
                update_key_image(
                    deck,
                    key=key,
                    config=self,
                    complete_state=complete_state,
                    key_pressed=False,
                )

    def next_page(self) -> Page:
        """Go to the next page."""
        self._parent_page_index = self._current_page_index
        self._current_page_index = self.next_page_index
        return self.pages[self._current_page_index]

    @property
    def next_page_index(self) -> int:
        """Return the next page index."""
        return (self._current_page_index + 1) % len(self.pages)

    @property
    def previous_page_index(self) -> int:
        """Return the previous page index."""
        return (self._current_page_index - 1) % len(self.pages)

    def previous_page(self) -> Page:
        """Go to the previous page."""
        self._parent_page_index = self._current_page_index
        self._current_page_index = self.previous_page_index
        return self.pages[self._current_page_index]

    def current_page(self) -> Page:
        """Return the current page."""
        if self._detached_page is not None:
            return self._detached_page
        return self.pages[self._current_page_index]

    def dial(self, key: int) -> Dial | None:
        """Gets Dial from key."""
        dials = self.current_page().dials
        if key < len(dials):
            return dials[key]
        return None

    def dial_sorted(self, key: int) -> tuple[Dial, Dial | None] | None:
        """Gets sorted dials by key."""
        dials = self.current_page()._dials_sorted
        if key < len(dials):
            return dials[key]
        return None

    def button(self, key: int) -> Button | None:
        """Return the button for a key."""
        buttons = self.current_page().buttons
        if key < len(buttons):
            return buttons[key]
        return None

    def to_page(self, page: int | str) -> Page:
        """Go to a page based on the page name or index."""
        if isinstance(page, int):
            self._parent_page_index = self._current_page_index
            self._current_page_index = page
            return self.current_page()

        for i, p in enumerate(self.pages):
            if p.name == page:
                self._current_page_index = i
                return self.current_page()

        for p in self.anonymous_pages:
            if p.name == page:
                self._detached_page = p
                return p
        console.log(f"Could find page {page}, staying on current page")
        return self.current_page()

    def load_page_as_detached(self, page: Page) -> None:
        """Load a page as detached."""
        self._detached_page = page

    def close_detached_page(self) -> None:
        """Close the detached page."""
        self._detached_page = None

    def close_page(self) -> Page:
        """Close the current page."""
        self._detached_page = None
        self._current_page_index = self._parent_page_index
        return self.current_page()

    def return_to_home_on_inactivity_is_allowed(self) -> bool:
        """Returns if the current page allows return to home on inactivity.

        By default, pages close on inactivity (True), but some configurations
        may set `close_on_inactivity_timer` to False to prevent this.
        """
        return self.current_page().close_on_inactivity_timer


def _next_id() -> int:
    global _ID_COUNTER
    _ID_COUNTER += 1
    return _ID_COUNTER


class AsyncDelayedCallback:
    """A callback that is called after a delay.

    Parameters
    ----------
    delay
        The delay in seconds after which the callback will be called.
    callback
        The function or coroutine to be called after the delay.

    """

    def __init__(
        self,
        delay: float,
        callback: Callable[[], None | Coroutine] | None = None,
    ) -> None:
        """Initialize."""
        self.delay = delay
        self.callback = callback
        self.task: asyncio.Task | None = None
        self.start_time: float | None = None
        self.is_sleeping: bool = False

    async def _run(self) -> None:
        """Run the timer. Don't call this directly, use start() instead."""
        self.is_sleeping = True
        self.start_time = time.time()
        await asyncio.sleep(self.delay)
        self.is_sleeping = False
        if self.callback is not None:
            if asyncio.iscoroutinefunction(self.callback):
                await self.callback()
            else:
                self.callback()

    def is_running(self) -> bool:
        """Return whether the timer is running."""
        return self.task is not None and not self.task.done()

    def start(self) -> None:
        """Start the timer."""
        if self.task is not None and not self.task.done():
            self.cancel()
        self.task = asyncio.ensure_future(self._run())

    def cancel(self) -> None:
        """Cancel the timer."""
        console.log("Cancel timer")
        if self.task:
            self.task.cancel()
            self.is_sleeping = False
            self.task = None

    def remaining_time(self) -> float:
        """Return the remaining time before the timer expires."""
        if self.task is None:
            return 0
        if self.start_time is not None:
            elapsed_time = time.time() - self.start_time
            return max(0, self.delay - elapsed_time)
        return 0


def _draw_percentage_ring(
    percentage: float,
    size: tuple[int, int],
    *,
    radius: int | None = None,
    thickness: int = 4,
    ring_color: tuple[int, int, int] = (255, 0, 0),
    full_ring_backgroud_color: tuple[int, int, int] = (100, 100, 100),
) -> Image.Image:
    """Draw a ring with a percentage."""
    img = Image.new("RGB", size, (0, 0, 0))

    if radius is None:
        radius = size[0] // 2 - thickness // 2

    # Draw the full ring for the background
    draw = ImageDraw.Draw(img)
    draw.ellipse(
        [
            (size[0] // 2 - radius, size[1] // 2 - radius),
            (size[0] // 2 + radius, size[1] // 2 + radius),
        ],
        outline=full_ring_backgroud_color,
        width=thickness,
    )

    # Draw the percentage of the ring with a bright color
    start_angle = -90
    end_angle = start_angle + (360 * percentage / 100)
    draw.arc(
        [
            (size[0] // 2 - radius, size[1] // 2 - radius),
            (size[0] // 2 + radius, size[1] // 2 + radius),
        ],
        start_angle,
        end_angle,
        fill=ring_color,
        width=thickness,
    )
    return img


def _linspace(start: float, stop: float, num: int) -> list[float]:
    """Return evenly spaced numbers over a specified interval."""
    if num == 1:
        return [start]
    step = (stop - start) / (num - 1)
    return [start + i * step for i in range(num)]


def _generate_colors_from_colormap(num_colors: int, colormap: str) -> tuple[str, ...]:
    """Returns `num_colors` number of colors in hexadecimal format, sampled from colormaps."""
    try:
        import matplotlib.pyplot as plt
        import numpy as np
    except ModuleNotFoundError:
        msg = "You need to install matplotlib to use the colormap feature."
        raise ModuleNotFoundError(msg) from None

    cmap = plt.get_cmap(colormap)
    colors = cmap(np.linspace(0, 1, num_colors))
    return tuple(plt.matplotlib.colors.to_hex(color) for color in colors)


def _color_temp_kelvin_to_rgb(  # noqa: PLR0912
    colour_temperature: int,
) -> tuple[int, int, int]:
    """Converts from K to RGB.

    Algorithm courtesy of
    http://www.tannerhelland.com/4435/convert-temperature-rgb-algorithm-code/.
    """
    # range check
    if colour_temperature < 1000:  # noqa: PLR2004
        colour_temperature = 1000
    elif colour_temperature > 40000:  # noqa: PLR2004
        colour_temperature = 40000

    tmp_internal = colour_temperature / 100.0

    # red
    if tmp_internal <= 66:  # noqa: PLR2004
        red = 255
    else:
        tmp_red = 329.698727446 * math.pow(tmp_internal - 60, -0.1332047592)
        if tmp_red < 0:
            red = 0
        elif tmp_red > 255:  # noqa: PLR2004
            red = 255
        else:
            red = int(tmp_red)

    # green
    if tmp_internal <= 66:  # noqa: PLR2004
        tmp_green = 99.4708025861 * math.log(tmp_internal) - 161.1195681661
        if tmp_green < 0:
            green = 0
        elif tmp_green > 255:  # noqa: PLR2004
            green = 255
        else:
            green = int(tmp_green)
    else:
        tmp_green = 288.1221695283 * math.pow(tmp_internal - 60, -0.0755148492)
        if tmp_green < 0:
            green = 0
        elif tmp_green > 255:  # noqa: PLR2004
            green = 255
        else:
            green = int(tmp_green)

    # blue
    if tmp_internal >= 66:  # noqa: PLR2004
        blue = 255
    elif tmp_internal <= 19:  # noqa: PLR2004
        blue = 0
    else:
        tmp_blue = 138.5177312231 * math.log(tmp_internal - 10) - 305.0447927307
        if tmp_blue < 0:
            blue = 0
        elif tmp_blue > 255:  # noqa: PLR2004
            blue = 255
        else:
            blue = int(tmp_blue)

    return red, green, blue


def _generate_uniform_hex_colors(n_colors: int) -> tuple[str, ...]:
    """Generate a list of `n_colors` hex colors that are uniformly perceptually spaced.

    Parameters
    ----------
    n_colors
        The number of colors to generate.

    Returns
    -------
    list[str]
        A list of `n_colors` hex colors, represented as strings.

    Examples
    --------
    >>> _generate_uniform_hex_colors(3)
    ['#0000ff', '#00ff00', '#ff0000']

    """

    def generate_hues(n_hues: int) -> list[float]:
        """Generate `n_hues` hues that are uniformly spaced around the color wheel."""
        return _linspace(0, 1, n_hues)

    def generate_saturations(n_saturations: int) -> list[float]:
        """Generate `n_saturations` saturations that increase linearly from 0 to 1."""
        return _linspace(0, 1, n_saturations)

    def generate_values(n_values: int) -> list[float]:
        """Generate `n_values` values that increase linearly from 1 to 0.5 and then decrease to 0."""
        values = _linspace(1, 0.5, n_values // 2)
        if n_values % 2 == 1:
            values.append(0.0)
        values += _linspace(0.5, 0, n_values // 2)
        return values

    def hsv_to_hex(hsv: tuple[float, float, float]) -> str:
        """Convert an HSV color tuple to a hex color string."""
        rgb = tuple(round(x * 255) for x in colorsys.hsv_to_rgb(*hsv))
        return "#{:02x}{:02x}{:02x}".format(*rgb)

    hues = generate_hues(n_colors)
    saturations = generate_saturations(n_colors)
    values = generate_values(n_colors)
    hsv_colors = [(h, s, v) for h in hues for s in saturations for v in values]
    hex_colors = [hsv_to_hex(hsv) for hsv in hsv_colors]
    return tuple(hex_colors[:n_colors])


def _max_contrast_color(hex_color: str) -> str:
    """Given hex color return a color with maximal contrast."""
    # Convert hex color to RGB format
    r, g, b = _hex_to_rgb(hex_color)
    # Convert RGB color to grayscale
    gray = 0.2989 * r + 0.5870 * g + 0.1140 * b
    # Determine whether white or black will have higher contrast
    middle_range = 128
    return "#FFFFFF" if gray < middle_range else "#000000"


@ft.lru_cache(maxsize=16)
def _light_page(
    entity_id: str,
    n_colors: int,
    deck_key_count: int,
    colors: tuple[str, ...] | None,
    color_temp_kelvin: tuple[int, ...] | None,
    colormap: str | None,
    brightnesses: tuple[int, ...] | None,
) -> Page:
    """Return a page of buttons for controlling lights."""
    if colormap is None and colors is None:
        colors = _generate_uniform_hex_colors(n_colors)
    elif colormap is not None:
        colors = _generate_colors_from_colormap(n_colors, colormap)
    assert colors is not None
    buttons_colors = [
        Button(
            icon_background_color=color,
            service="light.turn_on",
            service_data={
                "entity_id": entity_id,
                "rgb_color": _hex_to_rgb(color),
            },
        )
        for color in colors
    ]
    buttons_color_temp_kelvin = [
        Button(
            icon_background_color=_rgb_to_hex(_color_temp_kelvin_to_rgb(kelvin)),
            service="light.turn_on",
            service_data={
                "entity_id": entity_id,
                "color_temp_kelvin": kelvin,
            },
        )
        for kelvin in (color_temp_kelvin or ())
    ]
    buttons_brightness = []
    for brightness in brightnesses if brightnesses is not None else [0, 33, 66, 100]:
        background_color = _scale_hex_color("#FFFFFF", brightness / 100)
        button = Button(
            icon_background_color=background_color,
            service="light.turn_on",
            text_color=_max_contrast_color(background_color),
            text=f"{brightness}%" if brightness > 0 else "OFF",
            service_data={
                "entity_id": entity_id,
                "brightness_pct": brightness,
            },
        )
        buttons_brightness.append(button)
    buttons_back = [Button(special_type="close-page")]
    number_of_buttons_except_close_and_empty = (
        len(buttons_colors)
        + len(buttons_color_temp_kelvin)
        + len(buttons_brightness)
        + len(buttons_back)
    )
    number_of_empty_buttons = deck_key_count - number_of_buttons_except_close_and_empty
    if number_of_empty_buttons > 0:
        buttons_empty = [Button(special_type="empty")] * number_of_empty_buttons
    else:
        console.log(
            f"""
            Too many buttons on light page. Not showing everything"
            Deck key count: {deck_key_count}
            Number of defined buttons: {number_of_buttons_except_close_and_empty}
            colors: {colors}
            color_temp_kelvin: {color_temp_kelvin}
            colormap: {colormap}
            brightnesses: {brightnesses}
            """,
        )
        buttons_empty = []

    return Page(
        name="Lights",
        buttons=buttons_colors
        + buttons_color_temp_kelvin
        + buttons_empty
        + buttons_brightness
        + buttons_back,
    )


def _climate_page(
    entity_id: str,
    complete_state: StateDict,
    temperatures: tuple[int, ...] | None,
    hvac_modes: list[str] | None,
    name: str | None,
    deck_key_count: int,
) -> Page:
    """Return a page of buttons for controlling climate."""
    console.log(f"Creating climate page for {entity_id}")

    def format_temp(temp: float | None) -> str:
        if temp is None:
            return "?"
        return f"{temp:.2f}".rstrip("0").rstrip(".")

    def mode_button(mode: str) -> Button:
        mode_info = get_hvac_mode_info(mode)
        return Button(
            service="climate.set_hvac_mode",
            service_data={
                "entity_id": entity_id,
                "hvac_mode": mode,
            },
            text=f"Set\n{mode_info.text.capitalize()}",
            text_color=mode_info.color,
            icon_mdi=mode_info.icon_mdi,
        )

    button_status = [
        Button.climate_control_with_status(
            entity_id=entity_id,
            complete_state=complete_state,
            display_climate_string=False,
            display_mode=True,
            open_climate_page_on_press=False,
            name=name,
            special_type_data=None,
        ),
    ]
    buttons_temperatures = [
        Button(
            service="climate.set_temperature",
            service_data={
                "entity_id": entity_id,
                "temperature": temperature,
            },
            text=format_temp(temperature) + "°C",
        )
        for temperature in (temperatures or ())
    ]
    buttons_hvac_modes = [mode_button(mode) for mode in (hvac_modes or [])]
    button_back = [
        Button(special_type="close-page"),
    ]
    button_off = [
        Button(
            service="climate.turn_off",
            text="OFF",
            service_data={"entity_id": entity_id},
        ),
    ]
    buttons_before_temperatures = button_status + button_off + buttons_hvac_modes
    buttons_after_temperatures_and_empty = button_back
    n_empty_buttons = (
        deck_key_count
        - len(buttons_before_temperatures)
        - len(buttons_temperatures)
        - len(buttons_after_temperatures_and_empty)
    )
    if n_empty_buttons < 0:
        console.log(
            "Too many buttons in the climate page. Some might not be shown.\n"
            "The page configuration has has {abs(n_empty_buttons)} too many buttons."
            "Remove some temperatures or hvac modes.",
            style="red",
        )
        n_empty_buttons = 0
    # Create empty buttons to fill the remaining space, so that the close button is in the usual place.
    buttons_empty = [Button(special_type="empty")] * n_empty_buttons

    return Page(
        name="Climate",
        buttons=buttons_before_temperatures
        + buttons_temperatures
        + buttons_empty
        + buttons_after_temperatures_and_empty,
    )


@asynccontextmanager
async def setup_ws(
    host: str,
    token: str,
    protocol: Literal["wss", "ws"],
    *,
    allow_weaker_ssl: bool = False,
) -> websockets.WebSocketClientProtocol:
    """Set up the connection to Home Assistant."""
    uri = f"{protocol}://{host}/api/websocket"
    ssl_context = ssl.create_default_context()
    if allow_weaker_ssl:
        ssl_context.set_ciphers("DEFAULT@SECLEVEL=1")
    while True:
        try:
            # limit size to 10 MiB
            async with websockets.connect(uri, ssl=ssl_context, max_size=10485760) as websocket:
                # Send an authentication message to Home Assistant
                auth_payload = {"type": "auth", "access_token": token}
                await websocket.send(json.dumps(auth_payload))

                # Wait for the authentication response
                auth_response = await websocket.recv()
                console.log(auth_response)
                console.log("Connected to Home Assistant")
                yield websocket
        except ConnectionResetError:  # noqa: PERF203
            # Connection was reset, retrying in 3 seconds
            console.print_exception(show_locals=True)
            console.log("Connection was reset, retrying in 3 seconds")
            await asyncio.sleep(5)


async def subscribe_state_changes(
    websocket: websockets.WebSocketClientProtocol,
) -> None:
    """Subscribe to the state change events."""
    subscribe_payload = {
        "type": "subscribe_events",
        "event_type": "state_changed",
        "id": _next_id(),
    }
    await websocket.send(json.dumps(subscribe_payload))


async def handle_changes(
    websocket: websockets.WebSocketClientProtocol,
    complete_state: StateDict,
    deck: StreamDeck,
    config: Config,
) -> None:
    """Handle state changes."""

    async def process_websocket_messages() -> None:
        """Process websocket messages."""
        while True:
            data = json.loads(await websocket.recv())
            _update_state(complete_state, data, config, deck)

    async def call_update_timers() -> None:
        """Call config.update_timers every second."""
        while True:
            await asyncio.sleep(1)
            config.update_timers(deck, complete_state)

    async def watch_configuration_file() -> None:
        """Watch for changes to the configuration file and reload config when it changes."""
        if config._configuration_file is None:
            console.log("[red bold] No configuration file to watch[/]")
            return

        def edit_time(fn: Path) -> float:
            return fn.stat().st_mtime if fn.exists() else 0

        last_modified_time = edit_time(config._configuration_file)
        while True:
            files = [config._configuration_file, *config._include_files]
            if config.auto_reload and any(edit_time(fn) > last_modified_time for fn in files):
                console.log("Configuration file has been modified, reloading")
                last_modified_time = max(edit_time(fn) for fn in files)
                try:
                    config.reload()
                    deck.reset()
                    update_all_key_images(deck, config, complete_state)
                    update_all_dials(deck, config, complete_state)
                except Exception as e:  # noqa: BLE001
                    console.log(f"Error reloading configuration: {e}")

            await asyncio.sleep(1)

    # Run the websocket message processing and timer update tasks concurrently
    await asyncio.gather(
        process_websocket_messages(),
        call_update_timers(),
        watch_configuration_file(),
    )


def _keys(entity_id: str, buttons: list[Button] | list[Dial]) -> list[int]:
    """Get the key indices for an entity_id."""
    return [
        i
        for i, button in enumerate(buttons)
        if button.entity_id == entity_id  # type: ignore[attr-defined] # noqa: PLR1714
        or button.linked_entity == entity_id  # type: ignore[attr-defined]
    ]


def _update_state(
    complete_state: StateDict,
    data: dict[str, Any],
    config: Config,
    deck: StreamDeck,
) -> None:
    """Update the state dictionary and update the keys."""
    buttons = config.current_page().buttons
    dials = config.current_page().dials
    if data["type"] == "event":
        event_data = data["event"]
        if event_data["event_type"] == "state_changed":
            event_data = event_data["data"]
            eid = event_data["entity_id"]
            complete_state[eid] = event_data["new_state"]

            # Handle the state entity (turning on/off display)
            if eid == config.state_entity_id:
                is_on = complete_state[config.state_entity_id]["state"] == "on"
                if is_on:
                    turn_on(config, deck, complete_state)
                else:
                    turn_off(config, deck)
                return

            keys_dials = _keys(eid, dials)
            for key in keys_dials:
                console.log(f"Updating dial {key} for {eid}")
                update_dial(
                    deck=deck,
                    key=key,
                    config=config,
                    complete_state=complete_state,
                    data=data,
                )

            keys = _keys(eid, buttons)
            for key in keys:
                console.log(f"Updating key {key} for {eid}")
                update_key_image(
                    deck,
                    key=key,
                    config=config,
                    complete_state=complete_state,
                    key_pressed=False,
                )


def _state_attr(
    entity_id: str,
    attr: str,
    complete_state: StateDict,
) -> Any:
    """Get the state attribute for an entity."""
    attrs = complete_state.get(entity_id, {}).get("attributes", {})
    state_attr = attrs.get(attr)
    return _maybe_number(state_attr)


def _is_state_attr(
    entity_id: str,
    attr: str,
    value: Any,
    complete_state: StateDict,
) -> bool:
    """Check if the state attribute for an entity is a value."""
    return _state_attr(entity_id, attr, complete_state) == _maybe_number(value)


def _is_float(s: str) -> bool:
    try:
        float(s)
    except ValueError:
        return False
    else:
        return True


def _maybe_number(s: str, *, rounded: bool = False) -> int | str | float:
    """Convert a string to a number if possible."""
    if not isinstance(s, str):  # already a number or other type
        return s

    if _is_integer(s):
        num = int(s)
    elif _is_float(s):
        num = float(s)  # type: ignore[assignment]
    else:
        return s

    if rounded:
        return round(num)

    return num


def _is_integer(s: str) -> bool:
    try:
        int(s)
    except ValueError:
        return False
    else:
        return True


def _states(
    entity_id: str,
    *,
    with_unit: bool = False,
    rounded: bool = False,
    complete_state: StateDict | None = None,
) -> Any:
    """Get the state for an entity."""
    assert complete_state is not None
    entity_state = complete_state.get(entity_id, {})
    if not entity_state:
        return None
    state = entity_state["state"]
    state = _maybe_number(state, rounded=rounded)
    if with_unit:
        unit = entity_state.get("attributes", {}).get("unit_of_measurement")
        if unit:
            state = f"{state} {unit}"
    return state


def _is_state(
    entity_id: str,
    state: str,
    complete_state: StateDict,
) -> bool:
    """Check if the state for an entity is a value."""
    return _states(entity_id, complete_state=complete_state) == _maybe_number(state)


def _min_filter(value: float, other_value: float) -> float:
    """Return the minimum of two values.

    Can be used in Jinja templates like
    >>> {{ 1 | min(2) }}
    1
    """
    return min(value, other_value)


def _max_filter(value: float, other_value: float) -> float:
    """Return the maximum of two values.

    Can be used in Jinja templates like
    >>> {{ 1 | max(2) }}
    2
    """
    return max(value, other_value)


def _round(num: float, digits: int) -> int | float:
    """Returns rounded value with number of digits."""
    return round(num, digits)


def _dial_value(dial: Dial | None) -> float:
    if dial is None:
        return 0
    try:
        attributes = dial.get_attributes()
        return float(attributes["state"])
    except KeyError:
        return 0


def _dial_attr(
    attr: str,
    dial: Dial | None,
) -> float:
    if dial is None:
        return 0
    try:
        assert attr is not None
        dial_attributes = dial.get_attributes()
        return dial_attributes[attr]
    except ValueError as e:
        console.log(
            f"Error while trying to get attribute {attr} from dial with error code {e}",
        )
        return 0


def _render_jinja(
    text: str,
    complete_state: StateDict,
    dial: Dial | None = None,
) -> str:
    """Render a Jinja template."""
    if not isinstance(text, str):
        return text
    if "{" not in text:
        return text
    try:
        env = jinja2.Environment(
            loader=jinja2.BaseLoader(),
            autoescape=False,  # noqa: S701
        )
        env.filters["min"] = _min_filter
        env.filters["max"] = _max_filter
        template = env.from_string(text)
        return template.render(
            min=min,
            max=max,
            is_state_attr=ft.partial(_is_state_attr, complete_state=complete_state),
            state_attr=ft.partial(_state_attr, complete_state=complete_state),
            states=ft.partial(_states, complete_state=complete_state),
            is_state=ft.partial(_is_state, complete_state=complete_state),
            round=_round,
            dial_value=ft.partial(_dial_value, dial=dial),
            dial_attr=ft.partial(_dial_attr, dial=dial),
        ).strip()
    except jinja2.exceptions.TemplateError as err:
        console.print_exception(show_locals=True)
        console.log(f"Error rendering template: {err} with error type {type(err)}")
        return text


async def get_states(websocket: websockets.WebSocketClientProtocol) -> dict[str, Any]:
    """Get the current state of all entities."""
    _id = _next_id()
    subscribe_payload = {"type": "get_states", "id": _id}
    await websocket.send(json.dumps(subscribe_payload))
    while True:
        data = json.loads(await websocket.recv())
        if data["type"] == "result":
            # Extract the state data from the response
            return {state["entity_id"]: state for state in data["result"]}


async def unsubscribe(websocket: websockets.WebSocketClientProtocol, id_: int) -> None:
    """Unsubscribe from an event."""
    subscribe_payload = {
        "id": _next_id(),
        "type": "unsubscribe_events",
        "subscription": id_,
    }
    await websocket.send(json.dumps(subscribe_payload))


async def call_service(
    websocket: websockets.WebSocketClientProtocol,
    service: str,
    data: dict[str, Any],
    target: dict[str, Any] | None = None,
) -> None:
    """Call a service."""
    domain, service = service.split(".")
    subscribe_payload = {
        "id": _next_id(),
        "type": "call_service",
        "domain": domain,
        "service": service,
        "service_data": data,
    }
    if target is not None:
        subscribe_payload["target"] = target

    await websocket.send(json.dumps(subscribe_payload))


def _rgb_to_hex(rgb: tuple[int, int, int]) -> str:
    """Convert an RGB color to a hex color."""
    return "#{:02x}{:02x}{:02x}".format(*rgb)


def _hex_to_rgb(hex_color: str) -> tuple[int, int, int]:
    # Remove '#' if present
    hex_color = hex_color.removeprefix("#")

    # Convert hexadecimal to RGB
    r, g, b = tuple(int(hex_color[i : i + 2], 16) for i in (0, 2, 4))

    # Return RGB tuple
    return (r, g, b)


def _named_to_hex(color: str) -> str:
    """Convert a named color to a hex color."""
    rgb: tuple[int, int, int] | str = ImageColor.getrgb(color)
    if isinstance(rgb, tuple):
        return _rgb_to_hex(rgb)
    if color.startswith("#"):
        return color
    msg = f"Invalid color: {color}"
    raise ValueError(msg)


def _convert_to_grayscale(image: Image.Image) -> Image.Image:
    """Convert an image to grayscale."""
    return image.convert("L").convert("RGB")


def _download_and_save_mdi(icon_mdi: str) -> Path:
    url = _mdi_url(icon_mdi)
    filename_svg = ASSETS_PATH / f"{icon_mdi}.svg"
    if filename_svg.exists():
        return filename_svg
    svg_content = _download(url)
    try:
        etree.fromstring(svg_content)
    except etree.XMLSyntaxError:
        msg = (f"Invalid SVG: {url}, `svg_content` starts with: {svg_content[:100]!r}",)
        console.log(f"[b red]{msg}[/]")
        raise ValueError(msg) from None

    with filename_svg.open("wb") as f:
        f.write(svg_content)
    return filename_svg


@ft.lru_cache(maxsize=128)  # storing 128 72x72 icons in memory takes ≈2MB
def _init_icon(
    *,
    icon_filename: str | None = None,
    icon_mdi: str | None = None,
    icon_mdi_margin: int | None = None,
    icon_mdi_color: str | None = None,  # hex color
    icon_background_color: str | None = None,  # hex color
    size: tuple[int, int] = (ICON_PIXELS, ICON_PIXELS),
) -> Image.Image:
    """Initialize the icon."""
    if icon_filename is not None:
        icon_path = Path(icon_filename)
        path = icon_path if icon_path.is_absolute() else ASSETS_PATH / icon_path
        icon = Image.open(path)
        # Convert to RGB if needed
        if icon.mode != "RGB":
            icon = icon.convert("RGB")
        if icon.size != size:
            console.log(f"Resizing icon {icon_filename} to from {icon.size} to {size}")
            icon = icon.resize(size)
        return icon
    if icon_mdi is not None:
        assert icon_mdi_margin is not None
        filename_svg = _download_and_save_mdi(icon_mdi)
        return _convert_svg_to_png(
            filename_svg=filename_svg,
            color=icon_mdi_color,
            background_color=icon_background_color,
            opacity=0.3,
            margin=icon_mdi_margin,
            size=size,
        ).copy()  # copy to avoid modifying the cached image
    if icon_background_color is None:
        icon_background_color = "white"
    color = _named_to_hex(icon_background_color)
    rgb_color = _hex_to_rgb(color)
    return Image.new("RGB", size, rgb_color)


@ft.lru_cache(maxsize=1000)
def _generate_text_image(
    *,
    font_filename: str,
    text_size: int,
    text: str,
    text_color: str,
    text_offset: int = 0,
    size: tuple[int, int] = (ICON_PIXELS, ICON_PIXELS),
) -> Image.Image:
    """Render text onto a transparent image and return it for compositing."""
    if text_size == 0:
        console.log(f"Text size is 0, not drawing text: {text!r}")
        return Image.new("RGBA", size, (0, 0, 0, 0))

    text_image = Image.new("RGBA", size, (0, 0, 0, 0))
    draw = ImageDraw.Draw(text_image)
    font = ImageFont.truetype(str(ASSETS_PATH / font_filename), text_size)
    draw.text(
        (size[0] / 2, size[1] / 2 + text_offset),
        text=text,
        font=font,
        anchor="ms",
        fill=text_color,
        align="center",
    )
    return text_image


def _add_text_to_image(
    image: Image.Image,
    *,
    font_filename: str,
    text_size: int,
    text: str,
    text_color: str,
    text_offset: int = 0,
) -> Image.Image:
    """Combine two images."""
    text_image = _generate_text_image(
        font_filename=font_filename,
        text_size=text_size,
        text=text,
        text_color=text_color,
        text_offset=text_offset,
        size=image.size,
    )
    return Image.alpha_composite(image.convert("RGBA"), text_image).convert("RGB")


@ft.lru_cache(maxsize=1)
def _generate_failed_icon(
    size: tuple[int, int] = (ICON_PIXELS, ICON_PIXELS),
) -> Image.Image:
    """Generate a red icon with 'rendering failed' text."""
    background_color = "red"
    text_color = "white"
    font_filename = DEFAULT_FONT
    text_size = int(min(size) * 0.15)  # Adjust font size based on the icon size
    icon = Image.new("RGB", size, background_color)
    return _add_text_to_image(
        image=icon,
        font_filename=font_filename,
        text_size=text_size,
        text="Rendering\nfailed",
        text_color=text_color,
    )


def update_all_dials(
    deck: StreamDeck,
    config: Config,
    complete_state: StateDict,
) -> None:
    """Updates all dials."""
    console.log("Called update_all_dials")
    for key, current_dial in enumerate(config.current_page().dials):
        assert current_dial is not None
        if current_dial.entity_id is None:
            return
        update_dial(
            deck,
            key,
            config,
            complete_state,
            complete_state[current_dial.entity_id],
        )


def update_dial(
    deck: StreamDeck,
    key: int,
    config: Config,
    complete_state: StateDict,
    data: dict[str, Any] | None = None,
) -> None:
    """Update the dial."""
    dial = config.dial(key)
    assert dial is not None

    if dial.dial_event_type == "PUSH":
        return

    if data is not None:
        if "event" in data and "data" in data["event"]:
            event_data = data["event"]["data"]
            new_state = event_data["new_state"]
            dial.update_attributes(new_state)
        else:
            dial.update_attributes(data)

    size_lcd = deck.touchscreen_image_format()["size"]
    size_per_dial = (size_lcd[0] // deck.dial_count(), size_lcd[1])
    dial_key = config.current_page().get_sorted_key(dial)
    assert dial_key is not None
    dial_offset = dial_key * size_per_dial[0]
    image = dial.render_lcd_image(
        complete_state=complete_state,
        size=(size_per_dial),
        key=config.current_page().get_sorted_key(dial),  # type: ignore[arg-type]
    )
    img_bytes = io.BytesIO()
    image.save(img_bytes, format="JPEG")
    lcd_image_bytes = img_bytes.getvalue()
    deck.set_touchscreen_image(
        lcd_image_bytes,
        dial_offset,
        0,
        size_per_dial[0],
        size_per_dial[1],
    )


def update_key_image(
    deck: StreamDeck,
    *,
    key: int,
    config: Config,
    complete_state: StateDict,
    key_pressed: bool = False,
) -> None:
    """Update the image for a key."""
    button = config.button(key)

    def clear_image() -> None:
        deck.set_key_image(key, None)

    if button is None:
        clear_image()
        return
    if button.special_type == "empty":
        clear_image()
        return
    size = deck.key_image_format()["size"]
    image = button.try_render_icon(
        complete_state=complete_state,
        key_pressed=key_pressed,
        size=size,
    )
    assert image is not None
    image = PILHelper.to_native_format(deck, image)
    with deck:
        deck.set_key_image(key, image)


def get_deck() -> StreamDeck:
    """Get the first Stream Deck device found on the system."""
    streamdecks = DeviceManager().enumerate()
    found = False
    for deck in streamdecks:
        if not deck.is_visual():
            continue
        deck.open()
        deck.reset()
        found = True
        break
    if not found:
        msg = "No Stream Deck found"
        raise RuntimeError(msg)
    console.log(f"Found {deck.key_count()} keys, {deck=}")
    return deck


def turn_on(config: Config, deck: StreamDeck, complete_state: StateDict) -> None:
    """Turn on the Stream Deck and update all key images."""
    console.log(f"Calling turn_on, with {config._is_on=}")
    if config._is_on:
        return
    config._is_on = True
    update_all_key_images(deck, config, complete_state)
    update_all_dials(deck, config, complete_state)
    deck.set_brightness(config.brightness)


def turn_off(config: Config, deck: StreamDeck) -> None:
    """Turn off the Stream Deck."""
    console.log(f"Calling turn_off, with {config._is_on=}")
    if not config._is_on:
        return
    config._is_on = False
    # This resets all buttons except the turn-off button that
    # was just pressed, however, this doesn't matter with the
    # 0 brightness. Unless no button was pressed.
    deck.reset()
    deck.set_brightness(0)


async def _sync_input_boolean(
    state_entity_id: str | None,
    websocket: websockets.WebSocketClientProtocol,
    state: Literal["on", "off"],
) -> None:
    """Sync the input boolean state with the Stream Deck."""
    if (state_entity_id is not None) and (state_entity_id.split(".")[0] == "input_boolean"):
        await call_service(
            websocket,
            f"input_boolean.turn_{state}",
            {},
            {"entity_id": state_entity_id},
        )


@dataclass
class InactivityState:
    """Tracks inactivity and handles returning to home page."""

    last_interaction_time = Field(
        default_factory=time.time,
    )  # default to current time
    inactivity_task: asyncio.Task | None = None

    async def update_interaction(
        self,
        config: Config,
        websocket: websockets.WebSocketClientProtocol,
        complete_state: StateDict,
        deck: StreamDeck,
    ) -> None:
        """Update the last interaction time and returns to home if inactive for too long."""
        self.last_interaction_time = time.time()
        if self.inactivity_task:
            self.inactivity_task.cancel()

        return_config = config.return_to_home_after_no_presses
        if return_config is not None:
            # Only check for inactivity if there is an inactivity config.
            async def check_inactivity() -> None:
                duration = return_config["duration"]
                home_page = return_config["home_page"]
                await asyncio.sleep(duration)
                if (
                    time.time() - self.last_interaction_time >= duration
                    and config.return_to_home_on_inactivity_is_allowed()
                ):
                    console.log(
                        f"No activity for {duration}s, returning to {home_page}",
                    )
                    if config._detached_page is not None:
                        console.log("Clearing detached page")
                        config._detached_page = None
                    dummy_button = Button(
                        special_type="go-to-page",
                        special_type_data=home_page,
                    )
                    await _handle_key_press(
                        websocket,
                        complete_state,
                        config,
                        dummy_button,
                        deck,
                        is_long_press=False,
                    )
                    console.log(
                        f"Completed return to {home_page}, current index: {config._current_page_index}",
                    )

            self.inactivity_task = asyncio.create_task(check_inactivity())


def _on_touchscreen_event_callback(
    inactivity_state: InactivityState,
    websocket: websockets.WebSocketClientProtocol,
    complete_state: StateDict,
    config: Config,
) -> Callable[
    [StreamDeck, TouchscreenEventType, dict[str, int]],
    Coroutine[StreamDeck, TouchscreenEventType, None],
]:
    async def touchscreen_event_callback(
        deck: StreamDeck,
        event_type: TouchscreenEventType,
        value: dict[str, int],
    ) -> None:
        console.log(f"Touchscreen event {event_type} called at value {value}")
        await inactivity_state.update_interaction(
            config,
            websocket,
            complete_state,
            deck,
        )  # Update for inactivity monitoring
        if event_type == TouchscreenEventType.DRAG:
            # go to next or previous page
            if value["x"] > value["x_out"]:
                console.log(f"Going to page {config.next_page_index}")
                config.to_page(config.next_page_index)

            else:
                console.log(f"Going to page {config.next_page_index}")
                config.to_page(config.previous_page_index)
            config.current_page().sort_dials()
            update_all_key_images(deck, config, complete_state)
            update_all_dials(deck, config, complete_state)
        else:
            # Short touch: Sets dial value to minimal value
            # Long touch: Sets dial to maximal value
            lcd_icon_size = deck.touchscreen_image_format()["size"][0] / deck.dial_count()
            icon_pos = value["x"] // lcd_icon_size
            dials = config.dial_sorted(int(icon_pos))
            assert dials is not None

            selected_dial = (
                dials[0] if dials[0].dial_event_type == DialEventType.TURN.name else dials[1]
            )
            assert selected_dial is not None

            if selected_dial.allow_touchscreen_events:
                if event_type == TouchscreenEventType.SHORT:
                    set_type = "min"
                elif event_type == TouchscreenEventType.LONG:
                    set_type = "max"
                selected_dial.set_state(selected_dial.get_attributes()[set_type])
                await handle_dial_event(
                    websocket,
                    complete_state,
                    config,
                    dials,
                    deck,
                    DialEventType.TURN,
                    0,
                    False,  # noqa: FBT003
                )

    return touchscreen_event_callback


async def handle_dial_event(
    websocket: websockets.WebSocketClientProtocol,
    complete_state: StateDict,
    config: Config,
    dial: tuple[Dial, Dial | None],
    deck: StreamDeck,
    event_type: DialEventType,
    value: int,
    local_update: bool = False,  # noqa: FBT001, FBT002
) -> None:
    """Handles dial_event."""
    if not config._is_on:
        turn_on(config, deck, complete_state)
        await _sync_input_boolean(config.state_entity_id, websocket, "on")
        return

    if dial[0].dial_event_type == event_type.name:
        selected_dial = dial[0]
    elif dial[1].dial_event_type == event_type.name:  # type: ignore[union-attr]
        assert isinstance(dial[1], Dial)
        selected_dial = dial[1]
    else:
        console.log("Could not resolve event type for dial")
        return
    dial_num_sorted = config.current_page().get_sorted_key(selected_dial)
    assert selected_dial is not None

    if event_type == DialEventType.TURN:
        selected_dial.increment_state(value)
    elif value:
        return

    if selected_dial.service is not None:
        selected_dial = selected_dial.rendered_template_dial(complete_state)
        service_data = (
            {"entity_id": selected_dial.entity_id}
            if selected_dial.service_data is None
            else selected_dial.service_data
        )

    # Ensures the entity id is given to the service even if service_data is set
    if "entity_id" not in service_data:
        service_data["entity_id"] = selected_dial.entity_id

    assert selected_dial.service is not None
    if local_update:
        assert isinstance(dial_num_sorted, int)
        update_dial(deck, dial_num_sorted, config, complete_state)
        return
    console.log(
        f"Calling service {selected_dial.service} with data {selected_dial.service_data}",
    )
    await call_service(
        websocket,
        selected_dial.service,
        service_data,
        selected_dial.target,
    )


def _on_dial_event_callback(
    inactivity_state: InactivityState,
    websocket: websockets.WebSocketClientProtocol,
    complete_state: StateDict,
    config: Config,
) -> Callable[
    [StreamDeck, int, DialEventType, int],
    Coroutine[StreamDeck, int, None],
]:
    async def dial_event_callback(
        deck: StreamDeck,
        dial_num: int,
        event_type: DialEventType,
        value: int,
    ) -> None:
        console.log(
            f"Dial {dial_num} event {event_type} at value {value} has been called",
        )
        dial = config.dial_sorted(dial_num)
        assert dial is not None
        await inactivity_state.update_interaction(
            config,
            websocket,
            complete_state,
            deck,
        )  # Update for inactivity monitoring

        async def callback() -> None:
            await handle_dial_event(
                websocket,
                complete_state,
                config,
                dial,
                deck,
                event_type,
                0,
            )

        current_dial = config.dial(dial_num)
        assert isinstance(current_dial, Dial)
        if event_type == DialEventType.TURN and current_dial.start_or_restart_timer(
            callback,
        ):
            await handle_dial_event(
                websocket,
                complete_state,
                config,
                dial,
                deck,
                event_type,
                value,
                True,  # noqa: FBT003
            )
            return

        await handle_dial_event(
            websocket,
            complete_state,
            config,
            dial,
            deck,
            event_type,
            value,
        )

    return dial_event_callback


async def _handle_key_press(  # noqa: PLR0915 C901  # noqa: PLR0912
    websocket: websockets.WebSocketClientProtocol,
    complete_state: StateDict,
    config: Config,
    button: Button,
    deck: StreamDeck,
    *,
    is_long_press: bool,
) -> None:
    if not config._is_on:
        turn_on(config, deck, complete_state)
        await _sync_input_boolean(config.state_entity_id, websocket, "on")
        return

    def update_all() -> None:
        config.current_page().sort_dials()
        update_all_key_images(deck, config, complete_state)
        update_all_dials(deck, config, complete_state)

    async def handle_press(  # noqa: PLR0912 PLR0915 C901 PLR0911
        button: Button,
        entity_id: str | None = None,
        service: str | None = None,
        service_data: dict[str, Any] | None = None,
        target: dict[str, Any] | None = None,
        special_type: str | None = None,
        special_type_data: str | None = None,
    ) -> None:
        if special_type == "next-page":
            config.next_page()
            update_all()
        elif special_type == "previous-page":
            config.previous_page()
            update_all()
        elif button.special_type == "close-page":
            config.close_page()
            update_all()
        elif special_type == "go-to-page":
            assert isinstance(special_type_data, (str, int))
            config.to_page(special_type_data)  # type: ignore[arg-type]
            update_all()
            return  # to skip the _detached_page reset below
        elif special_type == "turn-off":
            turn_off(config, deck)
            await _sync_input_boolean(config.state_entity_id, websocket, "off")
        elif special_type == "light-control":
            assert isinstance(special_type_data, dict)
            try:
                page = _light_page(
                    entity_id=entity_id,
                    n_colors=9,
                    colormap=special_type_data.get("colormap", None),
                    colors=special_type_data.get("colors", None),
                    color_temp_kelvin=special_type_data.get("color_temp_kelvin", None),
                    brightnesses=button.special_type_data.get("brightnesses", None),
                    deck_key_count=deck.key_count(),
                )
                config.load_page_as_detached(page)
                update_all()
            except Exception as e:
                console.print_exception(show_locals=True)
                console.log(f"Error while creating light page: {e}")
                raise
            return  # to skip the _detached_page reset below
        elif special_type == "climate-control":
            assert isinstance(special_type_data, dict) or special_type_data is None
            if isinstance(special_type_data, dict):
                temperatures = special_type_data.get("temperatures")
                hvac_modes = special_type_data.get("hvac_modes")
                name = special_type_data.get("name")  # Pass name explicitly
            else:
                temperatures = None
                hvac_modes = None
                name = None
            try:
                if entity_id not in complete_state:
                    console.log(
                        f"Error: entity_id {entity_id} not found in complete_state",
                    )
                    return
                page = _climate_page(
                    entity_id=entity_id,
                    complete_state=complete_state,
                    temperatures=temperatures,
                    hvac_modes=hvac_modes,
                    name=name,
                    deck_key_count=deck.key_count(),
                )
                console.log(f"got detached page {page}")
                config.load_page_as_detached(page)
                update_all()
            except Exception as e:
                console.print_exception(show_locals=True)  # Log full stack trace
                console.log(f"Error creating climate page: {e}")
                raise
            return  # to skip the _detached_page reset below
        elif special_type == "climate-control":
            assert isinstance(special_type_data, dict) or special_type_data is None

            if isinstance(special_type_data, dict):
                temperatures = special_type_data.get("temperatures")
                hvac_modes = special_type_data.get("hvac_modes")
                name = special_type_data.get("name")
            else:
                temperatures = None
                hvac_modes = None
                name = None

            try:
                if entity_id not in complete_state:
                    console.log(
                        f"Error: entity_id {entity_id} not found in complete_state",
                    )
                    return
                page = _climate_page(
                    entity_id=entity_id,
                    complete_state=complete_state,
                    temperatures=temperatures,
                    hvac_modes=hvac_modes,
                    name=name,
                    deck_key_count=deck.key_count(),
                )
                console.log(f"got detached page {page}")
                config.load_page_as_detached(page)
                update_all()
            except Exception as e:
                console.print_exception(show_locals=True)  # Log full stack trace
                console.log(f"Error creating climate page: {e}")
                raise
            return  # to skip the _detached_page reset below
        elif special_type == "reload":
            config.reload()
            update_all()
            return
        elif service is not None:
            button = button.rendered_template_button(complete_state)
            if service_data is None:
                service_data = {}
                if entity_id is not None:
                    service_data["entity_id"] = entity_id
            assert service is not None  # for mypy
            await call_service(websocket, service, service_data, target)

        if config._detached_page:
            config.close_detached_page()
            update_all()

    if is_long_press:
        if button.long_press:
            await handle_press(
                entity_id=button.long_press.get("entity_id", button.entity_id),
                service=button.long_press.get("service"),
                service_data=button.long_press.get("service_data"),
                target=button.long_press.get("target", button.target),
                special_type=button.long_press.get("special_type"),
                special_type_data=button.long_press.get("special_type_data"),
                button=button,
            )
        else:
            console.log(
                f"Long press detected, but no long press action defined for {button.entity_id}",
            )
            return
    else:
        await handle_press(
            entity_id=button.entity_id,
            service=button.service,
            service_data=button.service_data,
            target=button.target,
            special_type=button.special_type,
            special_type_data=button.special_type_data,
            button=button,
        )


def _on_press_callback(  # noqa: PLR0915
    inactivity_state: InactivityState,
    websocket: websockets.WebSocketClientProtocol,
    complete_state: StateDict,
    config: Config,
) -> Callable[[StreamDeck, int, bool], Coroutine[StreamDeck, int, None]]:
    press_tasks: dict[int, asyncio.Task] = {}  # Track ongoing press tasks
    press_start_times: dict[int, float] = {}  # Track press start times
    long_press_threshold = config.long_press_duration

    async def key_change_callback(  # noqa: PLR0915
        deck: StreamDeck,
        key: int,
        key_pressed: bool,  # noqa: FBT001
    ) -> None:
        console.log(f"Key {key} {'pressed' if key_pressed else 'released'}")
        await inactivity_state.update_interaction(
            config,
            websocket,
            complete_state,
            deck,
        )  # Fixed
        button = config.button(key)
        if button is None:
            console.log(f"No button found for key {key}")
            return

        if key_pressed:
            press_start_times[key] = time.time()
            console.log(
                f"Key {key} pressed, starting long press monitor with threshold {long_press_threshold}s",
            )
            update_key_image(
                deck,
                key=key,
                config=config,
                complete_state=complete_state,
                key_pressed=True,
            )

            async def monitor_long_press() -> None:
                try:
                    await asyncio.sleep(long_press_threshold)
                    if key in press_start_times:  # Button still pressed
                        console.log(
                            f"Key {key} long press detected after {long_press_threshold}s",
                        )
                        try:
                            await _handle_key_press(
                                websocket,
                                complete_state,
                                config,
                                button,
                                deck,
                                is_long_press=True,
                            )
                        except Exception as e:
                            console.print_exception(show_locals=True)
                            console.log(f"Error in long press handling: {e}")
                            raise
                        # Update key image to unpressed state after long press
                        update_key_image(
                            deck,
                            key=key,
                            config=config,
                            complete_state=complete_state,
                            key_pressed=False,
                        )
                        del press_start_times[key]
                except asyncio.CancelledError:
                    console.log(f"Long press monitor for key {key} was canceled")
                except Exception as e:
                    console.log(
                        f"Unexpected error in long press monitor for key {key}: {e}",
                    )
                    raise

            press_tasks[key] = asyncio.create_task(monitor_long_press())

        else:  # Key released
            if key in press_tasks:
                # Cancel the long press task if it hasn't completed
                press_tasks[key].cancel()
                del press_tasks[key]

            if key in press_start_times:
                # If still in press_start_times, it was a short press
                press_duration = time.time() - press_start_times[key]
                del press_start_times[key]

                # Update the key image back to unpressed state
                update_key_image(
                    deck,
                    key=key,
                    config=config,
                    complete_state=complete_state,
                    key_pressed=False,
                )

                console.log(f"Key {key} released after {press_duration:.2f}s")
                if press_duration < long_press_threshold:
                    console.log(f"Handling short press for key {key}")

                    async def cb() -> None:
                        """Update the deck once more after the timer is over."""
                        assert button is not None  # for mypy
                        try:
                            await _handle_key_press(
                                websocket,
                                complete_state,
                                config,
                                button,
                                deck,
                                is_long_press=False,
                            )
                        except Exception as e:
                            console.log(f"Error in short press handling: {e}")
                            raise

                    if button.maybe_start_or_cancel_timer(cb):
                        console.log(
                            f"Timer started for key {key}, delaying short press",
                        )
                        return

                    await _handle_key_press(
                        websocket,
                        complete_state,
                        config,
                        button,
                        deck,
                        is_long_press=False,
                    )

    return key_change_callback


@ft.lru_cache(maxsize=128)
def _download(url: str) -> bytes:
    """Download the content from the URL."""
    console.log(f"Downloading {url}")
    response = requests.get(url, timeout=5)
    console.log(f"Downloaded {len(response.content)} bytes")
    return response.content


def _url_to_filename(url: str, hash_len: int = 8) -> Path:
    """Converts a URL to a Path on disk with an optional hash.

    Parameters
    ----------
    url
        The URL to convert to a filename.
    hash_len
        The length of the hash to include in the filename, by default 8.

    Returns
    -------
    Path
        The filename with the hash included, if specified.

    """
    domain, path = re.findall(r"(?<=://)([a-zA-Z\.]+).*?(/.*)", url)[0]
    h = hashlib.sha256(f"{domain}{path}".encode()).hexdigest()[:hash_len]
    extension = Path(path).suffix
    filename = f"{domain.replace('.', '_')}-{h}{extension}"
    return ASSETS_PATH / Path(filename)


def _scale_hex_color(hex_color: str, scale: float) -> str:
    """Scales a HEX color by a given factor.

    0 is black, 1 is the original color.

    Parameters
    ----------
    hex_color
        A HEX color in the format "#RRGGBB".
    scale
        A scaling factor between 0 and 1.

    Returns
    -------
    A scaled HEX color in the format "#RRGGBB".

    """
    scale = max(0, min(1, scale))
    # Convert HEX color to RGB values
    r = int(hex_color[1:3], 16)
    g = int(hex_color[3:5], 16)
    b = int(hex_color[5:7], 16)

    # Scale RGB values
    r = int(r * scale)
    g = int(g * scale)
    b = int(b * scale)

    # Convert scaled RGB values back to HEX color
    return f"#{r:02x}{g:02x}{b:02x}"


class IconWarning(UserWarning):
    """Warning for when an icon is not found."""


@ft.lru_cache(maxsize=128)
def _convert_svg_to_png(
    *,
    filename_svg: Path,
    color: str,
    background_color: str,
    opacity: float,
    margin: int,
    filename_png: str | Path | None = None,
    size: tuple[int, int] = (ICON_PIXELS, ICON_PIXELS),
) -> Image.Image:
    """Load a SVG file and convert to PNG.

    Modify the fill and background colors based on the input color value,
    convert it to PNG format, and save the resulting PNG image to a file.

    Parameters
    ----------
    filename_svg
        The file name of the SVG file.
    color
        The HEX color to use for the icon.
    background_color
        The HEX color to use for the background.
    opacity
        The opacity of the icon. 0 is black, 1 is full color.
    margin
        The margin to add around the icon.
    filename_png
        The name of the file to save the PNG content to.
    size
        The size of the resulting PNG image.

    """
    import cairosvg  # importing here because it requires a non Python dep

    with filename_svg.open() as f:
        svg_content = f.read()

    fill_color = _scale_hex_color(color, opacity)

    try:
        svg_tree = etree.fromstring(svg_content)
        svg_tree.attrib["fill"] = fill_color
        svg_tree.attrib["style"] = f"background-color: {background_color}"
        modified_svg_content = etree.tostring(svg_tree)
    except etree.XMLSyntaxError:
        msg = (
            f"XML parsing failed for {filename_svg}. Creating an image with solid"
            f" fill color. Received `svg_content` starts with {svg_content[:100]}."
        )
        warnings.warn(msg, IconWarning, stacklevel=2)
        console.log(f"[b red]{msg}[/]")
        modified_svg_content = None

    png_content = (
        cairosvg.svg2png(
            bytestring=modified_svg_content,
            background_color=background_color,
            scale=4,
        )
        if modified_svg_content
        else None
    )

    image = (
        Image.open(io.BytesIO(png_content)) if png_content else Image.new("RGBA", size, fill_color)
    )

    im = ImageOps.expand(image, border=(margin, margin), fill="black")
    im = im.resize(size)

    if filename_png is not None:
        im.save(filename_png)

    return im


def _mdi_url(mdi: str) -> str:
    """Return the URL of the Materian. opacity=Design Ico,.

    Check https://mdi.bessarabov.com for the available icons.
    """
    return f"https://raw.githubusercontent.com/Templarian/MaterialDesign/master/svg/{mdi}.svg"


@ft.lru_cache(maxsize=128)
def _download_spotify_image(
    id_: str,
    filename: Path | None = None,
    size: tuple[int, int] = (ICON_PIXELS, ICON_PIXELS),
) -> Image.Image:
    """Download the Spotify image for the given ID.

    Examples of ids are:
    - "playlist/37i9dQZF1DXaRycgyh6kXP"
    - "episode/3RIaY4PM7h4mO2IaD0eSXo"
    - "track/4o0LyB69tylqDG6eTGhmig"
    """
    if filename is not None and filename.exists():
        return Image.open(filename)
    url = f"https://embed.spotify.com/oembed/?url=http://open.spotify.com/{id_}"
    content = _download(url)
    data = json.loads(content)
    image_url = data["thumbnail_url"]
    return _download_image(image_url, filename, size)


@ft.lru_cache(maxsize=32)  # Change only a few images, because they might be large
def _download_image(
    url: str,
    filename: Path | None = None,
    size: tuple[int, int] = (ICON_PIXELS, ICON_PIXELS),
) -> Image.Image:
    """Download an image for a given url."""
    if filename is not None and filename.exists():
        image = Image.open(filename)
        # To correctly size after getting from file
        return image.resize(size)
    image_content = _download(url)
    image = Image.open(io.BytesIO(image_content))
    if image.mode != "RGB":
        image = image.convert("RGB")
    if filename is not None:
        image.save(filename)
    return image.resize(size)


def update_all_key_images(
    deck: StreamDeck,
    config: Config,
    complete_state: StateDict,
) -> None:
    """Update all key images."""
    console.log("Called update_all_key_images")
    for key in range(deck.key_count()):
        update_key_image(
            deck,
            key=key,
            config=config,
            complete_state=complete_state,
            key_pressed=False,
        )


async def is_network_available(
    host: str = "8.8.8.8",
    port: int = 53,
    timeout: int = 3,
) -> bool:
    """Check if the network is available by trying to connect to a host."""
    try:
        reader, writer = await asyncio.wait_for(
            asyncio.open_connection(host, port),
            timeout,
        )
    except (OSError, asyncio.TimeoutError):
        return False
    else:
        writer.close()
        await writer.wait_closed()
        return True


async def run(
    host: str,
    token: str,
    protocol: Literal["wss", "ws"],
    config: Config,
<<<<<<< HEAD
    retry_attempts: float = 0,
    retry_delay: int = 0,
=======
    *,
    allow_weaker_ssl: bool = False,
>>>>>>> b6fa1510
) -> None:
    """Main entry point for the Stream Deck integration, with retry logic."""
    deck = get_deck()
<<<<<<< HEAD
    deck.set_brightness(config.brightness)
    attempt = 0
    global is_network_connected
    global is_ha_connected
    connection_page = Page.connection_page(deck)
    connection_page_opened_by_self = False
    inactivity_state = InactivityState()
    deck.set_brightness(config.brightness)
    while retry_attempts == math.inf or attempt <= retry_attempts:
=======
    async with setup_ws(host, token, protocol, allow_weaker_ssl=allow_weaker_ssl) as websocket:
>>>>>>> b6fa1510
        try:
            async with setup_ws(host, token, protocol) as websocket:
                try:
                    complete_state = await get_states(websocket)
                    is_network_connected = await is_network_available()
                    is_ha_connected = True

                    # Close the network page if network is OK, and network page
                    # was opened by this script and is still open.
                    if (
                        is_network_connected
                        and is_ha_connected
                        and connection_page_opened_by_self
                        and config.current_page() == connection_page
                    ):
                        config.close_page()
                    attempt = 0  # Reset attempt counter on successful connect
                    # Initialize shared inactivity state

                    # Turn on state entity boolean on home assistant
                    await _sync_input_boolean(config.state_entity_id, websocket, "on")
                    update_all_key_images(deck, config, complete_state)
                    deck.set_key_callback_async(
                        _on_press_callback(
                            inactivity_state,
                            websocket,
                            complete_state,
                            config,
                        ),  # Fixed
                    )
                    update_all_dials(deck, config, complete_state)
                    if deck.dial_count() != 0:
                        deck.set_dial_callback_async(
                            _on_dial_event_callback(
                                inactivity_state,
                                websocket,
                                complete_state,
                                config,
                            ),  # Fixed
                        )
                    if deck.is_visual():
                        deck.set_touchscreen_callback_async(
                            _on_touchscreen_event_callback(
                                inactivity_state,
                                websocket,
                                complete_state,
                                config,
                            ),  # Fixed
                        )
                    await subscribe_state_changes(websocket)
                    await handle_changes(websocket, complete_state, deck, config)
                finally:
                    await _sync_input_boolean(config.state_entity_id, websocket, "off")
                    deck.reset()
                # If we got here, we successfully ran until shutdown. Exit loop
                break

        except (
            websockets.exceptions.ConnectionClosedError,
            OSError,
            asyncio.TimeoutError,
        ) as e:
            is_network_connected = await is_network_available()
            is_ha_connected = False
            connection_page_opened_by_self = True
            config.load_page_as_detached(Page.connection_page(deck))
            update_all_key_images(deck, config=config, complete_state={})
            attempt += 1
            console.log(f"[WARNING] WebSocket connection failed: {e}")
            if retry_attempts != math.inf and attempt > retry_attempts:
                console.log("[ERROR] Max retry attempts reached, giving up.")
                break
            console.log(
                f"[INFO] Retrying in {retry_delay} seconds... (attempt {attempt})",
            )
            await asyncio.sleep(retry_delay)


def _rich_table_str(df: pd.DataFrame) -> str:
    table = _pandas_to_rich_table(df)
    console = Console(file=io.StringIO(), width=120)
    console.print(table)
    return console.file.getvalue()


def safe_load_yaml(
    f: TextIO | str,
    *,
    return_included_paths: bool = False,
    encoding: str | None = None,
) -> Any | tuple[Any, list]:
    """Load a YAML file."""
    included_files = []

    def _traverse_yaml(node: dict[str, Any], variables: dict[str, str]) -> None:
        if isinstance(node, dict):
            for key, value in node.items():
                if not isinstance(value, dict):
                    for var, var_value in variables.items():
                        if not isinstance(value, str):
                            continue

                        regex_format = rf"\$\{{{var}\}}"
                        node[key] = re.sub(regex_format, str(var_value), node[key])
                else:
                    _traverse_yaml(value, variables)
        elif isinstance(node, list):
            for item in node:
                _traverse_yaml(item, variables)

    class IncludeLoader(yaml.SafeLoader):
        """YAML Loader with `!include` constructor."""

        def __init__(self, stream: Any) -> None:
            """Initialize IncludeLoader."""
            self._root = Path(stream.name).parent if hasattr(stream, "name") else Path.cwd()
            super().__init__(stream)

    def _include(loader: IncludeLoader, node: yaml.nodes.Node) -> Any:
        """Include file referenced at node."""
        if isinstance(node.value, str):
            filepath = loader._root / str(loader.construct_scalar(node))  # type: ignore[arg-type]
            included_files.append(filepath)
            return yaml.load(
                filepath.read_text(encoding=encoding),
                IncludeLoader,  # noqa: S506
            )
        else:  # noqa: RET505
            mapping = loader.construct_mapping(node, deep=True)  # type: ignore[arg-type]
            assert mapping is not None
            filepath = loader._root / str(mapping["file"])
            included_files.append(filepath)
            variables = mapping["vars"]

            loaded_data = yaml.load(
                filepath.read_text(encoding=encoding),
                IncludeLoader,  # noqa: S506
            )
            assert loaded_data is not None
            assert variables is not None
            _traverse_yaml(loaded_data, variables)
            return loaded_data

    IncludeLoader.add_constructor("!include", _include)
    loaded_data = yaml.load(f, IncludeLoader)  # noqa: S506
    if return_included_paths:
        return loaded_data, included_files
    return loaded_data


def _help() -> str:
    try:
        return (
            f"See the configuration options below:\n\n"
            f"Config YAML options:\n{_rich_table_str(Config.to_pandas_table())}\n\n"
            f"Page YAML options:\n{_rich_table_str(Page.to_pandas_table())}\n\n"
            f"Button YAML options:\n{_rich_table_str(Button.to_pandas_table())}\n\n"
        )
    except ModuleNotFoundError:
        return ""


def main() -> None:
    """Start the Stream Deck integration."""
    import argparse
    import os

    from dotenv import load_dotenv

    load_dotenv()

    # Get the system default encoding
    system_encoding = locale.getpreferredencoding()
    yaml_encoding = os.getenv("YAML_ENCODING", system_encoding)

<<<<<<< HEAD
    def parse_retry_attempts_arg(val: str) -> float:
        if val is None:
            return 0
        if isinstance(val, str) and val.lower() == "inf":
            return math.inf
        try:
            return int(val)
        except (ValueError, TypeError):
            return 0
=======
    def str_to_bool(val: str | None) -> bool:
        """Convert a string to a boolean, raising ValueError for invalid values."""
        if val is None:
            return False
        val_lower = val.lower()
        if val_lower in ("true", "1", "t", "y", "yes"):
            return True
        if val_lower in ("false", "0", "f", "n", "no"):
            return False
        msg = f"Invalid boolean string: {val}"
        console.log(f"[b red]{msg}[/]")
        raise ValueError(msg)
>>>>>>> b6fa1510

    parser = argparse.ArgumentParser(
        epilog=_help(),
        formatter_class=argparse.RawDescriptionHelpFormatter,
    )
    parser.add_argument("--host", default=os.environ.get("HASS_HOST", "localhost"))
    parser.add_argument("--token", default=os.environ.get("HASS_TOKEN"))
    parser.add_argument(
        "--config",
        default=os.environ.get("STREAMDECK_CONFIG", DEFAULT_CONFIG),
        type=Path,
    )
    parser.add_argument(
        "--yaml-encoding",
        default=yaml_encoding,
        help=f"Specify encoding for YAML files (default is system encoding or from environment variable YAML_ENCODING (default: {yaml_encoding})",
    )
    parser.add_argument(
        "--protocol",
        default=os.environ.get("WEBSOCKET_PROTOCOL", "wss"),
        choices=["wss", "ws"],
    )
    parser.add_argument(
<<<<<<< HEAD
        "--connection-retry-attempts",
        type=parse_retry_attempts_arg,
        default=os.getenv("CONNECTION_RETRY_ATTEMPTS", "0"),
        help="Maximum number of connection retry attempts ('inf' for infinite)",
    )
    parser.add_argument(
        "--connection-retry-delay",
        type=int,
        default=os.getenv("CONNECTION_RETRY_DELAY"),
        help="Delay between connection retry attempts in seconds",
=======
        "--allow-weaker-ssl",
        type=str_to_bool,
        default=str_to_bool(os.getenv("ALLOW_WEAKER_SSL")),
        help="Allow weaker SSL connections. True makes the connection less safe, but might be needed for underpowered devices.",
>>>>>>> b6fa1510
    )
    args = parser.parse_args()
    console.log(f"Using version {__version__} of the Home Assistant Stream Deck.")
    console.log(
        f"Starting Stream Deck integration with {args.host=}, {args.config=}, {args.protocol=}, {args.allow_weaker_ssl=}",
    )
    config = Config.load(args.config, yaml_encoding=args.yaml_encoding)

    final_retry_attempts: float = args.connection_retry_attempts

    final_retry_delay = (
        int(args.connection_retry_delay) if args.connection_retry_delay is not None else 0
    )

    asyncio.run(
        run(
            host=args.host,
            token=args.token,
            protocol=args.protocol,
            config=config,
<<<<<<< HEAD
            retry_attempts=final_retry_attempts,
            retry_delay=final_retry_delay,
=======
            allow_weaker_ssl=args.allow_weaker_ssl,
>>>>>>> b6fa1510
        ),
    )


if __name__ == "__main__":
    main()<|MERGE_RESOLUTION|>--- conflicted
+++ resolved
@@ -3269,17 +3269,13 @@
     token: str,
     protocol: Literal["wss", "ws"],
     config: Config,
-<<<<<<< HEAD
     retry_attempts: float = 0,
     retry_delay: int = 0,
-=======
     *,
     allow_weaker_ssl: bool = False,
->>>>>>> b6fa1510
 ) -> None:
     """Main entry point for the Stream Deck integration, with retry logic."""
     deck = get_deck()
-<<<<<<< HEAD
     deck.set_brightness(config.brightness)
     attempt = 0
     global is_network_connected
@@ -3289,11 +3285,13 @@
     inactivity_state = InactivityState()
     deck.set_brightness(config.brightness)
     while retry_attempts == math.inf or attempt <= retry_attempts:
-=======
-    async with setup_ws(host, token, protocol, allow_weaker_ssl=allow_weaker_ssl) as websocket:
->>>>>>> b6fa1510
         try:
-            async with setup_ws(host, token, protocol) as websocket:
+            async with setup_ws(
+                host,
+                token,
+                protocol,
+                allow_weaker_ssl=allow_weaker_ssl,
+            ) as websocket:
                 try:
                     complete_state = await get_states(websocket)
                     is_network_connected = await is_network_available()
@@ -3467,7 +3465,6 @@
     system_encoding = locale.getpreferredencoding()
     yaml_encoding = os.getenv("YAML_ENCODING", system_encoding)
 
-<<<<<<< HEAD
     def parse_retry_attempts_arg(val: str) -> float:
         if val is None:
             return 0
@@ -3477,7 +3474,7 @@
             return int(val)
         except (ValueError, TypeError):
             return 0
-=======
+
     def str_to_bool(val: str | None) -> bool:
         """Convert a string to a boolean, raising ValueError for invalid values."""
         if val is None:
@@ -3490,7 +3487,6 @@
         msg = f"Invalid boolean string: {val}"
         console.log(f"[b red]{msg}[/]")
         raise ValueError(msg)
->>>>>>> b6fa1510
 
     parser = argparse.ArgumentParser(
         epilog=_help(),
@@ -3514,7 +3510,6 @@
         choices=["wss", "ws"],
     )
     parser.add_argument(
-<<<<<<< HEAD
         "--connection-retry-attempts",
         type=parse_retry_attempts_arg,
         default=os.getenv("CONNECTION_RETRY_ATTEMPTS", "0"),
@@ -3525,12 +3520,12 @@
         type=int,
         default=os.getenv("CONNECTION_RETRY_DELAY"),
         help="Delay between connection retry attempts in seconds",
-=======
+    )
+    parser.add_argument(
         "--allow-weaker-ssl",
         type=str_to_bool,
         default=str_to_bool(os.getenv("ALLOW_WEAKER_SSL")),
         help="Allow weaker SSL connections. True makes the connection less safe, but might be needed for underpowered devices.",
->>>>>>> b6fa1510
     )
     args = parser.parse_args()
     console.log(f"Using version {__version__} of the Home Assistant Stream Deck.")
@@ -3551,12 +3546,9 @@
             token=args.token,
             protocol=args.protocol,
             config=config,
-<<<<<<< HEAD
             retry_attempts=final_retry_attempts,
             retry_delay=final_retry_delay,
-=======
             allow_weaker_ssl=args.allow_weaker_ssl,
->>>>>>> b6fa1510
         ),
     )
 
