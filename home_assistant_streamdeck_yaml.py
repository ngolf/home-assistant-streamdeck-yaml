#!/usr/bin/env python3
"""Home Assistant Stream Deck integration."""

from __future__ import annotations

import asyncio
import colorsys
import functools as ft
import hashlib
import io
import json
import locale
import math
import re
import time
import warnings
from contextlib import asynccontextmanager
from importlib.metadata import PackageNotFoundError, version
from pathlib import Path
from typing import (
    TYPE_CHECKING,
    Any,
    Callable,
    Literal,
    TextIO,
    TypeAlias,
)

import jinja2
import requests
import websockets
import yaml
from lxml import etree
from PIL import Image, ImageColor, ImageDraw, ImageFont, ImageOps
from pydantic import BaseModel, Field, PrivateAttr, validator
from pydantic.fields import Undefined
from rich.console import Console
from rich.table import Table
from StreamDeck.DeviceManager import DeviceManager
from StreamDeck.Devices.StreamDeck import DialEventType, TouchscreenEventType
from StreamDeck.ImageHelpers import PILHelper

if TYPE_CHECKING:
    from collections.abc import Coroutine

    import pandas as pd
    from StreamDeck.Devices import StreamDeck


try:
    __version__ = version("home_assistant_streamdeck_yaml")
except PackageNotFoundError:
    __version__ = "unknown"


SCRIPT_DIR = Path(__file__).parent
ASSETS_PATH = SCRIPT_DIR / "assets"
DEFAULT_CONFIG = SCRIPT_DIR / "configuration.yaml"
DEFAULT_FONT: str = "Roboto-Regular.ttf"
DEFAULT_MDI_ICONS = {
    "light": "lightbulb",
    "switch": "power-socket-eu",
    "script": "script",
}
ICON_PIXELS = 72
_ID_COUNTER = 0

# Resolution for Stream deck plus
LCD_PIXELS_X = 800
LCD_PIXELS_Y = 100

# Default resolution for each icon on Stream deck plus
LCD_ICON_SIZE_X = 200
LCD_ICON_SIZE_Y = 100

console = Console()
StateDict: TypeAlias = dict[str, dict[str, Any]]


class _ButtonDialBase(BaseModel, extra="forbid"):  # type: ignore[call-arg]
    """Parent of Button and Dial."""

    entity_id: str | None = Field(
        default=None,
        allow_template=True,
        description="The `entity_id` that this button controls."
        " This entity will be passed to the `service` when the button is pressed."
        " The button is re-rendered whenever the state of this entity changes.",
    )
    linked_entity: str | None = Field(
        default=None,
        allow_template=True,
        description="A secondary entity_id that is used for updating images and states",
    )
    service: str | None = Field(
        default=None,
        allow_template=True,
        description="The `service` that will be called when the button is pressed.",
    )
    service_data: dict[str, Any] | None = Field(
        default=None,
        allow_template=True,
        description="The `service_data` that will be passed to the `service` when the button is pressed."
        " If empty, the `entity_id` will be passed.",
    )
    target: dict[str, Any] | None = Field(
        default=None,
        allow_template=True,
        description="The `target` that will be passed to the `service` when the button is pressed.",
    )
    text: str = Field(
        default="",
        allow_template=True,
        description="The text to display on the button."
        " If empty, no text is displayed."
        r" You might want to add `\n` characters to spread the text over several"
        r" lines, or use the `\|` character in YAML to create a multi-line string.",
    )
    text_color: str | None = Field(
        default=None,
        allow_template=True,
        description="Color of the text."
        " If empty, the color is `white`, unless an `entity_id` is specified, in"
        " which case the color is `amber` when the state is `on`, and `white` when it is `off`.",
    )
    text_size: int = Field(
        default=12,
        allow_template=False,
        description="Integer size of the text.",
    )
    text_offset: int = Field(
        default=0,
        allow_template=False,
        description="The text's position can be moved up or down from the center of"
        " the button, and this movement is measured in pixels. The value can be"
        " positive (for upward movement) or negative (for downward movement).",
    )
    icon: str | None = Field(
        default=None,
        allow_template=True,
        description="The icon filename to display on the button."
        " Make the path absolute (e.g., `/config/streamdeck/my_icon.png`) or relative to the"
        " `assets` directory (e.g., `my_icon.png`)."
        " If empty, a icon with `icon_background_color` and `text` is displayed."
        " The icon can be a URL to an image,"
        " like `'url:https://www.nijho.lt/authors/admin/avatar.jpg'`, or a `spotify:`"
        " icon, like `'spotify:album/6gnYcXVaffdG0vwVM34cr8'`."
        " If the icon is a `spotify:` icon, the icon will be downloaded and cached."
        " The icon can also display a partially complete ring, like a progress bar,"
        " or sensor value, like `ring:25` for a 25% complete ring.",
    )
    icon_mdi: str | None = Field(
        default=None,
        allow_template=True,
        description="The Material Design Icon to display on the button."
        " If empty, no icon is displayed."
        " See https://mdi.bessarabov.com/ for a list of icons."
        " The SVG icon will be downloaded and cached.",
    )
    icon_background_color: str = Field(
        default="#000000",
        allow_template=True,
        description="A color (in hex format, e.g., '#FF0000') for the background of the icon (if no `icon` is specified).",
    )
    icon_mdi_color: str | None = Field(
        default=None,
        allow_template=True,
        description="The color of the Material Design Icon (in hex format, e.g., '#FF0000')."
        " If empty, the color is derived from `text_color` but is less saturated (gray is mixed in).",
    )
    icon_gray_when_off: bool = Field(
        default=False,
        allow_template=False,
        description="When specifying `icon` and `entity_id`, if the state is `off`, the icon will be converted to grayscale.",
    )
    delay: float | str = Field(
        default=0.0,
        allow_template=True,
        description="The delay (in seconds) before the `service` is called."
        " This is useful if you want to wait before calling the `service`."
        " Counts down from the time the button is pressed."
        " If while counting the button is pressed again, the timer is cancelled."
        " Should be a float or template string that evaluates to a float.",
    )

    _timer: AsyncDelayedCallback | None = PrivateAttr(None)

    @classmethod
    def templatable(cls: type[Button]) -> set[str]:
        """Return if an attribute is templatable, which is if the type-annotation is str."""
        schema = cls.schema()
        properties = schema["properties"]
        return {k for k, v in properties.items() if v["allow_template"]}

    @classmethod
    def to_pandas_table(cls: type[Button]) -> pd.DataFrame:
        """Return a pandas table with the schema."""
        import pandas as pd

        rows = []
        for k, field in cls.__fields__.items():
            info = field.field_info
            if info.description is None:
                continue

            def code(text: str) -> str:
                return f"`{text}`"

            row = {
                "Variable name": code(k),
                "Allow template": "✅" if info.extra["allow_template"] else "❌",
                "Description": info.description,
                "Default": code(info.default) if info.default else "",
                "Type": code(field._type_display()),
            }
            rows.append(row)
        return pd.DataFrame(rows)

    @classmethod
    def to_markdown_table(cls: type[Button]) -> str:
        """Return a markdown table with the schema."""
        return cls.to_pandas_table().to_markdown(index=False)


class Button(_ButtonDialBase, extra="forbid"):  # type: ignore[call-arg]
    """Button configuration."""

    special_type: (
        Literal[
            "next-page",
            "previous-page",
            "empty",
            "go-to-page",
            "close-page",
            "turn-off",
            "light-control",
            "reload",
        ]
        | None
    ) = Field(
        default=None,
        allow_template=False,
        description="Special type of button."
        " If no specified, the button is a normal button."
        " If `next-page`, the button will go to the next page."
        " If `previous-page`, the button will go to the previous page."
        " If `turn-off`, the button will turn off the SteamDeck until any button is pressed."
        " If `empty`, the button will be empty."
        " If `close-page`, the button will close the current page and return to the previous one."
        " If `go-to-page`, the button will go to the page specified by `special_type_data`"
        " (either an `int` or `str` (name of the page))."
        " If `light-control`, the button will control a light, and the `special_type_data`"
        " can be a dictionary, see its description."
        " If `reload`, the button will reload the configuration file when pressed.",
    )
    special_type_data: Any | None = Field(
        default=None,
        allow_template=True,
        description="Data for the special type of button."
        " If `go-to-page`, the data should be an `int` or `str` (name of the page)."
        " If `light-control`, the data should optionally be a dictionary."
        " The dictionary can contain the following keys:"
<<<<<<< HEAD
        " The `colors` key and a value a list of max (`n_keys_on_streamdeck - 6`) hex colors."
        " The `color_temp_kelvin` key and a value a list of max (`n_keys_on_streamdeck - 6`) color temperatures in Kelvin."
        " The `colors` key and a value a list of max (`n_keys_on_streamdeck - 6`) hex colors."
        " The `color_temp_kelvin` key and a value a list of max (`n_keys_on_streamdeck - 6`) color temperatures in Kelvin."
=======
        " The `colors` key and a value a list of max (`n_keys_on_streamdeck - 5`) hex colors."
        " The `color_temp_kelvin` key and a value a list of max (`n_keys_on_streamdeck - 5`) color temperatures in Kelvin."
>>>>>>> 6aa63c6d
        " The `colormap` key and a value a colormap (https://matplotlib.org/stable/tutorials/colors/colormaps.html)"
        " can be used. This requires the `matplotlib` package to be installed. If no"
        " list of `colors` or `colormap` is specified, 10 equally spaced colors are used.",
    )

    @classmethod
    def from_yaml(
        cls: type[Button],
        yaml_str: str,
        encoding: str | None = None,
    ) -> Button:
        """Set the attributes from a YAML string."""
        data = safe_load_yaml(yaml_str, encoding=encoding)
        return cls(**data[0])

    @property
    def domain(self) -> str | None:
        """Return the domain of the entity."""
        if self.service is None:
            return None
        return self.service.split(".", 1)[0]

    def rendered_template_button(
        self,
        complete_state: StateDict,
    ) -> Button:
        """Return a button with the rendered text."""
        dct = self.dict(exclude_unset=True)
        for key in self.templatable():
            if key not in dct:
                continue
            val = dct[key]
            if isinstance(val, dict):  # e.g., service_data, target
                for k, v in val.items():
                    val[k] = _render_jinja(v, complete_state)
            else:
                dct[key] = _render_jinja(val, complete_state)  # type: ignore[assignment]
        return Button(**dct)

    def try_render_icon(
        self,
        complete_state: StateDict,
        *,
        key_pressed: bool = False,
        size: tuple[int, int] = (ICON_PIXELS, ICON_PIXELS),
        icon_mdi_margin: int = 0,
        font_filename: str = DEFAULT_FONT,
    ) -> Image.Image:
        """Try to render the icon."""
        try:
            return self.render_icon(
                complete_state,
                key_pressed=key_pressed,
                size=size,
                icon_mdi_margin=icon_mdi_margin,
                font_filename=font_filename,
            )
        except Exception as exc:  # noqa: BLE001
            console.print_exception()
            warnings.warn(
                f"Failed to render icon for {self}: {exc}",
                IconWarning,
                stacklevel=2,
            )
            return _generate_failed_icon(size)

    def render_icon(  # noqa: PLR0912 PLR0915
        self,
        complete_state: StateDict,
        *,
        key_pressed: bool = False,
        size: tuple[int, int] = (ICON_PIXELS, ICON_PIXELS),
        icon_mdi_margin: int = 0,
        font_filename: str = DEFAULT_FONT,
    ) -> Image.Image:
        """Render the icon."""
        if self.is_sleeping():
            button, image = self.sleep_button_and_image(size)
        else:
            button = self.rendered_template_button(complete_state)
            image = None

        if isinstance(button.icon, str) and ":" in button.icon:
            which, id_ = button.icon.split(":", 1)
            if which == "spotify":
                filename = _to_filename(button.icon, ".jpeg")
                # copy to avoid modifying the cached image
                image = _download_spotify_image(id_, filename).copy()
            if which == "url":
                filename = _url_to_filename(id_)
                # copy to avoid modifying the cached image
                image = _download_image(id_, filename, size).copy()
            if which == "ring":
                pct = _maybe_number(id_)
                assert isinstance(pct, (int, float)), f"Invalid ring percentage: {id_}"
                image = _draw_percentage_ring(pct, size)

        icon_convert_to_grayscale = False
        text = button.text
        text_color = button.text_color or "white"
        icon_mdi = button.icon_mdi

        if button.special_type == "next-page":
            text = button.text or "Next\nPage"
            icon_mdi = button.icon_mdi or "chevron-right"
        elif button.special_type == "previous-page":
            text = button.text or "Previous\nPage"
            icon_mdi = button.icon_mdi or "chevron-left"
        elif button.special_type == "go-to-page":
            page = button.special_type_data
            text = button.text or f"Go to\nPage\n{page}"
            icon_mdi = button.icon_mdi or "book-open-page-variant"
        elif button.special_type == "close-page":
            text = button.text or "Close\nPage"
            icon_mdi = button.icon_mdi or "arrow-u-left-bottom-bold"
        elif button.special_type == "turn-off":
            text = button.text or "Turn off"
            icon_mdi = button.icon_mdi or "power"
        elif button.special_type == "reload":
            text = button.text or "Reload\nconfig"
            icon_mdi = button.icon_mdi or "reload"
        elif button.entity_id in complete_state:
            # Has entity_id
            state = complete_state[button.entity_id]

            if button.text_color is not None:
                text_color = button.text_color
            elif state["state"] == "on":
                text_color = "orangered"

            if (
                button.icon_mdi is None
                and button.icon is None
                and button.domain in DEFAULT_MDI_ICONS
            ):
                icon_mdi = DEFAULT_MDI_ICONS[button.domain]

            if state["state"] == "off":
                icon_convert_to_grayscale = button.icon_gray_when_off

        if image is None:
            image = _init_icon(
                icon_background_color=button.icon_background_color,
                icon_filename=button.icon,
                icon_mdi=icon_mdi,
                icon_mdi_margin=icon_mdi_margin,
                icon_mdi_color=_named_to_hex(button.icon_mdi_color or text_color),
                size=size,
            ).copy()  # copy to avoid modifying the cached image

        if icon_convert_to_grayscale:
            image = _convert_to_grayscale(image)

        _add_text(
            image=image,
            font_filename=font_filename,
            text_size=self.text_size,
            text=text,
            text_color=text_color if not key_pressed else "green",
            text_offset=self.text_offset,
        )
        return image

    @validator("special_type_data")
    def _validate_special_type(  # noqa: PLR0912
        cls: type[Button],
        v: Any,
        values: dict[str, Any],
    ) -> Any:
        """Validate the special_type_data."""
        special_type = values["special_type"]
        if special_type == "go-to-page" and not isinstance(v, (int, str)):
            msg = (
                "If special_type is go-to-page, special_type_data must be an int or str"
            )
            raise AssertionError(msg)
        if (
            special_type in {"next-page", "previous-page", "empty", "turn-off"}
            and v is not None
        ):
            msg = f"special_type_data needs to be empty with {special_type=}"
            raise AssertionError(msg)
        if special_type == "light-control":
            if v is None:
                v = {}
            if not isinstance(v, dict):
                msg = (
                    "With 'light-control', 'special_type_data' must"
                    f" be a dict, not '{v}'"
                )
                raise AssertionError(msg)
            # Can only have the following keys: colors and colormap
            allowed_keys = {"colors", "colormap", "color_temp_kelvin"}
            invalid_keys = v.keys() - allowed_keys
            if invalid_keys:
                msg = (
                    f"Invalid keys in 'special_type_data', only {allowed_keys} allowed"
                )
                raise AssertionError(msg)
            # If colors is present, it must be a list of strings
            if "colors" in v:
                if not isinstance(v["colors"], (tuple, list)):
                    msg = "If 'colors' is present, it must be a list"
                    raise AssertionError(msg)
                for color in v["colors"]:
                    if not isinstance(color, str):
                        msg = "All colors must be strings"
                        raise AssertionError(msg)  # noqa: TRY004
                # Cast colors to tuple (to make it hashable)
                v["colors"] = tuple(v["colors"])
            if "color_temp_kelvin" in v:
                for kelvin in v["color_temp_kelvin"]:
                    if not isinstance(kelvin, int):
                        msg = "All color_temp_kelvin must be integers"
                        raise AssertionError(msg)  # noqa: TRY004
                # Cast color_temp_kelvin to tuple (to make it hashable)
                v["color_temp_kelvin"] = tuple(v["color_temp_kelvin"])
        return v

    def maybe_start_or_cancel_timer(
        self,
        callback: Callable[[], None | Coroutine] | None = None,
    ) -> bool:
        """Start or cancel the timer."""
        if self.delay:
            if self._timer is None:
                assert isinstance(
                    self.delay,
                    (int, float),
                ), f"Invalid delay: {self.delay}"
                self._timer = AsyncDelayedCallback(delay=self.delay, callback=callback)
            if self._timer.is_running():
                self._timer.cancel()
            else:
                self._timer.start()
            return True
        return False

    def is_sleeping(self) -> bool:
        """Return True if the timer is sleeping."""
        return self._timer is not None and self._timer.is_sleeping

    def sleep_button_and_image(
        self,
        size: tuple[int, int],
    ) -> tuple[Button, Image.Image]:
        """Return the button and image for the sleep button."""
        assert self._timer is not None
        assert isinstance(self.delay, (int, float)), f"Invalid delay: {self.delay}"
        remaining = self._timer.remaining_time()
        pct = round(remaining / self.delay * 100)
        image = _draw_percentage_ring(pct, size)
        button = Button(
            text=f"{remaining:.0f}s\n{pct}%",
            text_color="white",
        )
        return button, image


class Dial(_ButtonDialBase, extra="forbid"):  # type: ignore[call-arg]
    """Dial configuration."""

    dial_event_type: str | None = Field(
        default=None,
        allow_template=True,
        description="The event type of the dial that will trigger the service."
        " Either `DialEventType.TURN` or `DialEventType.PUSH`.",
    )

    state_attribute: str | None = Field(
        default=None,
        allow_template=True,
        description="The attribute of the entity which gets used for the dial state.",
        # TODO: use this?
        # An attribute of an HA entity that the dial should control e.g., brightness for a light.
    )
    attributes: dict[str, float] | None = Field(
        default=None,
        allow_template=True,
        description="Sets the attributes of the dial."
        " `min`: The minimal value of the dial."
        " `max`: The maximal value of the dial."
        " `step`: the step size by which the value of the dial is increased by on an event.",
    )
    allow_touchscreen_events: bool = Field(
        default=False,
        allow_template=True,
        description="Whether events from the touchscreen are allowed, for example set the minimal value on `SHORT` and set maximal value on `LONG`.",
    )

    # vars for timer
    _timer: AsyncDelayedCallback | None = PrivateAttr(None)

    # Internal attributes for Dial
    _attributes: dict[str, float] = PrivateAttr(
        {"state": 0, "min": 0, "max": 100, "step": 1},
    )

    def update_attributes(self, data: dict[str, Any]) -> None:
        """Updates all home assistant entity attributes."""
        if self.attributes is None:
            self._attributes = data["attributes"]
        else:
            self._attributes = self.attributes

        if self.state_attribute is None:
            self._attributes.update({"state": float(data["state"])})
        else:
            try:
                if data["attributes"][self.state_attribute] is None:
                    self._attributes["state"] = 0
                else:
                    self._attributes["state"] = float(
                        data["attributes"][self.state_attribute],
                    )
            except KeyError:
                console.log(f"Could not find attribute {self.state_attribute}")
                self._attributes["state"] = 0

    def get_attributes(self) -> dict[str, float]:
        """Returns all home assistant entity attributes."""
        return self._attributes

    def increment_state(self, value: float) -> None:
        """Increments the value of the dial with checks for the minimal and maximal value."""
        num: float = self._attributes["state"] + value * self._attributes["step"]
        num = min(self._attributes["max"], num)
        num = max(self._attributes["min"], num)
        self._attributes["state"] = num

    def set_state(self, value: float) -> None:
        """Sets the value of the dial without checks for the minimal and maximal value."""
        self._attributes["state"] = value

    def rendered_template_dial(
        self,
        complete_state: StateDict,
    ) -> Dial:
        """Return a dial with the rendered text."""
        dct = self.dict(exclude_unset=True)
        for key in self.templatable():
            if key not in dct:
                continue
            val = dct[key]
            if isinstance(val, dict):
                for k, v in val.items():
                    val[k] = _render_jinja(v, complete_state, self)
            else:
                dct[key] = _render_jinja(val, complete_state, self)
        return Dial(**dct)

    # LCD/Touchscreen management
    def render_lcd_image(
        self,
        complete_state: StateDict,
        key: int,  # Key needs to be from sorted dials
        size: tuple[int, int],
        icon_mdi_margin: int = 0,
        font_filename: str = DEFAULT_FONT,
    ) -> Image.Image:
        """Render the image for the LCD."""
        try:
            image = None
            dial = self.rendered_template_dial(complete_state)

            if isinstance(dial.icon, str) and ":" in dial.icon:
                which, id_ = dial.icon.split(":", 1)
                if which == "spotify":
                    filename = _to_filename(dial.icon, ".jpeg")
                    image = _download_spotify_image(id_, filename).copy()
                elif which == "url":
                    filename = _url_to_filename(id_)
                    image = _download_image(id_, filename, size).copy()
                elif which == "ring":
                    pct = _maybe_number(id_)
                    assert isinstance(
                        pct,
                        (int, float),
                    ), f"Invalid ring percentage: {id_}"
                    image = _draw_percentage_ring(
                        percentage=pct,
                        size=size,
                        radius=40,
                    )

            icon_convert_to_grayscale = False
            text = dial.text
            text_color = dial.text_color or "white"

            assert dial.entity_id is not None
            if (
                complete_state[dial.entity_id]["state"] == "off"
                and dial.icon_gray_when_off
            ):
                icon_convert_to_grayscale = True

            if image is None:
                image = _init_icon(
                    icon_background_color=dial.icon_background_color,
                    icon_filename=dial.icon,
                    icon_mdi=dial.icon_mdi,
                    icon_mdi_margin=icon_mdi_margin,
                    icon_mdi_color=_named_to_hex(dial.icon_mdi_color or text_color),
                    size=size,
                ).copy()

            if icon_convert_to_grayscale:
                image = _convert_to_grayscale(image)

            _add_text(
                image=image,
                font_filename=font_filename,
                text_size=self.text_size,
                text=text,
                text_color=text_color,
                text_offset=self.text_offset,
            )
            return image  # noqa: TRY300

        except ValueError as e:
            console.log(e)
            warnings.warn(
                f"Failed to render icon for dial {key}",
                IconWarning,
                stacklevel=2,
            )
            return _generate_failed_icon(size=size)

    def start_or_restart_timer(
        self,
        callback: Callable[[], None | Coroutine] | None = None,
    ) -> bool:
        """Starts or restarts AsyncDelayedCallback timer."""
        if not self.delay:
            return False
        if self._timer is None:
            assert isinstance(
                self.delay,
                (int, float),
            ), f"Invalid delay: {self.delay}"
            self._timer = AsyncDelayedCallback(delay=self.delay, callback=callback)
        self._timer.start()
        return True


def _update_dial_descriptions() -> None:
    for _k, _v in Dial.__fields__.items():
        _v.field_info.description = (
            _v.field_info.description.replace("on the button", "above the dial")
            .replace("button", "dial")
            .replace("pressed", "rotated")
        )
        if _k == "delay":
            _v.field_info.description = (
                "The delay (in seconds) before the `service` is called."
                " This counts down from the specified time and collects the called turn events and"
                " sends the bundled value to Home Assistant after the dial hasn't been turned for the specified time in delay."
            )


_update_dial_descriptions()


def _to_filename(id_: str, suffix: str = "") -> Path:
    """Converts an id with ":" and "_" to a filename with optional suffix."""
    filename = ASSETS_PATH / id_.replace("/", "_").replace(":", "_")
    return filename.with_suffix(suffix)


def to_pandas_table(cls: type[BaseModel]) -> pd.DataFrame:
    """Return a markdown table with the schema."""
    import pandas as pd

    rows = []
    for k, field in cls.__fields__.items():
        info = field.field_info
        if info.description is None:
            continue

        def code(text: str) -> str:
            return f"`{text}`"

        row = {
            "Variable name": code(k),
            "Description": info.description,
            "Default": code(info.default) if info.default is not Undefined else "",
            "Type": code(field._type_display()),
        }
        rows.append(row)
    return pd.DataFrame(rows)


def _pandas_to_rich_table(df: pd.DataFrame) -> Table:
    """Return a rich table from a pandas DataFrame."""
    table = Table()

    # Add the columns
    for column in df.columns:
        table.add_column(column)

    # Add the rows
    for _, row in df.iterrows():
        table.add_row(*row.astype(str).tolist())

    return table


class Page(BaseModel):
    """A page of buttons."""

    name: str = Field(description="The name of the page.")
    buttons: list[Button] = Field(
        default_factory=list,
        description="A list of buttons on the page.",
    )

    dials: list[Dial] = Field(
        default_factory=list,
        description="A list of dials on the page.",
    )

    _parent_page_index: int = PrivateAttr([])

    _dials_sorted: list[Dial] = PrivateAttr([])

    def sort_dials(self) -> list[tuple[Dial, Dial | None]]:
        """Sorts dials by dialEventType."""
        self._dials_sorted = []
        skip = False
        for index, dial in enumerate(self.dials):
            if index + 1 < len(self.dials):
                if skip:
                    skip = False
                    continue

                next_dial = self.dials[index + 1]
                if dial.dial_event_type != next_dial.dial_event_type:
                    self._dials_sorted.append((dial, next_dial))  # type: ignore[arg-type]
                    skip = True
                else:
                    self._dials_sorted.append((dial, None))  # type: ignore[arg-type]
            else:
                self._dials_sorted.append((dial, None))  # type: ignore[arg-type]
        return self._dials_sorted  # type: ignore[return-value]

    def get_sorted_key(self, dial: Dial) -> int | None:
        """Returns the integer key for a dial."""
        dial_list = self._dials_sorted
        for i in range(len(dial_list)):
            if dial in dial_list[i]:
                return i
        return None

    @classmethod
    def to_pandas_table(cls: type[Page]) -> pd.DataFrame:
        """Return a pandas DataFrame with the schema."""
        return to_pandas_table(cls)

    @classmethod
    def to_markdown_table(cls: type[Page]) -> str:
        """Return a markdown table with the schema."""
        return cls.to_pandas_table().to_markdown(index=False)


class Config(BaseModel):
    """Configuration file."""

    yaml_encoding: str | None = Field(
        default="utf-8",
        description="The encoding of the YAML file.",
    )
    pages: list[Page] = Field(
        default_factory=list,
        description="A list of `Page`s in the configuration.",
    )
    anonymous_pages: list[Page] = Field(
        default_factory=list,
        description="A list of anonymous Pages in the configuration."
        " These pages are hidden and not displayed when cycling through the pages."
        " They can only be reached using the `special_type: 'go-to-page'` button."
        " Designed for single use, these pages return to the previous page"
        " upon clicking a button.",
    )
    state_entity_id: str | None = Field(
        default=None,
        description="The entity ID to sync display state with. For"
        " example `input_boolean.streamdeck` or `binary_sensor.anyone_home`.",
    )
    brightness: int = Field(
        default=100,
        description="The default brightness of the Stream Deck (0-100).",
    )
    auto_reload: bool = Field(
        default=False,
        description="If True, the configuration YAML file will automatically"
        " be reloaded when it is modified.",
    )
    _current_page_index: int = PrivateAttr(default=0)
    _parent_page_index: int = PrivateAttr(default=0)
    _is_on: bool = PrivateAttr(default=True)
    _detached_page: Page | None = PrivateAttr(default=None)
    _configuration_file: Path | None = PrivateAttr(default=None)
    _include_files: list[Path] = PrivateAttr(default_factory=list)

    @classmethod
    def load(
<<<<<<< HEAD
        cls: type[Config],
        fname: Path,
        yaml_encoding: str | None = None,
=======
        cls: type[Config], fname: Path, yaml_encoding: str | None = None,
>>>>>>> 6aa63c6d
    ) -> Config:
        """Read the configuration file."""
        with fname.open() as f:
            data, include_files = safe_load_yaml(
                f,
                return_included_paths=True,
                encoding=yaml_encoding,
            )
            config = cls(**data)  # type: ignore[arg-type]
            config._configuration_file = fname
            config._include_files = include_files
            config.current_page().sort_dials()
            return config

    def reload(self) -> None:
        """Reload the configuration file."""
        assert self._configuration_file is not None
        # Updates all public attributes
        new_config = self.load(
            self._configuration_file,
            yaml_encoding=self.yaml_encoding,
        )
        self.__dict__.update(new_config.__dict__)
        self._include_files = new_config._include_files
        # Set the private attributes we want to preserve
        if self._detached_page is not None:
            self._detached_page = self.to_page(self._detached_page.name)
            self.current_page().sort_dials()
        if self._current_page_index >= len(self.pages):
            # In case pages were removed, reset to the first page
            self._current_page_index = 0

    @classmethod
    def to_pandas_table(cls: type[Config]) -> pd.DataFrame:
        """Return a pandas DataFrame with the schema."""
        return to_pandas_table(cls)

    @classmethod
    def to_markdown_table(cls: type[Config]) -> str:
        """Return a markdown table with the schema."""
        return cls.to_pandas_table().to_markdown(index=False)

    def update_timers(
        self,
        deck: StreamDeck,
        complete_state: dict[str, dict[str, Any]],
    ) -> None:
        """Update all timers."""
        for key in range(deck.key_count()):
            button = self.button(key)
            if button is not None and button.is_sleeping():
                console.log(f"Updating timer for key {key}")
                update_key_image(
                    deck,
                    key=key,
                    config=self,
                    complete_state=complete_state,
                    key_pressed=False,
                )

    def next_page(self) -> Page:
        """Go to the next page."""
        self._parent_page_index = self._current_page_index
        self._current_page_index = self.next_page_index
        return self.pages[self._current_page_index]

    @property
    def next_page_index(self) -> int:
        """Return the next page index."""
        return (self._current_page_index + 1) % len(self.pages)

    @property
    def previous_page_index(self) -> int:
        """Return the previous page index."""
        return (self._current_page_index - 1) % len(self.pages)

    def previous_page(self) -> Page:
        """Go to the previous page."""
        self._parent_page_index = self._current_page_index
        self._current_page_index = self.previous_page_index
        return self.pages[self._current_page_index]

    def current_page(self) -> Page:
        """Return the current page."""
        if self._detached_page is not None:
            return self._detached_page
        return self.pages[self._current_page_index]

    def dial(self, key: int) -> Dial | None:
        """Gets Dial from key."""
        dials = self.current_page().dials
        if key < len(dials):
            return dials[key]
        return None

    def dial_sorted(self, key: int) -> tuple[Dial, Dial | None] | None:
        """Gets sorted dials by key."""
        dials = self.current_page()._dials_sorted
        if key < len(dials):
            return dials[key]
        return None

    def button(self, key: int) -> Button | None:
        """Return the button for a key."""
        buttons = self.current_page().buttons
        if key < len(buttons):
            return buttons[key]
        return None

    def to_page(self, page: int | str) -> Page:
        """Go to a page based on the page name or index."""
        if isinstance(page, int):
            self._parent_page_index = self._current_page_index
            self._current_page_index = page
            return self.current_page()

        for i, p in enumerate(self.pages):
            if p.name == page:
                self._current_page_index = i
                return self.current_page()

        for p in self.anonymous_pages:
            if p.name == page:
                self._detached_page = p
                return p
        console.log(f"Could find page {page}, staying on current page")
        return self.current_page()

    def close_page(self) -> Page:
        """Close the current page."""
        self._detached_page = None
        self._current_page_index = self._parent_page_index
        return self.current_page()


def _next_id() -> int:
    global _ID_COUNTER
    _ID_COUNTER += 1
    return _ID_COUNTER


class AsyncDelayedCallback:
    """A callback that is called after a delay.

    Parameters
    ----------
    delay
        The delay in seconds after which the callback will be called.
    callback
        The function or coroutine to be called after the delay.

    """

    def __init__(
        self,
        delay: float,
        callback: Callable[[], None | Coroutine] | None = None,
    ) -> None:
        """Initialize."""
        self.delay = delay
        self.callback = callback
        self.task: asyncio.Task | None = None
        self.start_time: float | None = None
        self.is_sleeping: bool = False

    async def _run(self) -> None:
        """Run the timer. Don't call this directly, use start() instead."""
        self.is_sleeping = True
        self.start_time = time.time()
        await asyncio.sleep(self.delay)
        self.is_sleeping = False
        if self.callback is not None:
            if asyncio.iscoroutinefunction(self.callback):
                await self.callback()
            else:
                self.callback()

    def is_running(self) -> bool:
        """Return whether the timer is running."""
        return self.task is not None and not self.task.done()

    def start(self) -> None:
        """Start the timer."""
        if self.task is not None and not self.task.done():
            self.cancel()
        self.task = asyncio.ensure_future(self._run())

    def cancel(self) -> None:
        """Cancel the timer."""
        console.log("Cancel timer")
        if self.task:
            self.task.cancel()
            self.is_sleeping = False
            self.task = None

    def remaining_time(self) -> float:
        """Return the remaining time before the timer expires."""
        if self.task is None:
            return 0
        if self.start_time is not None:
            elapsed_time = time.time() - self.start_time
            return max(0, self.delay - elapsed_time)
        return 0


def _draw_percentage_ring(
    percentage: float,
    size: tuple[int, int],
    *,
    radius: int | None = None,
    thickness: int = 4,
    ring_color: tuple[int, int, int] = (255, 0, 0),
    full_ring_backgroud_color: tuple[int, int, int] = (100, 100, 100),
) -> Image.Image:
    """Draw a ring with a percentage."""
    img = Image.new("RGB", size, (0, 0, 0))

    if radius is None:
        radius = size[0] // 2 - thickness // 2

    # Draw the full ring for the background
    draw = ImageDraw.Draw(img)
    draw.ellipse(
        [
            (size[0] // 2 - radius, size[1] // 2 - radius),
            (size[0] // 2 + radius, size[1] // 2 + radius),
        ],
        outline=full_ring_backgroud_color,
        width=thickness,
    )

    # Draw the percentage of the ring with a bright color
    start_angle = -90
    end_angle = start_angle + (360 * percentage / 100)
    draw.arc(
        [
            (size[0] // 2 - radius, size[1] // 2 - radius),
            (size[0] // 2 + radius, size[1] // 2 + radius),
        ],
        start_angle,
        end_angle,
        fill=ring_color,
        width=thickness,
    )
    return img


def _linspace(start: float, stop: float, num: int) -> list[float]:
    """Return evenly spaced numbers over a specified interval."""
    if num == 1:
        return [start]
    step = (stop - start) / (num - 1)
    return [start + i * step for i in range(num)]


def _generate_colors_from_colormap(num_colors: int, colormap: str) -> tuple[str, ...]:
    """Returns `num_colors` number of colors in hexadecimal format, sampled from colormaps."""
    try:
        import matplotlib.pyplot as plt
        import numpy as np
    except ModuleNotFoundError:
        msg = "You need to install matplotlib to use the colormap feature."
        raise ModuleNotFoundError(msg) from None

    cmap = plt.get_cmap(colormap)
    colors = cmap(np.linspace(0, 1, num_colors))
    return tuple(plt.matplotlib.colors.to_hex(color) for color in colors)


def _color_temp_kelvin_to_rgb(  # noqa: PLR0912
    colour_temperature: int,
) -> tuple[int, int, int]:
    """Converts from K to RGB.

    Algorithm courtesy of
    http://www.tannerhelland.com/4435/convert-temperature-rgb-algorithm-code/.
    """
    # range check
    if colour_temperature < 1000:  # noqa: PLR2004
        colour_temperature = 1000
    elif colour_temperature > 40000:  # noqa: PLR2004
        colour_temperature = 40000

    tmp_internal = colour_temperature / 100.0

    # red
    if tmp_internal <= 66:  # noqa: PLR2004
        red = 255
    else:
        tmp_red = 329.698727446 * math.pow(tmp_internal - 60, -0.1332047592)
        if tmp_red < 0:
            red = 0
        elif tmp_red > 255:  # noqa: PLR2004
            red = 255
        else:
            red = int(tmp_red)

    # green
    if tmp_internal <= 66:  # noqa: PLR2004
        tmp_green = 99.4708025861 * math.log(tmp_internal) - 161.1195681661
        if tmp_green < 0:
            green = 0
        elif tmp_green > 255:  # noqa: PLR2004
            green = 255
        else:
            green = int(tmp_green)
    else:
        tmp_green = 288.1221695283 * math.pow(tmp_internal - 60, -0.0755148492)
        if tmp_green < 0:
            green = 0
        elif tmp_green > 255:  # noqa: PLR2004
            green = 255
        else:
            green = int(tmp_green)

    # blue
    if tmp_internal >= 66:  # noqa: PLR2004
        blue = 255
    elif tmp_internal <= 19:  # noqa: PLR2004
        blue = 0
    else:
        tmp_blue = 138.5177312231 * math.log(tmp_internal - 10) - 305.0447927307
        if tmp_blue < 0:
            blue = 0
        elif tmp_blue > 255:  # noqa: PLR2004
            blue = 255
        else:
            blue = int(tmp_blue)

    return red, green, blue


def _generate_uniform_hex_colors(n_colors: int) -> tuple[str, ...]:
    """Generate a list of `n_colors` hex colors that are uniformly perceptually spaced.

    Parameters
    ----------
    n_colors
        The number of colors to generate.

    Returns
    -------
    list[str]
        A list of `n_colors` hex colors, represented as strings.

    Examples
    --------
    >>> _generate_uniform_hex_colors(3)
    ['#0000ff', '#00ff00', '#ff0000']

    """

    def generate_hues(n_hues: int) -> list[float]:
        """Generate `n_hues` hues that are uniformly spaced around the color wheel."""
        return _linspace(0, 1, n_hues)

    def generate_saturations(n_saturations: int) -> list[float]:
        """Generate `n_saturations` saturations that increase linearly from 0 to 1."""
        return _linspace(0, 1, n_saturations)

    def generate_values(n_values: int) -> list[float]:
        """Generate `n_values` values that increase linearly from 1 to 0.5 and then decrease to 0."""
        values = _linspace(1, 0.5, n_values // 2)
        if n_values % 2 == 1:
            values.append(0.0)
        values += _linspace(0.5, 0, n_values // 2)
        return values

    def hsv_to_hex(hsv: tuple[float, float, float]) -> str:
        """Convert an HSV color tuple to a hex color string."""
        rgb = tuple(int(round(x * 255)) for x in colorsys.hsv_to_rgb(*hsv))
        return "#{:02x}{:02x}{:02x}".format(*rgb)

    hues = generate_hues(n_colors)
    saturations = generate_saturations(n_colors)
    values = generate_values(n_colors)
    hsv_colors = [(h, s, v) for h in hues for s in saturations for v in values]
    hex_colors = [hsv_to_hex(hsv) for hsv in hsv_colors]
    return tuple(hex_colors[:n_colors])


def _max_contrast_color(hex_color: str) -> str:
    """Given hex color return a color with maximal contrast."""
    # Convert hex color to RGB format
    r, g, b = _hex_to_rgb(hex_color)
    # Convert RGB color to grayscale
    gray = 0.2989 * r + 0.5870 * g + 0.1140 * b
    # Determine whether white or black will have higher contrast
    middle_range = 128
    return "#FFFFFF" if gray < middle_range else "#000000"


@ft.lru_cache(maxsize=16)
def _light_page(
    entity_id: str,
    n_colors: int,
    colors: tuple[str, ...] | None,
    color_temp_kelvin: tuple[int, ...] | None,
    colormap: str | None,
) -> Page:
    """Return a page of buttons for controlling lights."""
    if colormap is None and colors is None:
        colors = _generate_uniform_hex_colors(n_colors)
    elif colormap is not None:
        colors = _generate_colors_from_colormap(n_colors, colormap)
    assert colors is not None
    buttons_colors = [
        Button(
            icon_background_color=color,
            service="light.turn_on",
            service_data={
                "entity_id": entity_id,
                "rgb_color": _hex_to_rgb(color),
            },
        )
        for color in colors
    ]
    buttons_color_temp_kelvin = [
        Button(
            icon_background_color=_rgb_to_hex(_color_temp_kelvin_to_rgb(kelvin)),
            service="light.turn_on",
            service_data={
                "entity_id": entity_id,
                "color_temp_kelvin": kelvin,
            },
        )
        for kelvin in (color_temp_kelvin or ())
    ]
    buttons_brightness = []
    for brightness in [0, 10, 30, 60, 100]:
        background_color = _scale_hex_color("#FFFFFF", brightness / 100)
        button = Button(
            icon_background_color=background_color,
            service="light.turn_on",
            text_color=_max_contrast_color(background_color),
            text=f"{brightness}%",
            service_data={
                "entity_id": entity_id,
                "brightness_pct": brightness,
            },
        )
        buttons_brightness.append(button)
    buttons_back = [Button(special_type="close-page")]
    return Page(
        name="Lights",
        buttons=buttons_colors
        + buttons_color_temp_kelvin
        + buttons_brightness
        + buttons_back,
    )


@asynccontextmanager
async def setup_ws(
    host: str,
    token: str,
    protocol: Literal["wss", "ws"],
) -> websockets.WebSocketClientProtocol:
    """Set up the connection to Home Assistant."""
    uri = f"{protocol}://{host}/api/websocket"
    while True:
        try:
            # limit size to 10 MiB
            async with websockets.connect(uri, max_size=10485760) as websocket:
                # Send an authentication message to Home Assistant
                auth_payload = {"type": "auth", "access_token": token}
                await websocket.send(json.dumps(auth_payload))

                # Wait for the authentication response
                auth_response = await websocket.recv()
                console.log(auth_response)
                console.log("Connected to Home Assistant")
                yield websocket
        except ConnectionResetError:  # noqa: PERF203
            # Connection was reset, retrying in 3 seconds
            console.print_exception(show_locals=True)
            console.log("Connection was reset, retrying in 3 seconds")
            await asyncio.sleep(5)


async def subscribe_state_changes(
    websocket: websockets.WebSocketClientProtocol,
) -> None:
    """Subscribe to the state change events."""
    subscribe_payload = {
        "type": "subscribe_events",
        "event_type": "state_changed",
        "id": _next_id(),
    }
    await websocket.send(json.dumps(subscribe_payload))


async def handle_changes(
    websocket: websockets.WebSocketClientProtocol,
    complete_state: StateDict,
    deck: StreamDeck,
    config: Config,
) -> None:
    """Handle state changes."""

    async def process_websocket_messages() -> None:
        """Process websocket messages."""
        while True:
            data = json.loads(await websocket.recv())
            _update_state(complete_state, data, config, deck)

    async def call_update_timers() -> None:
        """Call config.update_timers every second."""
        while True:
            await asyncio.sleep(1)
            config.update_timers(deck, complete_state)

    async def watch_configuration_file() -> None:
        """Watch for changes to the configuration file and reload config when it changes."""
        if config._configuration_file is None:
            console.log("[red bold] No configuration file to watch[/]")
            return

        def edit_time(fn: Path) -> float:
            return fn.stat().st_mtime if fn.exists() else 0

        last_modified_time = edit_time(config._configuration_file)
        while True:
            files = [config._configuration_file, *config._include_files]
            if config.auto_reload and any(
                edit_time(fn) > last_modified_time for fn in files
            ):
                console.log("Configuration file has been modified, reloading")
                last_modified_time = max(edit_time(fn) for fn in files)
                try:
                    config.reload()
                    deck.reset()
                    update_all_key_images(deck, config, complete_state)
                    update_all_dials(deck, config, complete_state)
                except Exception as e:  # noqa: BLE001
                    console.log(f"Error reloading configuration: {e}")

            await asyncio.sleep(1)

    # Run the websocket message processing and timer update tasks concurrently
    await asyncio.gather(
        process_websocket_messages(),
        call_update_timers(),
        watch_configuration_file(),
    )


def _keys(entity_id: str, buttons: list[Button] | list[Dial]) -> list[int]:
    """Get the key indices for an entity_id."""
    return [
        i
        for i, button in enumerate(buttons)
        if button.entity_id == entity_id  # type: ignore[attr-defined] # noqa: PLR1714
        or button.linked_entity == entity_id  # type: ignore[attr-defined]
    ]


def _update_state(
    complete_state: StateDict,
    data: dict[str, Any],
    config: Config,
    deck: StreamDeck,
) -> None:
    """Update the state dictionary and update the keys."""
    buttons = config.current_page().buttons
    dials = config.current_page().dials
    if data["type"] == "event":
        event_data = data["event"]
        if event_data["event_type"] == "state_changed":
            event_data = event_data["data"]
            eid = event_data["entity_id"]
            complete_state[eid] = event_data["new_state"]

            # Handle the state entity (turning on/off display)
            if eid == config.state_entity_id:
                is_on = complete_state[config.state_entity_id]["state"] == "on"
                if is_on:
                    turn_on(config, deck, complete_state)
                else:
                    turn_off(config, deck)
                return

            keys_dials = _keys(eid, dials)
            for key in keys_dials:
                console.log(f"Updating dial {key} for {eid}")
                update_dial(
                    deck=deck,
                    key=key,
                    config=config,
                    complete_state=complete_state,
                    data=data,
                )

            keys = _keys(eid, buttons)
            for key in keys:
                console.log(f"Updating key {key} for {eid}")
                update_key_image(
                    deck,
                    key=key,
                    config=config,
                    complete_state=complete_state,
                    key_pressed=False,
                )


def _state_attr(
    entity_id: str,
    attr: str,
    complete_state: StateDict,
) -> Any:
    """Get the state attribute for an entity."""
    attrs = complete_state.get(entity_id, {}).get("attributes", {})
    state_attr = attrs.get(attr)
    return _maybe_number(state_attr)


def _is_state_attr(
    entity_id: str,
    attr: str,
    value: Any,
    complete_state: StateDict,
) -> bool:
    """Check if the state attribute for an entity is a value."""
    return _state_attr(entity_id, attr, complete_state) == _maybe_number(value)


def _is_float(s: str) -> bool:
    try:
        float(s)
    except ValueError:
        return False
    else:
        return True


def _maybe_number(s: str, *, rounded: bool = False) -> int | str | float:
    """Convert a string to a number if possible."""
    if not isinstance(s, str):  # already a number or other type
        return s

    if _is_integer(s):
        num = int(s)
    elif _is_float(s):
        num = float(s)  # type: ignore[assignment]
    else:
        return s

    if rounded:
        return round(num)

    return num


def _is_integer(s: str) -> bool:
    try:
        int(s)
    except ValueError:
        return False
    else:
        return True


def _states(
    entity_id: str,
    *,
    with_unit: bool = False,
    rounded: bool = False,
    complete_state: StateDict | None = None,
) -> Any:
    """Get the state for an entity."""
    assert complete_state is not None
    entity_state = complete_state.get(entity_id, {})
    if not entity_state:
        return None
    state = entity_state["state"]
    state = _maybe_number(state, rounded=rounded)
    if with_unit:
        unit = entity_state.get("attributes", {}).get("unit_of_measurement")
        if unit:
            state = f"{state} {unit}"
    return state


def _is_state(
    entity_id: str,
    state: str,
    complete_state: StateDict,
) -> bool:
    """Check if the state for an entity is a value."""
    return _states(entity_id, complete_state=complete_state) == _maybe_number(state)


def _min_filter(value: float, other_value: float) -> float:
    """Return the minimum of two values.

    Can be used in Jinja templates like
    >>> {{ 1 | min(2) }}
    1
    """
    return min(value, other_value)


def _max_filter(value: float, other_value: float) -> float:
    """Return the maximum of two values.

    Can be used in Jinja templates like
    >>> {{ 1 | max(2) }}
    2
    """
    return max(value, other_value)


def _round(num: float, digits: int) -> int | float:
    """Returns rounded value with number of digits."""
    return round(num, digits)


def _dial_value(dial: Dial | None) -> float:
    if dial is None:
        return 0
    try:
        attributes = dial.get_attributes()
        return float(attributes["state"])
    except KeyError:
        return 0


def _dial_attr(
    attr: str,
    dial: Dial | None,
) -> float:
    if dial is None:
        return 0
    try:
        assert attr is not None
        dial_attributes = dial.get_attributes()
        return dial_attributes[attr]
    except ValueError as e:
        console.log(
            f"Error while trying to get attribute {attr} from dial with error code {e}",
        )
        return 0


def _render_jinja(
    text: str,
    complete_state: StateDict,
    dial: Dial | None = None,
) -> str:
    """Render a Jinja template."""
    if not isinstance(text, str):
        return text
    if "{" not in text:
        return text
    try:
        env = jinja2.Environment(
            loader=jinja2.BaseLoader(),
            autoescape=False,  # noqa: S701
        )
        env.filters["min"] = _min_filter
        env.filters["max"] = _max_filter
        template = env.from_string(text)
        return template.render(
            min=min,
            max=max,
            is_state_attr=ft.partial(_is_state_attr, complete_state=complete_state),
            state_attr=ft.partial(_state_attr, complete_state=complete_state),
            states=ft.partial(_states, complete_state=complete_state),
            is_state=ft.partial(_is_state, complete_state=complete_state),
            round=_round,
            dial_value=ft.partial(_dial_value, dial=dial),
            dial_attr=ft.partial(_dial_attr, dial=dial),
        ).strip()
    except jinja2.exceptions.TemplateError as err:
        console.print_exception(show_locals=True)
        console.log(f"Error rendering template: {err} with error type {type(err)}")
        return text


async def get_states(websocket: websockets.WebSocketClientProtocol) -> dict[str, Any]:
    """Get the current state of all entities."""
    _id = _next_id()
    subscribe_payload = {"type": "get_states", "id": _id}
    await websocket.send(json.dumps(subscribe_payload))
    while True:
        data = json.loads(await websocket.recv())
        if data["type"] == "result":
            # Extract the state data from the response
            return {state["entity_id"]: state for state in data["result"]}


async def unsubscribe(websocket: websockets.WebSocketClientProtocol, id_: int) -> None:
    """Unsubscribe from an event."""
    subscribe_payload = {
        "id": _next_id(),
        "type": "unsubscribe_events",
        "subscription": id_,
    }
    await websocket.send(json.dumps(subscribe_payload))


async def call_service(
    websocket: websockets.WebSocketClientProtocol,
    service: str,
    data: dict[str, Any],
    target: dict[str, Any] | None = None,
) -> None:
    """Call a service."""
    domain, service = service.split(".")
    subscribe_payload = {
        "id": _next_id(),
        "type": "call_service",
        "domain": domain,
        "service": service,
        "service_data": data,
    }
    if target is not None:
        subscribe_payload["target"] = target
    await websocket.send(json.dumps(subscribe_payload))


def _rgb_to_hex(rgb: tuple[int, int, int]) -> str:
    """Convert an RGB color to a hex color."""
    return "#{:02x}{:02x}{:02x}".format(*rgb)


def _hex_to_rgb(hex_color: str) -> tuple[int, int, int]:
    # Remove '#' if present
    if hex_color.startswith("#"):
        hex_color = hex_color[1:]

    # Convert hexadecimal to RGB
    r, g, b = tuple(int(hex_color[i : i + 2], 16) for i in (0, 2, 4))

    # Return RGB tuple
    return (r, g, b)


def _named_to_hex(color: str) -> str:
    """Convert a named color to a hex color."""
    rgb: tuple[int, int, int] | str = ImageColor.getrgb(color)
    if isinstance(rgb, tuple):
        return _rgb_to_hex(rgb)
    if color.startswith("#"):
        return color
    msg = f"Invalid color: {color}"
    raise ValueError(msg)


def _convert_to_grayscale(image: Image.Image) -> Image.Image:
    """Convert an image to grayscale."""
    return image.convert("L").convert("RGB")


def _download_and_save_mdi(icon_mdi: str) -> Path:
    url = _mdi_url(icon_mdi)
    filename_svg = ASSETS_PATH / f"{icon_mdi}.svg"
    if filename_svg.exists():
        return filename_svg
    svg_content = _download(url)
    try:
        etree.fromstring(svg_content)  # noqa: S320
    except etree.XMLSyntaxError:
        msg = (f"Invalid SVG: {url}, `svg_content` starts with: {svg_content[:100]!r}",)
        console.log(f"[b red]{msg}[/]")
        raise ValueError(msg) from None

    with filename_svg.open("wb") as f:
        f.write(svg_content)
    return filename_svg


@ft.lru_cache(maxsize=128)  # storing 128 72x72 icons in memory takes ≈2MB
def _init_icon(
    *,
    icon_filename: str | None = None,
    icon_mdi: str | None = None,
    icon_mdi_margin: int | None = None,
    icon_mdi_color: str | None = None,  # hex color
    icon_background_color: str | None = None,  # hex color
    size: tuple[int, int] = (ICON_PIXELS, ICON_PIXELS),
) -> Image.Image:
    """Initialize the icon."""
    if icon_filename is not None:
        icon_path = Path(icon_filename)
        path = icon_path if icon_path.is_absolute() else ASSETS_PATH / icon_path
        icon = Image.open(path)
        # Convert to RGB if needed
        if icon.mode != "RGB":
            icon = icon.convert("RGB")
        if icon.size != size:
            console.log(f"Resizing icon {icon_filename} to from {icon.size} to {size}")
            icon = icon.resize(size)
        return icon
    if icon_mdi is not None:
        assert icon_mdi_margin is not None
        filename_svg = _download_and_save_mdi(icon_mdi)
        return _convert_svg_to_png(
            filename_svg=filename_svg,
            color=icon_mdi_color,
            background_color=icon_background_color,
            opacity=0.3,
            margin=icon_mdi_margin,
            size=size,
        ).copy()  # copy to avoid modifying the cached image
    if icon_background_color is None:
        icon_background_color = "white"
    color = _named_to_hex(icon_background_color)
    rgb_color = _hex_to_rgb(color)
    return Image.new("RGB", size, rgb_color)


def _add_text(
    *,
    image: Image.Image,
    font_filename: str,
    text_size: int,
    text: str,
    text_color: str,
    text_offset: int = 0,
) -> None:
    if text_size == 0:
        console.log(f"Text size is 0, not drawing text: {text!r}")
        return
    draw = ImageDraw.Draw(image)
    font = ImageFont.truetype(str(ASSETS_PATH / font_filename), text_size)
    draw.text(
        (image.width / 2, image.height / 2 + text_offset),
        text=text,
        font=font,
        anchor="ms",
        fill=text_color,
        align="center",
    )


def _generate_failed_icon(
    size: tuple[int, int] = (ICON_PIXELS, ICON_PIXELS),
) -> Image.Image:
    """Generate a red icon with 'rendering failed' text."""
    background_color = "red"
    text_color = "white"
    font_filename = DEFAULT_FONT
    text_size = int(min(size) * 0.15)  # Adjust font size based on the icon size
    icon = Image.new("RGB", size, background_color)
    _add_text(
        image=icon,
        font_filename=font_filename,
        text_size=text_size,
        text="Rendering\nfailed",
        text_color=text_color,
    )
    return icon


def update_all_dials(
    deck: StreamDeck,
    config: Config,
    complete_state: StateDict,
) -> None:
    """Updates all dials."""
    console.log("Called update_all_dials")
    for key, current_dial in enumerate(config.current_page().dials):
        assert current_dial is not None
        if current_dial.entity_id is None:
            return
        update_dial(
            deck,
            key,
            config,
            complete_state,
            complete_state[current_dial.entity_id],
        )


def update_dial(
    deck: StreamDeck,
    key: int,
    config: Config,
    complete_state: StateDict,
    data: dict[str, Any] | None = None,
) -> None:
    """Update the dial."""
    dial = config.dial(key)
    assert dial is not None

    if dial.dial_event_type == "PUSH":
        return

    if data is not None:
        if "event" in data and "data" in data["event"]:
            event_data = data["event"]["data"]
            new_state = event_data["new_state"]
            dial.update_attributes(new_state)
        else:
            dial.update_attributes(data)

    size_lcd = deck.touchscreen_image_format()["size"]
    size_per_dial = (size_lcd[0] // deck.dial_count(), size_lcd[1])
    dial_key = config.current_page().get_sorted_key(dial)
    assert dial_key is not None
    dial_offset = dial_key * size_per_dial[0]
    image = dial.render_lcd_image(
        complete_state=complete_state,
        size=(size_per_dial),
        key=config.current_page().get_sorted_key(dial),  # type: ignore[arg-type]
    )
    img_bytes = io.BytesIO()
    image.save(img_bytes, format="JPEG")
    lcd_image_bytes = img_bytes.getvalue()
    deck.set_touchscreen_image(
        lcd_image_bytes,
        dial_offset,
        0,
        size_per_dial[0],
        size_per_dial[1],
    )


def update_key_image(
    deck: StreamDeck,
    *,
    key: int,
    config: Config,
    complete_state: StateDict,
    key_pressed: bool = False,
) -> None:
    """Update the image for a key."""
    button = config.button(key)
    if button is None:
        return
    if button.special_type == "empty":
        return
    size = deck.key_image_format()["size"]
    image = button.try_render_icon(
        complete_state=complete_state,
        key_pressed=key_pressed,
        size=size,
    )
    assert image is not None
    image = PILHelper.to_native_format(deck, image)
    with deck:
        deck.set_key_image(key, image)


def get_deck() -> StreamDeck:
    """Get the first Stream Deck device found on the system."""
    streamdecks = DeviceManager().enumerate()
    found = False
    for deck in streamdecks:
        if not deck.is_visual():
            continue
        deck.open()
        deck.reset()
        found = True
        break
    if not found:
        msg = "No Stream Deck found"
        raise RuntimeError(msg)
    console.log(f"Found {deck.key_count()} keys, {deck=}")
    return deck


def turn_on(config: Config, deck: StreamDeck, complete_state: StateDict) -> None:
    """Turn on the Stream Deck and update all key images."""
    console.log(f"Calling turn_on, with {config._is_on=}")
    if config._is_on:
        return
    config._is_on = True
    update_all_key_images(deck, config, complete_state)
    update_all_dials(deck, config, complete_state)
    deck.set_brightness(config.brightness)


def turn_off(config: Config, deck: StreamDeck) -> None:
    """Turn off the Stream Deck."""
    console.log(f"Calling turn_off, with {config._is_on=}")
    if not config._is_on:
        return
    config._is_on = False
    # This resets all buttons except the turn-off button that
    # was just pressed, however, this doesn't matter with the
    # 0 brightness. Unless no button was pressed.
    deck.reset()
    deck.set_brightness(0)


async def _sync_input_boolean(
    state_entity_id: str | None,
    websocket: websockets.WebSocketClientProtocol,
    state: Literal["on", "off"],
) -> None:
    """Sync the input boolean state with the Stream Deck."""
    if (state_entity_id is not None) and (
        state_entity_id.split(".")[0] == "input_boolean"
    ):
        await call_service(
            websocket,
            f"input_boolean.turn_{state}",
            {},
            {"entity_id": state_entity_id},
        )


def _on_touchscreen_event_callback(
    websocket: websockets.WebSocketClientProtocol,
    complete_state: StateDict,
    config: Config,
) -> Callable[
    [StreamDeck, TouchscreenEventType, dict[str, int]],
    Coroutine[StreamDeck, TouchscreenEventType, None],
]:
    async def touchscreen_event_callback(
        deck: StreamDeck,
        event_type: TouchscreenEventType,
        value: dict[str, int],
    ) -> None:
        console.log(f"Touchscreen event {event_type} called at value {value}")
        if event_type == TouchscreenEventType.DRAG:
            # go to next or previous page
            if value["x"] > value["x_out"]:
                console.log(f"Going to page {config.next_page_index}")
                config.to_page(config.next_page_index)

            else:
                console.log(f"Going to page {config.next_page_index}")
                config.to_page(config.previous_page_index)
            deck.reset()
            config.current_page().sort_dials()
            update_all_key_images(deck, config, complete_state)
            update_all_dials(deck, config, complete_state)
        else:
            # Short touch: Sets dial value to minimal value
            # Long touch: Sets dial to maximal value
            lcd_icon_size = (
                deck.touchscreen_image_format()["size"][0] / deck.dial_count()
            )
            icon_pos = value["x"] // lcd_icon_size
            dials = config.dial_sorted(int(icon_pos))
            assert dials is not None

            selected_dial = (
                dials[0]
                if dials[0].dial_event_type == DialEventType.TURN.name
                else dials[1]
            )
            assert selected_dial is not None

            if selected_dial.allow_touchscreen_events:
                if event_type == TouchscreenEventType.SHORT:
                    set_type = "min"
                elif event_type == TouchscreenEventType.LONG:
                    set_type = "max"
                selected_dial.set_state(selected_dial.get_attributes()[set_type])
                await handle_dial_event(
                    websocket,
                    complete_state,
                    config,
                    dials,
                    deck,
                    DialEventType.TURN,
                    0,
                    False,  # noqa: FBT003
                )

    return touchscreen_event_callback


async def handle_dial_event(
    websocket: websockets.WebSocketClientProtocol,
    complete_state: StateDict,
    config: Config,
    dial: tuple[Dial, Dial | None],
    deck: StreamDeck,
    event_type: DialEventType,
    value: int,
    local_update: bool = False,  # noqa: FBT001, FBT002
) -> None:
    """Handles dial_event."""
    if not config._is_on:
        turn_on(config, deck, complete_state)
        await _sync_input_boolean(config.state_entity_id, websocket, "on")
        return

    if dial[0].dial_event_type == event_type.name:
        selected_dial = dial[0]
    elif dial[1].dial_event_type == event_type.name:  # type: ignore[union-attr]
        assert isinstance(dial[1], Dial)
        selected_dial = dial[1]
    else:
        console.log("Could not resolve event type for dial")
        return
    dial_num_sorted = config.current_page().get_sorted_key(selected_dial)
    assert selected_dial is not None

    if event_type == DialEventType.TURN:
        selected_dial.increment_state(value)
    elif value:
        return

    if selected_dial.service is not None:
        selected_dial = selected_dial.rendered_template_dial(complete_state)
        service_data = (
            {"entity_id": selected_dial.entity_id}
            if selected_dial.service_data is None
            else selected_dial.service_data
        )

    # Ensures the entity id is given to the service even if service_data is set
    if "entity_id" not in service_data:
        service_data["entity_id"] = selected_dial.entity_id

    assert selected_dial.service is not None
    if local_update:
        assert isinstance(dial_num_sorted, int)
        update_dial(deck, dial_num_sorted, config, complete_state)
        return
    console.log(
        f"Calling service {selected_dial.service} with data {selected_dial.service_data}",
    )
    await call_service(
        websocket,
        selected_dial.service,
        service_data,
        selected_dial.target,
    )


def _on_dial_event_callback(
    websocket: websockets.WebSocketClientProtocol,
    complete_state: StateDict,
    config: Config,
) -> Callable[
    [StreamDeck, int, DialEventType, int],
    Coroutine[StreamDeck, int, None],
]:
    async def dial_event_callback(
        deck: StreamDeck,
        dial_num: int,
        event_type: DialEventType,
        value: int,
    ) -> None:
        console.log(
            f"Dial {dial_num} event {event_type} at value {value} has been called",
        )
        dial = config.dial_sorted(dial_num)
        assert dial is not None

        async def callback() -> None:
            await handle_dial_event(
                websocket,
                complete_state,
                config,
                dial,
                deck,
                event_type,
                0,
            )

        current_dial = config.dial(dial_num)
        assert isinstance(current_dial, Dial)
        if event_type == DialEventType.TURN and current_dial.start_or_restart_timer(
            callback,
        ):
            await handle_dial_event(
                websocket,
                complete_state,
                config,
                dial,
                deck,
                event_type,
                value,
                True,  # noqa: FBT003
            )
            return

        await handle_dial_event(
            websocket,
            complete_state,
            config,
            dial,
            deck,
            event_type,
            value,
        )

    return dial_event_callback


async def _handle_key_press(
    websocket: websockets.WebSocketClientProtocol,
    complete_state: StateDict,
    config: Config,
    button: Button,
    deck: StreamDeck,
) -> None:
    if not config._is_on:
        turn_on(config, deck, complete_state)
        await _sync_input_boolean(config.state_entity_id, websocket, "on")
        return

    def update_all() -> None:
        deck.reset()
        config.current_page().sort_dials()
        update_all_key_images(deck, config, complete_state)
        update_all_dials(deck, config, complete_state)

    if button.special_type == "next-page":
        config.next_page()
        update_all()
    elif button.special_type == "previous-page":
        config.previous_page()
        update_all()
    elif button.special_type == "close-page":
        config.close_page()
        update_all()
    elif button.special_type == "go-to-page":
        assert isinstance(button.special_type_data, (str, int))
        config.to_page(button.special_type_data)  # type: ignore[arg-type]
        update_all()
        return  # to skip the _detached_page reset below
    elif button.special_type == "turn-off":
        turn_off(config, deck)
        await _sync_input_boolean(config.state_entity_id, websocket, "off")
    elif button.special_type == "light-control":
        assert isinstance(button.special_type_data, dict)
        page = _light_page(
            entity_id=button.entity_id,
            n_colors=9,
            colormap=button.special_type_data.get("colormap", None),
            colors=button.special_type_data.get("colors", None),
            color_temp_kelvin=button.special_type_data.get("color_temp_kelvin", None),
        )
        config._detached_page = page
        update_all()
        return  # to skip the _detached_page reset below
    elif button.special_type == "reload":
        config.reload()
        update_all()
        return
    elif button.service is not None:
        button = button.rendered_template_button(complete_state)
        if button.service_data is None:
            service_data = {}
            if button.entity_id is not None:
                service_data["entity_id"] = button.entity_id
        else:
            service_data = button.service_data
        console.log(f"Calling service {button.service} with data {service_data}")
        assert button.service is not None  # for mypy
        await call_service(websocket, button.service, service_data, button.target)

    if config._detached_page:
        config._detached_page = None
        update_all()


def _on_press_callback(
    websocket: websockets.WebSocketClientProtocol,
    complete_state: StateDict,
    config: Config,
) -> Callable[[StreamDeck, int, bool], Coroutine[StreamDeck, int, None]]:
    async def key_change_callback(
        deck: StreamDeck,
        key: int,
        key_pressed: bool,  # noqa: FBT001
    ) -> None:
        console.log(f"Key {key} {'pressed' if key_pressed else 'released'}")

        button = config.button(key)
        assert button is not None
        if button is not None and key_pressed:

            async def cb() -> None:
                """Update the deck once more after the timer is over."""
                assert button is not None  # for mypy
                await _handle_key_press(websocket, complete_state, config, button, deck)

            if button.maybe_start_or_cancel_timer(cb):
                key_pressed = False  # do not click now

        try:
            update_key_image(
                deck,
                key=key,
                config=config,
                complete_state=complete_state,
                key_pressed=key_pressed,
            )
            if key_pressed:
                await _handle_key_press(websocket, complete_state, config, button, deck)
        except Exception as e:  # noqa: BLE001
            console.print_exception(show_locals=True)
            console.log(f"key_change_callback failed with a {type(e)}: {e}")

    return key_change_callback


@ft.lru_cache(maxsize=128)
def _download(url: str) -> bytes:
    """Download the content from the URL."""
    console.log(f"Downloading {url}")
    response = requests.get(url, timeout=5)
    console.log(f"Downloaded {len(response.content)} bytes")
    return response.content


def _url_to_filename(url: str, hash_len: int = 8) -> Path:
    """Converts a URL to a Path on disk with an optional hash.

    Parameters
    ----------
    url
        The URL to convert to a filename.
    hash_len
        The length of the hash to include in the filename, by default 8.

    Returns
    -------
    Path
        The filename with the hash included, if specified.

    """
    domain, path = re.findall(r"(?<=://)([a-zA-Z\.]+).*?(/.*)", url)[0]
    h = hashlib.sha256(f"{domain}{path}".encode()).hexdigest()[:hash_len]
    extension = Path(path).suffix
    filename = f"{domain.replace('.', '_')}-{h}{extension}"
    return ASSETS_PATH / Path(filename)


def _scale_hex_color(hex_color: str, scale: float) -> str:
    """Scales a HEX color by a given factor.

    0 is black, 1 is the original color.

    Parameters
    ----------
    hex_color
        A HEX color in the format "#RRGGBB".
    scale
        A scaling factor between 0 and 1.

    Returns
    -------
    A scaled HEX color in the format "#RRGGBB".

    """
    scale = max(0, min(1, scale))
    # Convert HEX color to RGB values
    r = int(hex_color[1:3], 16)
    g = int(hex_color[3:5], 16)
    b = int(hex_color[5:7], 16)

    # Scale RGB values
    r = int(r * scale)
    g = int(g * scale)
    b = int(b * scale)

    # Convert scaled RGB values back to HEX color
    return f"#{r:02x}{g:02x}{b:02x}"


class IconWarning(UserWarning):
    """Warning for when an icon is not found."""


@ft.lru_cache(maxsize=128)
def _convert_svg_to_png(
    *,
    filename_svg: Path,
    color: str,
    background_color: str,
    opacity: float,
    margin: int,
    filename_png: str | Path | None = None,
    size: tuple[int, int] = (ICON_PIXELS, ICON_PIXELS),
) -> Image.Image:
    """Load a SVG file and convert to PNG.

    Modify the fill and background colors based on the input color value,
    convert it to PNG format, and save the resulting PNG image to a file.

    Parameters
    ----------
    filename_svg
        The file name of the SVG file.
    color
        The HEX color to use for the icon.
    background_color
        The HEX color to use for the background.
    opacity
        The opacity of the icon. 0 is black, 1 is full color.
    margin
        The margin to add around the icon.
    filename_png
        The name of the file to save the PNG content to.
    size
        The size of the resulting PNG image.

    """
    import cairosvg  # importing here because it requires a non Python dep

    with filename_svg.open() as f:
        svg_content = f.read()

    fill_color = _scale_hex_color(color, opacity)

    try:
        svg_tree = etree.fromstring(svg_content)  # noqa: S320
        svg_tree.attrib["fill"] = fill_color
        svg_tree.attrib["style"] = f"background-color: {background_color}"
        modified_svg_content = etree.tostring(svg_tree)
    except etree.XMLSyntaxError:
        msg = (
            f"XML parsing failed for {filename_svg}. Creating an image with solid"
            f" fill color. Received `svg_content` starts with {svg_content[:100]}."
        )
        warnings.warn(msg, IconWarning, stacklevel=2)
        console.log(f"[b red]{msg}[/]")
        modified_svg_content = None

    png_content = (
        cairosvg.svg2png(
            bytestring=modified_svg_content,
            background_color=background_color,
            scale=4,
        )
        if modified_svg_content
        else None
    )

    image = (
        Image.open(io.BytesIO(png_content))
        if png_content
        else Image.new("RGBA", size, fill_color)
    )

    im = ImageOps.expand(image, border=(margin, margin), fill="black")
    im = im.resize(size)

    if filename_png is not None:
        im.save(filename_png)

    return im


def _mdi_url(mdi: str) -> str:
    """Return the URL of the Materian. opacity=Design Ico,.

    Check https://mdi.bessarabov.com for the available icons.
    """
    return f"https://raw.githubusercontent.com/Templarian/MaterialDesign/master/svg/{mdi}.svg"


@ft.lru_cache(maxsize=128)
def _download_spotify_image(
    id_: str,
    filename: Path | None = None,
    size: tuple[int, int] = (ICON_PIXELS, ICON_PIXELS),
) -> Image.Image:
    """Download the Spotify image for the given ID.

    Examples of ids are:
    - "playlist/37i9dQZF1DXaRycgyh6kXP"
    - "episode/3RIaY4PM7h4mO2IaD0eSXo"
    - "track/4o0LyB69tylqDG6eTGhmig"
    """
    if filename is not None and filename.exists():
        return Image.open(filename)
    url = f"https://embed.spotify.com/oembed/?url=http://open.spotify.com/{id_}"
    content = _download(url)
    data = json.loads(content)
    image_url = data["thumbnail_url"]
    return _download_image(image_url, filename, size)


@ft.lru_cache(maxsize=32)  # Change only a few images, because they might be large
def _download_image(
    url: str,
    filename: Path | None = None,
    size: tuple[int, int] = (ICON_PIXELS, ICON_PIXELS),
) -> Image.Image:
    """Download an image for a given url."""
    if filename is not None and filename.exists():
        image = Image.open(filename)
        # To correctly size after getting from file
        return image.resize(size)
    image_content = _download(url)
    image = Image.open(io.BytesIO(image_content))
    if image.mode != "RGB":
        image = image.convert("RGB")
    if filename is not None:
        image.save(filename)
    return image.resize(size)


def update_all_key_images(
    deck: StreamDeck,
    config: Config,
    complete_state: StateDict,
) -> None:
    """Update all key images."""
    console.log("Called update_all_key_images")
    for key in range(deck.key_count()):
        update_key_image(
            deck,
            key=key,
            config=config,
            complete_state=complete_state,
            key_pressed=False,
        )


async def run(
    host: str,
    token: str,
    protocol: Literal["wss", "ws"],
    config: Config,
) -> None:
    """Main entry point for the Stream Deck integration."""
    deck = get_deck()
    async with setup_ws(host, token, protocol) as websocket:
        try:
            complete_state = await get_states(websocket)

            deck.set_brightness(config.brightness)
            # Turn on state entity boolean on home assistant
            await _sync_input_boolean(config.state_entity_id, websocket, "on")
            update_all_key_images(deck, config, complete_state)
            deck.set_key_callback_async(
                _on_press_callback(websocket, complete_state, config),
            )
            update_all_dials(deck, config, complete_state)
            if deck.dial_count() != 0:
                deck.set_dial_callback_async(
                    _on_dial_event_callback(websocket, complete_state, config),
                )
            if deck.is_visual():
                deck.set_touchscreen_callback_async(
                    _on_touchscreen_event_callback(websocket, complete_state, config),
                )
            deck.set_brightness(config.brightness)
            await subscribe_state_changes(websocket)
            await handle_changes(websocket, complete_state, deck, config)
        finally:
            await _sync_input_boolean(config.state_entity_id, websocket, "off")
            deck.reset()


def _rich_table_str(df: pd.DataFrame) -> str:
    table = _pandas_to_rich_table(df)
    console = Console(file=io.StringIO(), width=120)
    console.print(table)
    return console.file.getvalue()


def safe_load_yaml(
    f: TextIO | str,
    *,
    return_included_paths: bool = False,
    encoding: str | None = None,
) -> Any | tuple[Any, list]:
    """Load a YAML file."""
    included_files = []

    def _traverse_yaml(node: dict[str, Any], variables: dict[str, str]) -> None:
        if isinstance(node, dict):
            for key, value in node.items():
                if not isinstance(value, dict):
                    for var, var_value in variables.items():
                        if not isinstance(value, str):
                            continue

                        regex_format = rf"\$\{{{var}\}}"
                        node[key] = re.sub(regex_format, str(var_value), node[key])
                else:
                    _traverse_yaml(value, variables)
        elif isinstance(node, list):
            for item in node:
                _traverse_yaml(item, variables)

    class IncludeLoader(yaml.SafeLoader):
        """YAML Loader with `!include` constructor."""

        def __init__(self, stream: Any) -> None:
            """Initialize IncludeLoader."""
            self._root = (
                Path(stream.name).parent if hasattr(stream, "name") else Path.cwd()
            )
            super().__init__(stream)

    def _include(loader: IncludeLoader, node: yaml.nodes.Node) -> Any:
        """Include file referenced at node."""
        if isinstance(node.value, str):
            filepath = loader._root / str(loader.construct_scalar(node))  # type: ignore[arg-type]
            included_files.append(filepath)
            return yaml.load(
                filepath.read_text(encoding=encoding),
                IncludeLoader,  # noqa: S506
            )
        else:  # noqa: RET505
            mapping = loader.construct_mapping(node, deep=True)  # type: ignore[arg-type]
            assert mapping is not None
            filepath = loader._root / str(mapping["file"])
            included_files.append(filepath)
            variables = mapping["vars"]

            loaded_data = yaml.load(
                filepath.read_text(encoding=encoding),
                IncludeLoader,
            )
            assert loaded_data is not None
            assert variables is not None
            _traverse_yaml(loaded_data, variables)
            return loaded_data

    IncludeLoader.add_constructor("!include", _include)
    loaded_data = yaml.load(f, IncludeLoader)  # noqa: S506
    if return_included_paths:
        return loaded_data, included_files
    return loaded_data


def _help() -> str:
    try:
        return (
            f"See the configuration options below:\n\n"
            f"Config YAML options:\n{_rich_table_str(Config.to_pandas_table())}\n\n"
            f"Page YAML options:\n{_rich_table_str(Page.to_pandas_table())}\n\n"
            f"Button YAML options:\n{_rich_table_str(Button.to_pandas_table())}\n\n"
        )
    except ModuleNotFoundError:
        return ""


def main() -> None:
    """Start the Stream Deck integration."""
    import argparse
    import os

    from dotenv import load_dotenv

    load_dotenv()

    # Get the system default encoding
    system_encoding = locale.getpreferredencoding()
    yaml_encoding = os.getenv("YAML_ENCODING", system_encoding)

    parser = argparse.ArgumentParser(
        epilog=_help(),
        formatter_class=argparse.RawDescriptionHelpFormatter,
    )
    parser.add_argument("--host", default=os.environ.get("HASS_HOST", "localhost"))
    parser.add_argument("--token", default=os.environ.get("HASS_TOKEN"))
    parser.add_argument(
        "--config",
        default=os.environ.get("STREAMDECK_CONFIG", DEFAULT_CONFIG),
        type=Path,
    )
    parser.add_argument(
        "--yaml-encoding",
        default=yaml_encoding,
        help=f"Specify encoding for YAML files (default is system encoding or from environment variable YAML_ENCODING (default: {yaml_encoding})",
    )

    parser.add_argument(
        "--protocol",
        default=os.environ.get("WEBSOCKET_PROTOCOL", "wss"),
        choices=["wss", "ws"],
    )
    args = parser.parse_args()
    console.log(f"Using version {__version__} of the Home Assistant Stream Deck.")
    console.log(
        f"Starting Stream Deck integration with {args.host=}, {args.config=}, {args.protocol=}",
    )
    config = Config.load(args.config, yaml_encoding=args.yaml_encoding)
    asyncio.run(
        run(
            host=args.host,
            token=args.token,
            protocol=args.protocol,
            config=config,
        ),
    )


if __name__ == "__main__":
    main()<|MERGE_RESOLUTION|>--- conflicted
+++ resolved
@@ -260,15 +260,8 @@
         " If `go-to-page`, the data should be an `int` or `str` (name of the page)."
         " If `light-control`, the data should optionally be a dictionary."
         " The dictionary can contain the following keys:"
-<<<<<<< HEAD
-        " The `colors` key and a value a list of max (`n_keys_on_streamdeck - 6`) hex colors."
-        " The `color_temp_kelvin` key and a value a list of max (`n_keys_on_streamdeck - 6`) color temperatures in Kelvin."
-        " The `colors` key and a value a list of max (`n_keys_on_streamdeck - 6`) hex colors."
-        " The `color_temp_kelvin` key and a value a list of max (`n_keys_on_streamdeck - 6`) color temperatures in Kelvin."
-=======
         " The `colors` key and a value a list of max (`n_keys_on_streamdeck - 5`) hex colors."
         " The `color_temp_kelvin` key and a value a list of max (`n_keys_on_streamdeck - 5`) color temperatures in Kelvin."
->>>>>>> 6aa63c6d
         " The `colormap` key and a value a colormap (https://matplotlib.org/stable/tutorials/colors/colormaps.html)"
         " can be used. This requires the `matplotlib` package to be installed. If no"
         " list of `colors` or `colormap` is specified, 10 equally spaced colors are used.",
@@ -875,13 +868,9 @@
 
     @classmethod
     def load(
-<<<<<<< HEAD
         cls: type[Config],
         fname: Path,
         yaml_encoding: str | None = None,
-=======
-        cls: type[Config], fname: Path, yaml_encoding: str | None = None,
->>>>>>> 6aa63c6d
     ) -> Config:
         """Read the configuration file."""
         with fname.open() as f:
