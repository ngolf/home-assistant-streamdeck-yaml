--- conflicted
+++ resolved
@@ -270,6 +270,17 @@
         " can be used. This requires the `matplotlib` package to be installed. If no"
         " list of `colors` or `colormap` is specified, 10 equally spaced colors are used."
         " The `brightness` key and a value a brightness level (0-100).",
+    )
+    long_press: dict[str, Any] | None = Field(
+        default=None,
+        allow_template=True,
+        description="Configuration for long press actions. Can include:"
+        " `service`: The service to call on long press (e.g., 'light.turn_off')."
+        " `service_data`: Data to pass to the service (e.g., {'brightness_pct': 10})."
+        " `entity_id`: The entity ID to target (e.g., 'light.living_room'), overriding the button's entity_id if specified."
+        " `special_type`: Special action for long press (e.g., 'next-page', 'light-control')."
+        " `special_type_data`: Data for the special type action (e.g., {'colors': ['#FF0000']})."
+        " If not specified, the default service or special_type action is used for both short and long presses.",
     )
     long_press: dict[str, Any] | None = Field(
         default=None,
@@ -2415,20 +2426,12 @@
     else:
         await handle_press(
             entity_id=button.entity_id,
-<<<<<<< HEAD
             service=button.service,
             service_data=button.service_data,
             target=button.target,
             special_type=button.special_type,
             special_type_data=button.special_type_data,
             button=button,
-=======
-            n_colors=9,
-            colormap=button.special_type_data.get("colormap", None),
-            colors=button.special_type_data.get("colors", None),
-            color_temp_kelvin=button.special_type_data.get("color_temp_kelvin", None),
-            brightness=button.special_type_data.get("brightness", None),
->>>>>>> 459fd84c
         )
 
 
