#!/usr/bin/env python3
"""Home Assistant Stream Deck integration."""

from __future__ import annotations

import asyncio
import colorsys
import functools as ft
import hashlib
import io
import json
import locale
import math
import re
import time
import warnings
from contextlib import asynccontextmanager
from importlib.metadata import PackageNotFoundError, version
from pathlib import Path
from typing import (
    TYPE_CHECKING,
    Any,
    Callable,
    Literal,
    NamedTuple,
    TextIO,
    TypeAlias,
)

import jinja2
import requests
import websockets
import yaml
from lxml import etree
from PIL import Image, ImageColor, ImageDraw, ImageFont, ImageOps
from pydantic import BaseModel, Field, PrivateAttr, validator
from pydantic.fields import Undefined
from rich.console import Console
from rich.table import Table
from StreamDeck.DeviceManager import DeviceManager
from StreamDeck.Devices.StreamDeck import DialEventType, TouchscreenEventType
from StreamDeck.ImageHelpers import PILHelper

if TYPE_CHECKING:
    from collections.abc import Coroutine

    import pandas as pd
    from StreamDeck.Devices import StreamDeck


try:
    __version__ = version("home_assistant_streamdeck_yaml")
except PackageNotFoundError:
    __version__ = "unknown"


SCRIPT_DIR = Path(__file__).parent
ASSETS_PATH = SCRIPT_DIR / "assets"
DEFAULT_CONFIG = SCRIPT_DIR / "configuration.yaml"
DEFAULT_FONT: str = "Roboto-Regular.ttf"
DEFAULT_TEXT_SIZE: int = 12
DEFAULT_MDI_ICONS = {
    "light": "lightbulb",
    "switch": "power-socket-eu",
    "script": "script",
}
ICON_PIXELS = 72
_ID_COUNTER = 0

# Resolution for Stream deck plus
LCD_PIXELS_X = 800
LCD_PIXELS_Y = 100

# Default resolution for each icon on Stream deck plus
LCD_ICON_SIZE_X = 200
LCD_ICON_SIZE_Y = 100

press_start_times: dict[int, float] = (
    {}
)  # Dictionary to store press start times per key.

console = Console()
StateDict: TypeAlias = dict[str, dict[str, Any]]


class HvacModeInfo(NamedTuple):
    """Aggregates some data to draw buttons representing a hvac mode."""

    icon_mdi: str | None
    text: str
    color: str | None


def get_hvac_mode_info(mode: str) -> HvacModeInfo:
    """Gets the HvacModeInfo for a given hvac mode."""
    match mode.lower():
        case "cool":
            return HvacModeInfo(icon_mdi="snowflake", text="cool", color="cyan")
        case "heat":
            return HvacModeInfo(icon_mdi="fire", text="heat", color="#FFA500")
        case "auto" | "heat_cool":
            return HvacModeInfo(
                icon_mdi="sun-snowflake",
                text="auto",
                color="#00FF00",
            )
        case "off":
            return HvacModeInfo(icon_mdi=None, text="OFF", color=None)
        case _:
            return HvacModeInfo(icon_mdi="help", text="MODE UNK", color=None)


class _ButtonDialBase(BaseModel, extra="forbid"):  # type: ignore[call-arg]
    """Parent of Button and Dial."""

    entity_id: str | None = Field(
        default=None,
        allow_template=True,
        description="The `entity_id` that this button controls."
        " This entity will be passed to the `service` when the button is pressed."
        " The button is re-rendered whenever the state of this entity changes.",
    )
    linked_entity: str | None = Field(
        default=None,
        allow_template=True,
        description="A secondary entity_id that is used for updating images and states",
    )
    service: str | None = Field(
        default=None,
        allow_template=True,
        description="The `service` that will be called when the button is pressed.",
    )
    service_data: dict[str, Any] | None = Field(
        default=None,
        allow_template=True,
        description="The `service_data` that will be passed to the `service` when the button is pressed."
        " If empty, the `entity_id` will be passed.",
    )
    target: dict[str, Any] | None = Field(
        default=None,
        allow_template=True,
        description="The `target` that will be passed to the `service` when the button is pressed.",
    )
    text: str = Field(
        default="",
        allow_template=True,
        description="The text to display on the button."
        " If empty, no text is displayed."
        r" You might want to add `\n` characters to spread the text over several"
        r" lines, or use the `\|` character in YAML to create a multi-line string.",
    )
    text_color: str | None = Field(
        default=None,
        allow_template=True,
        description="Color of the text."
        " If empty, the color is `white`, unless an `entity_id` is specified, in"
        " which case the color is `amber` when the state is `on`, and `white` when it is `off`.",
    )
    text_size: int = Field(
        default=DEFAULT_TEXT_SIZE,
        allow_template=False,
        description="Integer size of the text.",
    )
    text_offset: int = Field(
        default=0,
        allow_template=False,
        description="The text's position can be moved up or down from the center of"
        " the button, and this movement is measured in pixels. The value can be"
        " positive (for upward movement) or negative (for downward movement).",
    )
    icon: str | None = Field(
        default=None,
        allow_template=True,
        description="The icon filename to display on the button."
        " Make the path absolute (e.g., `/config/streamdeck/my_icon.png`) or relative to the"
        " `assets` directory (e.g., `my_icon.png`)."
        " If empty, a icon with `icon_background_color` and `text` is displayed."
        " The icon can be a URL to an image,"
        " like `'url:https://www.nijho.lt/authors/admin/avatar.jpg'`, or a `spotify:`"
        " icon, like `'spotify:album/6gnYcXVaffdG0vwVM34cr8'`."
        " If the icon is a `spotify:` icon, the icon will be downloaded and cached."
        " The icon can also display a partially complete ring, like a progress bar,"
        " or sensor value, like `ring:25` for a 25% complete ring.",
    )
    icon_mdi: str | None = Field(
        default=None,
        allow_template=True,
        description="The Material Design Icon to display on the button."
        " If empty, no icon is displayed."
        " See https://mdi.bessarabov.com/ for a list of icons."
        " The SVG icon will be downloaded and cached.",
    )
    icon_background_color: str = Field(
        default="#000000",
        allow_template=True,
        description="A color (in hex format, e.g., '#FF0000') for the background of the icon (if no `icon` is specified).",
    )
    icon_mdi_color: str | None = Field(
        default=None,
        allow_template=True,
        description="The color of the Material Design Icon (in hex format, e.g., '#FF0000')."
        " If empty, the color is derived from `text_color` but is less saturated (gray is mixed in).",
    )
    icon_gray_when_off: bool = Field(
        default=False,
        allow_template=False,
        description="When specifying `icon` and `entity_id`, if the state is `off`, the icon will be converted to grayscale.",
    )
    delay: float | str = Field(
        default=0.0,
        allow_template=True,
        description="The delay (in seconds) before the `service` is called."
        " This is useful if you want to wait before calling the `service`."
        " Counts down from the time the button is pressed."
        " If while counting the button is pressed again, the timer is cancelled."
        " Should be a float or template string that evaluates to a float.",
    )

    _timer: AsyncDelayedCallback | None = PrivateAttr(None)

    @classmethod
    def templatable(cls: type[Button]) -> set[str]:
        """Return if an attribute is templatable, which is if the type-annotation is str."""
        schema = cls.schema()
        properties = schema["properties"]
        return {k for k, v in properties.items() if v["allow_template"]}

    @classmethod
    def to_pandas_table(cls: type[Button]) -> pd.DataFrame:
        """Return a pandas table with the schema."""
        import pandas as pd

        rows = []
        for k, field in cls.__fields__.items():
            info = field.field_info
            if info.description is None:
                continue

            def code(text: str) -> str:
                return f"`{text}`"

            row = {
                "Variable name": code(k),
                "Allow template": "✅" if info.extra["allow_template"] else "❌",
                "Description": info.description,
                "Default": code(info.default) if info.default else "",
                "Type": code(field._type_display()),
            }
            rows.append(row)
        return pd.DataFrame(rows)

    @classmethod
    def to_markdown_table(cls: type[Button]) -> str:
        """Return a markdown table with the schema."""
        return cls.to_pandas_table().to_markdown(index=False)


class Button(_ButtonDialBase, extra="forbid"):  # type: ignore[call-arg]
    """Button configuration."""

    special_type: (
        Literal[
            "next-page",
            "previous-page",
            "empty",
            "go-to-page",
            "close-page",
            "turn-off",
            "light-control",
            "climate-control",
            "reload",
        ]
        | None
    ) = Field(
        default=None,
        allow_template=False,
        description="Special type of button."
        " If no specified, the button is a normal button."
        " If `next-page`, the button will go to the next page."
        " If `previous-page`, the button will go to the previous page."
        " If `turn-off`, the button will turn off the SteamDeck until any button is pressed."
        " If `empty`, the button will be empty."
        " If `close-page`, the button will close the current page and return to the previous one."
        " If `go-to-page`, the button will go to the page specified by `special_type_data`"
        " (either an `int` or `str` (name of the page))."
        " If `light-control`, the button will control a light, and the `special_type_data`"
        " can be a dictionary, see its description."
        " If `climate-control`, the button will control climate, and the `special_type_data`"
        " can be a dictionary, see its description. The climage control page shown is meant to "
        " be temporary, and will not update values dynamically."
        " If `reload`, the button will reload the configuration file when pressed.",
    )
    special_type_data: Any | None = Field(
        default=None,
        allow_template=True,
        description="Data for the special type of button."
        " If `go-to-page`, the data should be an `int` or `str` (name of the page)."
        " If `light-control`, the data should optionally be a dictionary."
        " The dictionary can contain the following keys:"
        " The `colors` key and a value a list of max (`n_keys_on_streamdeck - 5`) hex colors."
        " The `color_temp_kelvin` key and a value a list of max (`n_keys_on_streamdeck - 5`) color temperatures in Kelvin."
        " The `colormap` key and a value a colormap (https://matplotlib.org/stable/tutorials/colors/colormaps.html)"
        " can be used. This requires the `matplotlib` package to be installed. If no"
        " list of `colors` or `colormap` is specified, 10 equally spaced colors are used."
        " If `climate-control`, the data should optionally be a dictionary."
        " The dictionary can contain the following keys:"
        " The `temperatures` key and a value a list of max (`n_keys_on_streamdeck - 5`) temperatures in Celsius."
        " The `name` key and a value a name for the climate control page."
        " The `hvac_modes` key and a value a list of HVAC modes to display on the dial."
        " The maximum number of temperatures + hvac_modes should be less than the number of keys on the Streamdeck minus 3."
        " If no list of `temperatures` is specified, 10 equally spaced temperatures are used.",
    )
    long_press: dict[str, Any] | None = Field(
        default=None,
        allow_template=True,
        description="Configuration for long press actions. Can include:"
        " `service`: The service to call on long press (e.g., 'light.turn_off')."
        " `service_data`: Data to pass to the service (e.g., {'brightness_pct': 10})."
        " `entity_id`: The entity ID to target (e.g., 'light.living_room'), overriding the button's entity_id if specified."
        " `special_type`: Special action for long press (e.g., 'next-page', 'light-control')."
        " `special_type_data`: Data for the special type action (e.g., {'colors': ['#FF0000']})."
        " If not specified, the default service or special_type action is used for both short and long presses.",
    )

    @classmethod
    def from_yaml(
        cls: type[Button],
        yaml_str: str,
        encoding: str | None = None,
    ) -> Button:
        """Set the attributes from a YAML string."""
        data = safe_load_yaml(yaml_str, encoding=encoding)
        return cls(**data[0])

    @property
    def domain(self) -> str | None:
        """Return the domain of the entity."""
        if self.service is None:
            return None
        return self.service.split(".", 1)[0]

    def rendered_template_button(
        self,
        complete_state: StateDict,
    ) -> Button:
        """Return a button with the rendered text."""
        dct = self.dict(exclude_unset=True)
        for key in self.templatable():
            if key not in dct:
                continue
            val = dct[key]
            if isinstance(val, dict):  # e.g., service_data, target
                for k, v in val.items():
                    val[k] = _render_jinja(v, complete_state)
            else:
                dct[key] = _render_jinja(val, complete_state)  # type: ignore[assignment]
        return Button(**dct)

    def try_render_icon(
        self,
        complete_state: StateDict,
        *,
        key_pressed: bool = False,
        size: tuple[int, int] = (ICON_PIXELS, ICON_PIXELS),
        icon_mdi_margin: int = 0,
        font_filename: str = DEFAULT_FONT,
    ) -> Image.Image:
        """Try to render the icon."""
        try:
            return self.render_icon(
                complete_state,
                key_pressed=key_pressed,
                size=size,
                icon_mdi_margin=icon_mdi_margin,
                font_filename=font_filename,
            )
        except Exception as exc:  # noqa: BLE001
            console.print_exception()
            warnings.warn(
                f"Failed to render icon for {self}: {exc}",
                IconWarning,
                stacklevel=2,
            )
            return _generate_failed_icon(size)

<<<<<<< HEAD
    @classmethod
    def climate_control_with_status(
        cls: type[Button],
        entity_id: str,
        complete_state: StateDict,
        name: str | None = None,
        special_type_data: Any | None = None,
        base_button: Button | None = None,
        *,
        display_climate_string: bool,
        display_mode: bool,
        open_climate_page_on_press: bool,
    ) -> Button:
        """Return a climate control button, preserving base_button attributes.

        Note:
        Text_offset is not preserved, it is calculated based on the text size and number of lines.

        """
        state = complete_state.get(entity_id, {})

        def format_temp(temp: float | None) -> str:
            if temp is None:
                return "?"
            return f"{temp:.2f}".rstrip("0").rstrip(".")

        # Compute climate-specific values for text, icon_mdi, and text_color
        current_temperature = state.get("attributes", {}).get("temperature")
        current_mode: str | None = state.get("state", None)
        computed_text = (
            ("Climate\n" if display_climate_string else "")
            + (name + "\n" if name else "")
            + format_temp(current_temperature)
            + (
                f" -> {format_temp(current_temperature)}"
                if current_mode
                and current_mode.lower() != "off"
                and current_temperature
                else ""
            )
            + "°C\n"
            + (current_mode.capitalize() if display_mode and current_mode else "")
        )
        mode_info = get_hvac_mode_info(current_mode or "unknown")
        computed_icon_mdi = mode_info.icon_mdi
        computed_text_color = mode_info.color

        # Initialize attributes
        button_kwargs = {}

        # If base_button is provided, copy its attributes
        if base_button:
            button_kwargs = base_button.dict(exclude_unset=True)

        # Determine the text to use and count its lines
        text = (
            computed_text
            if ("text" not in button_kwargs or button_kwargs["text"] is None)
            else button_kwargs["text"]
        )
        lines = (
            text.rstrip("\n").count("\n") + 1
        )  # Add 1 for the last line (no trailing \n)

        # Compute text_offset based on text_size (handle None explicitly)
        text_size = button_kwargs.get("text_size", 12)
        if text_size is None:
            text_size = DEFAULT_TEXT_SIZE  # Fallback to default if explicitly None
        computed_text_offset = -int(
            max(0, lines - 2) * text_size,
        )  # Adjusted multiplier for better spacing

        # Set text, icon_mdi, and text_color only if not defined in base_button
        # If text is not defined in base button, use the computed offset to center the
        # generated text. This overrides the base button's text_offset.
        if "text" not in button_kwargs or button_kwargs["text"] is None:
            button_kwargs["text"] = computed_text
            button_kwargs["text_offset"] = computed_text_offset
        if "icon_mdi" not in button_kwargs or button_kwargs["icon_mdi"] is None:
            button_kwargs["icon_mdi"] = computed_icon_mdi
        if "text_color" not in button_kwargs or button_kwargs["text_color"] is None:
            button_kwargs["text_color"] = computed_text_color

        # Always set text_offset and override entity_id, special_type, special_type_data
        button_kwargs.update(
            {
                "entity_id": entity_id,
                "text_offset": computed_text_offset,
                "special_type": (
                    "climate-control" if open_climate_page_on_press else None
                ),
                "special_type_data": (
                    special_type_data
                    if special_type_data is not None
                    else (
                        base_button.special_type_data
                        if base_button and base_button.special_type_data
                        else None
                    )
                ),
            },
        )

        return cls(**button_kwargs)

=======
>>>>>>> bb2f5df9
    def render_icon(  # noqa: PLR0912 PLR0915 C901
        self,
        complete_state: StateDict,
        *,
        key_pressed: bool = False,
        size: tuple[int, int] = (ICON_PIXELS, ICON_PIXELS),
        icon_mdi_margin: int = 0,
        font_filename: str = DEFAULT_FONT,
    ) -> Image.Image:
        """Render the icon."""
        if self.is_sleeping():
            button, image = self.sleep_button_and_image(size)
        else:
            rendered_button = self.rendered_template_button(complete_state)
            if self.special_type == "climate-control" and self.entity_id:
                # Create a climate control button using climate_control_with_status
                button = Button.climate_control_with_status(
                    entity_id=self.entity_id,
                    complete_state=complete_state,
                    display_climate_string=True,
                    display_mode=False,
                    open_climate_page_on_press=True,
                    name=(
                        self.special_type_data.get("name")
                        if self.special_type_data
                        else None
                    ),
                    special_type_data=self.special_type_data,
                    base_button=rendered_button,  # Pass self to preserve attributes
                )
            else:
                button = rendered_button
            image = None

        if isinstance(button.icon, str) and ":" in button.icon:
            which, id_ = button.icon.split(":", 1)
            if which == "spotify":
                filename = _to_filename(button.icon, ".jpeg")
                # copy to avoid modifying the cached image
                image = _download_spotify_image(id_, filename).copy()
            if which == "url":
                filename = _url_to_filename(id_)
                # copy to avoid modifying the cached image
                image = _download_image(id_, filename, size).copy()
            if which == "ring":
                pct = _maybe_number(id_)
                assert isinstance(pct, (int, float)), f"Invalid ring percentage: {id_}"
                image = _draw_percentage_ring(pct, size)

        icon_convert_to_grayscale = False
        text = button.text
        text_color = button.text_color or "white"
        icon_mdi = button.icon_mdi

        if button.special_type == "next-page":
            text = button.text or "Next\nPage"
            icon_mdi = button.icon_mdi or "chevron-right"
        elif button.special_type == "previous-page":
            text = button.text or "Previous\nPage"
            icon_mdi = button.icon_mdi or "chevron-left"
        elif button.special_type == "go-to-page":
            page = button.special_type_data
            text = button.text or f"Go to\nPage\n{page}"
            icon_mdi = button.icon_mdi or "book-open-page-variant"
        elif button.special_type == "close-page":
            text = button.text or "Close\nPage"
            icon_mdi = button.icon_mdi or "arrow-u-left-bottom-bold"
        elif button.special_type == "turn-off":
            text = button.text or "Turn off"
            icon_mdi = button.icon_mdi or "power"
        elif button.special_type == "reload":
            text = button.text or "Reload\nconfig"
            icon_mdi = button.icon_mdi or "reload"
        elif button.entity_id in complete_state:
            # Has entity_id
            state = complete_state[button.entity_id]

            if button.text_color is not None:
                text_color = button.text_color
            elif state["state"] == "on":
                text_color = "orangered"

            if (
                button.icon_mdi is None
                and button.icon is None
                and button.domain in DEFAULT_MDI_ICONS
            ):
                icon_mdi = DEFAULT_MDI_ICONS[button.domain]

            if state["state"] == "off":
                icon_convert_to_grayscale = button.icon_gray_when_off

        if image is None:
            image = _init_icon(
                icon_background_color=button.icon_background_color,
                icon_filename=button.icon,
                icon_mdi=icon_mdi,
                icon_mdi_margin=icon_mdi_margin,
                icon_mdi_color=_named_to_hex(button.icon_mdi_color or text_color),
                size=size,
            ).copy()  # copy to avoid modifying the cached image

        if icon_convert_to_grayscale:
            image = _convert_to_grayscale(image)

        _add_text(
            image=image,
            font_filename=font_filename,
            text_size=button.text_size,
            text=text,
            text_color=text_color if not key_pressed else "green",
            text_offset=button.text_offset,
        )
        return image

    @staticmethod
    def _validate_special_type_data(  # noqa: C901 PLR0912
        special_type: str,
        v: Any,
    ) -> Any:
        if special_type == "go-to-page" and not isinstance(v, (int, str)):
            msg = (
                "If special_type is go-to-page, special_type_data must be an int or str"
            )
            raise AssertionError(msg)

        if (
            special_type in {"next-page", "previous-page", "empty", "turn-off"}
            and v is not None
        ):
            msg = f"special_type_data needs to be empty with {special_type=}"
            raise AssertionError(msg)

        if special_type == "light-control":
            if v is None:
                v = {}
            if not isinstance(v, dict):
                msg = (
                    "With 'light-control', 'special_type_data' must"
                    f" be a dict, not '{v}'"
                )
                raise AssertionError(msg)

            allowed_keys = {"colors", "colormap", "color_temp_kelvin"}
            invalid_keys = v.keys() - allowed_keys
            if invalid_keys:
                msg = (
                    f"Invalid keys in 'special_type_data', only {allowed_keys} allowed"
                )
                raise AssertionError(msg)

            # If colors is present, it must be a list of strings
            if "colors" in v:
                if not isinstance(v["colors"], (tuple, list)):
                    msg = "If 'colors' is present, it must be a list"
                    raise AssertionError(msg)
                for color in v["colors"]:
                    if not isinstance(color, str):
                        msg = "All colors must be strings"
                        raise AssertionError(msg)  # noqa: TRY004
                # Cast colors to tuple (to make it hashable)
                v["colors"] = tuple(v["colors"])

            if "color_temp_kelvin" in v:
                for kelvin in v["color_temp_kelvin"]:
                    if not isinstance(kelvin, int):
                        msg = "All color_temp_kelvin must be integers"
                        raise AssertionError(msg)  # noqa: TRY004
                # Cast color_temp_kelvin to tuple (to make it hashable)
                v["color_temp_kelvin"] = tuple(v["color_temp_kelvin"])
        if special_type == "climate-control":
            if v is None:
                v = {}
            if not isinstance(v, dict):
                msg = (
                    "With 'climate-control', 'special_type_data' must"
                    f" be a dict, not '{v}'"
                )
                raise AssertionError(msg)
            # Can only have the following keys: temperatures and name
            allowed_keys = {"temperatures", "name", "hvac_modes"}
            invalid_keys = v.keys() - allowed_keys
            if invalid_keys:
                msg = (
                    f"Invalid keys in 'special_type_data', only {allowed_keys} allowed"
                )
                raise AssertionError(msg)
            # If temperatures is present, it must be a list of integers
            if "temperatures" in v:
                for temp in v["temperatures"]:
                    if not isinstance(temp, int):
                        msg = "All temperatures must be integers"
                        raise AssertionError(msg)  # noqa: TRY004
                # Cast temperatures to tuple (to make it hashable)
                v["temperatures"] = tuple(v["temperatures"])

        return v

    @validator("special_type_data")
    def _validate_special_type(
        cls: type[Button],
        v: Any,
        values: dict[str, Any],
    ) -> Any:
        """Validate the special_type_data."""
        special_type = values["special_type"]
        return cls._validate_special_type_data(special_type, v)

    @validator("long_press", pre=True)
    def _validate_long_press(cls, v: Any) -> Any:
        if v is None:
            return None
        if not isinstance(v, dict):
            msg = "long_press must be a dictionary"
            raise TypeError(msg)
        allowed_keys = {
            "service",
            "service_data",
            "entity_id",
            "special_type",
            "special_type_data",
        }
        invalid_keys = set(v.keys()) - allowed_keys
        if invalid_keys:
            msg = f"Invalid keys in long_press: {invalid_keys}. Allowed: {allowed_keys}"
            raise AssertionError(msg)
        if "service" in v and not isinstance(v["service"], str):
            msg = "long_press.service must be a string"
            raise AssertionError(msg)
        if "service_data" in v and not isinstance(v["service_data"], dict):
            msg = "long_press.service_data must be a dictionary"
            raise AssertionError(msg)
        if "entity_id" in v and not isinstance(v["entity_id"], str):
            msg = "long_press.entity_id must be a string"
            raise AssertionError(msg)
        if "special_type" in v:
            allowed_special_types = {
                "next-page",
                "previous-page",
                "empty",
                "go-to-page",
                "close-page",
                "turn-off",
                "light-control",
                "climate-control",
                "reload",
            }
            if v["special_type"] not in allowed_special_types:
                msg = f"long_press.special_type must be one of {allowed_special_types} (got {v['special_type']})"
                raise AssertionError(msg)
        if "special_type_data" in v and "special_type" not in v:
            msg = "long_press.special_type_data requires special_type to be set"
            raise AssertionError(msg)
        if "special_type" in v and "special_type_data" in v:
            cls._validate_special_type_data(v["special_type"], v["special_type_data"])

        return v

    @classmethod
    def templatable(cls: type[Button]) -> set[str]:
        """Return if an attribute is templatable, which is if the type-annotation is str."""
        schema = cls.schema()
        properties = schema["properties"]
        return {k for k, v in properties.items() if v["allow_template"]} | {
            "long_press",
        }

    def maybe_start_or_cancel_timer(
        self,
        callback: Callable[[], None | Coroutine] | None = None,
    ) -> bool:
        """Start or cancel the timer."""
        if self.delay:
            if self._timer is None:
                assert isinstance(
                    self.delay,
                    (int, float),
                ), f"Invalid delay: {self.delay}"
                self._timer = AsyncDelayedCallback(delay=self.delay, callback=callback)
            if self._timer.is_running():
                self._timer.cancel()
            else:
                self._timer.start()
            return True
        return False

    def is_sleeping(self) -> bool:
        """Return True if the timer is sleeping."""
        return self._timer is not None and self._timer.is_sleeping

    def sleep_button_and_image(
        self,
        size: tuple[int, int],
    ) -> tuple[Button, Image.Image]:
        """Return the button and image for the sleep button."""
        assert self._timer is not None
        assert isinstance(self.delay, (int, float)), f"Invalid delay: {self.delay}"
        remaining = self._timer.remaining_time()
        pct = round(remaining / self.delay * 100)
        image = _draw_percentage_ring(pct, size)
        button = Button(
            text=f"{remaining:.0f}s\n{pct}%",
            text_color="white",
        )
        return button, image


class Dial(_ButtonDialBase, extra="forbid"):  # type: ignore[call-arg]
    """Dial configuration."""

    dial_event_type: str | None = Field(
        default=None,
        allow_template=True,
        description="The event type of the dial that will trigger the service."
        " Either `DialEventType.TURN` or `DialEventType.PUSH`.",
    )

    state_attribute: str | None = Field(
        default=None,
        allow_template=True,
        description="The attribute of the entity which gets used for the dial state.",
        # TODO: use this?
        # An attribute of an HA entity that the dial should control e.g., brightness for a light.
    )
    attributes: dict[str, float] | None = Field(
        default=None,
        allow_template=True,
        description="Sets the attributes of the dial."
        " `min`: The minimal value of the dial."
        " `max`: The maximal value of the dial."
        " `step`: the step size by which the value of the dial is increased by on an event.",
    )
    allow_touchscreen_events: bool = Field(
        default=False,
        allow_template=True,
        description="Whether events from the touchscreen are allowed, for example set the minimal value on `SHORT` and set maximal value on `LONG`.",
    )

    # vars for timer
    _timer: AsyncDelayedCallback | None = PrivateAttr(None)

    # Internal attributes for Dial
    _attributes: dict[str, float] = PrivateAttr(
        {"state": 0, "min": 0, "max": 100, "step": 1},
    )

    def update_attributes(self, data: dict[str, Any]) -> None:
        """Updates all home assistant entity attributes."""
        if self.attributes is None:
            self._attributes = data["attributes"]
        else:
            self._attributes = self.attributes

        if self.state_attribute is None:
            self._attributes.update({"state": float(data["state"])})
        else:
            try:
                if data["attributes"][self.state_attribute] is None:
                    self._attributes["state"] = 0
                else:
                    self._attributes["state"] = float(
                        data["attributes"][self.state_attribute],
                    )
            except KeyError:
                console.log(f"Could not find attribute {self.state_attribute}")
                self._attributes["state"] = 0

    def get_attributes(self) -> dict[str, float]:
        """Returns all home assistant entity attributes."""
        return self._attributes

    def increment_state(self, value: float) -> None:
        """Increments the value of the dial with checks for the minimal and maximal value."""
        num: float = self._attributes["state"] + value * self._attributes["step"]
        num = min(self._attributes["max"], num)
        num = max(self._attributes["min"], num)
        self._attributes["state"] = num

    def set_state(self, value: float) -> None:
        """Sets the value of the dial without checks for the minimal and maximal value."""
        self._attributes["state"] = value

    def rendered_template_dial(
        self,
        complete_state: StateDict,
    ) -> Dial:
        """Return a dial with the rendered text."""
        dct = self.dict(exclude_unset=True)
        for key in self.templatable():
            if key not in dct:
                continue
            val = dct[key]
            if isinstance(val, dict):
                for k, v in val.items():
                    val[k] = _render_jinja(v, complete_state, self)
            else:
                dct[key] = _render_jinja(val, complete_state, self)
        return Dial(**dct)

    # LCD/Touchscreen management
    def render_lcd_image(
        self,
        complete_state: StateDict,
        key: int,  # Key needs to be from sorted dials
        size: tuple[int, int],
        icon_mdi_margin: int = 0,
        font_filename: str = DEFAULT_FONT,
    ) -> Image.Image:
        """Render the image for the LCD."""
        try:
            image = None
            dial = self.rendered_template_dial(complete_state)

            if isinstance(dial.icon, str) and ":" in dial.icon:
                which, id_ = dial.icon.split(":", 1)
                if which == "spotify":
                    filename = _to_filename(dial.icon, ".jpeg")
                    image = _download_spotify_image(id_, filename).copy()
                elif which == "url":
                    filename = _url_to_filename(id_)
                    image = _download_image(id_, filename, size).copy()
                elif which == "ring":
                    pct = _maybe_number(id_)
                    assert isinstance(
                        pct,
                        (int, float),
                    ), f"Invalid ring percentage: {id_}"
                    image = _draw_percentage_ring(
                        percentage=pct,
                        size=size,
                        radius=40,
                    )

            icon_convert_to_grayscale = False
            text = dial.text
            text_color = dial.text_color or "white"

            assert dial.entity_id is not None
            if (
                complete_state[dial.entity_id]["state"] == "off"
                and dial.icon_gray_when_off
            ):
                icon_convert_to_grayscale = True

            if image is None:
                image = _init_icon(
                    icon_background_color=dial.icon_background_color,
                    icon_filename=dial.icon,
                    icon_mdi=dial.icon_mdi,
                    icon_mdi_margin=icon_mdi_margin,
                    icon_mdi_color=_named_to_hex(dial.icon_mdi_color or text_color),
                    size=size,
                ).copy()

            if icon_convert_to_grayscale:
                image = _convert_to_grayscale(image)

            _add_text(
                image=image,
                font_filename=font_filename,
                text_size=self.text_size,
                text=text,
                text_color=text_color,
                text_offset=self.text_offset,
            )
            return image  # noqa: TRY300

        except ValueError as e:
            console.log(e)
            warnings.warn(
                f"Failed to render icon for dial {key}",
                IconWarning,
                stacklevel=2,
            )
            return _generate_failed_icon(size=size)

    def start_or_restart_timer(
        self,
        callback: Callable[[], None | Coroutine] | None = None,
    ) -> bool:
        """Starts or restarts AsyncDelayedCallback timer."""
        if not self.delay:
            return False
        if self._timer is None:
            assert isinstance(
                self.delay,
                (int, float),
            ), f"Invalid delay: {self.delay}"
            self._timer = AsyncDelayedCallback(delay=self.delay, callback=callback)
        self._timer.start()
        return True


def _update_dial_descriptions() -> None:
    for _k, _v in Dial.__fields__.items():
        _v.field_info.description = (
            _v.field_info.description.replace("on the button", "above the dial")
            .replace("button", "dial")
            .replace("pressed", "rotated")
        )
        if _k == "delay":
            _v.field_info.description = (
                "The delay (in seconds) before the `service` is called."
                " This counts down from the specified time and collects the called turn events and"
                " sends the bundled value to Home Assistant after the dial hasn't been turned for the specified time in delay."
            )


_update_dial_descriptions()


def _to_filename(id_: str, suffix: str = "") -> Path:
    """Converts an id with ":" and "_" to a filename with optional suffix."""
    filename = ASSETS_PATH / id_.replace("/", "_").replace(":", "_")
    return filename.with_suffix(suffix)


def to_pandas_table(cls: type[BaseModel]) -> pd.DataFrame:
    """Return a markdown table with the schema."""
    import pandas as pd

    rows = []
    for k, field in cls.__fields__.items():
        info = field.field_info
        if info.description is None:
            continue

        def code(text: str) -> str:
            return f"`{text}`"

        row = {
            "Variable name": code(k),
            "Description": info.description,
            "Default": code(info.default) if info.default is not Undefined else "",
            "Type": code(field._type_display()),
        }
        rows.append(row)
    return pd.DataFrame(rows)


def _pandas_to_rich_table(df: pd.DataFrame) -> Table:
    """Return a rich table from a pandas DataFrame."""
    table = Table()

    # Add the columns
    for column in df.columns:
        table.add_column(column)

    # Add the rows
    for _, row in df.iterrows():
        table.add_row(*row.astype(str).tolist())

    return table


class Page(BaseModel):
    """A page of buttons."""

    name: str = Field(description="The name of the page.")
    buttons: list[Button] = Field(
        default_factory=list,
        description="A list of buttons on the page.",
    )

    dials: list[Dial] = Field(
        default_factory=list,
        description="A list of dials on the page.",
    )

    _parent_page_index: int = PrivateAttr([])

    _dials_sorted: list[Dial] = PrivateAttr([])

    def sort_dials(self) -> list[tuple[Dial, Dial | None]]:
        """Sorts dials by dialEventType."""
        self._dials_sorted = []
        skip = False
        for index, dial in enumerate(self.dials):
            if index + 1 < len(self.dials):
                if skip:
                    skip = False
                    continue

                next_dial = self.dials[index + 1]
                if dial.dial_event_type != next_dial.dial_event_type:
                    self._dials_sorted.append((dial, next_dial))  # type: ignore[arg-type]
                    skip = True
                else:
                    self._dials_sorted.append((dial, None))  # type: ignore[arg-type]
            else:
                self._dials_sorted.append((dial, None))  # type: ignore[arg-type]
        return self._dials_sorted  # type: ignore[return-value]

    def get_sorted_key(self, dial: Dial) -> int | None:
        """Returns the integer key for a dial."""
        dial_list = self._dials_sorted
        for i in range(len(dial_list)):
            if dial in dial_list[i]:
                return i
        return None

    @classmethod
    def to_pandas_table(cls: type[Page]) -> pd.DataFrame:
        """Return a pandas DataFrame with the schema."""
        return to_pandas_table(cls)

    @classmethod
    def to_markdown_table(cls: type[Page]) -> str:
        """Return a markdown table with the schema."""
        return cls.to_pandas_table().to_markdown(index=False)


class Config(BaseModel):
    """Configuration file."""

    yaml_encoding: str | None = Field(
        default="utf-8",
        description="The encoding of the YAML file.",
    )
    pages: list[Page] = Field(
        default_factory=list,
        description="A list of `Page`s in the configuration.",
    )
    anonymous_pages: list[Page] = Field(
        default_factory=list,
        description="A list of anonymous Pages in the configuration."
        " These pages are hidden and not displayed when cycling through the pages."
        " They can only be reached using the `special_type: 'go-to-page'` button."
        " Designed for single use, these pages return to the previous page"
        " upon clicking a button.",
    )
    state_entity_id: str | None = Field(
        default=None,
        description="The entity ID to sync display state with. For"
        " example `input_boolean.streamdeck` or `binary_sensor.anyone_home`.",
    )
    brightness: int = Field(
        default=100,
        description="The default brightness of the Stream Deck (0-100).",
    )
    auto_reload: bool = Field(
        default=False,
        description="If True, the configuration YAML file will automatically"
        " be reloaded when it is modified.",
    )
    long_press_duration: float = Field(
        default=0.5,
        description="The duration (in seconds) for a long press.",
    )
    _current_page_index: int = PrivateAttr(default=0)
    _parent_page_index: int = PrivateAttr(default=0)
    _is_on: bool = PrivateAttr(default=True)
    _detached_page: Page | None = PrivateAttr(default=None)
    _configuration_file: Path | None = PrivateAttr(default=None)
    _include_files: list[Path] = PrivateAttr(default_factory=list)

    @classmethod
    def load(
        cls: type[Config],
        fname: Path,
        yaml_encoding: str | None = None,
    ) -> Config:
        """Read the configuration file."""
        with fname.open() as f:
            data, include_files = safe_load_yaml(
                f,
                return_included_paths=True,
                encoding=yaml_encoding,
            )
            config = cls(**data)  # type: ignore[arg-type]
            config._configuration_file = fname
            config._include_files = include_files
            config.current_page().sort_dials()
            return config

    def reload(self) -> None:
        """Reload the configuration file."""
        assert self._configuration_file is not None
        # Updates all public attributes
        new_config = self.load(
            self._configuration_file,
            yaml_encoding=self.yaml_encoding,
        )
        self.__dict__.update(new_config.__dict__)
        self._include_files = new_config._include_files
        # Set the private attributes we want to preserve
        if self._detached_page is not None:
            self._detached_page = self.to_page(self._detached_page.name)
            self.current_page().sort_dials()
        if self._current_page_index >= len(self.pages):
            # In case pages were removed, reset to the first page
            self._current_page_index = 0

    @classmethod
    def to_pandas_table(cls: type[Config]) -> pd.DataFrame:
        """Return a pandas DataFrame with the schema."""
        return to_pandas_table(cls)

    @classmethod
    def to_markdown_table(cls: type[Config]) -> str:
        """Return a markdown table with the schema."""
        return cls.to_pandas_table().to_markdown(index=False)

    def update_timers(
        self,
        deck: StreamDeck,
        complete_state: dict[str, dict[str, Any]],
    ) -> None:
        """Update all timers."""
        for key in range(deck.key_count()):
            button = self.button(key)
            if button is not None and button.is_sleeping():
                console.log(f"Updating timer for key {key}")
                update_key_image(
                    deck,
                    key=key,
                    config=self,
                    complete_state=complete_state,
                    key_pressed=False,
                )

    def next_page(self) -> Page:
        """Go to the next page."""
        self._parent_page_index = self._current_page_index
        self._current_page_index = self.next_page_index
        return self.pages[self._current_page_index]

    @property
    def next_page_index(self) -> int:
        """Return the next page index."""
        return (self._current_page_index + 1) % len(self.pages)

    @property
    def previous_page_index(self) -> int:
        """Return the previous page index."""
        return (self._current_page_index - 1) % len(self.pages)

    def previous_page(self) -> Page:
        """Go to the previous page."""
        self._parent_page_index = self._current_page_index
        self._current_page_index = self.previous_page_index
        return self.pages[self._current_page_index]

    def current_page(self) -> Page:
        """Return the current page."""
        if self._detached_page is not None:
            return self._detached_page
        return self.pages[self._current_page_index]

    def dial(self, key: int) -> Dial | None:
        """Gets Dial from key."""
        dials = self.current_page().dials
        if key < len(dials):
            return dials[key]
        return None

    def dial_sorted(self, key: int) -> tuple[Dial, Dial | None] | None:
        """Gets sorted dials by key."""
        dials = self.current_page()._dials_sorted
        if key < len(dials):
            return dials[key]
        return None

    def button(self, key: int) -> Button | None:
        """Return the button for a key."""
        buttons = self.current_page().buttons
        if key < len(buttons):
            return buttons[key]
        return None

    def to_page(self, page: int | str) -> Page:
        """Go to a page based on the page name or index."""
        if isinstance(page, int):
            self._parent_page_index = self._current_page_index
            self._current_page_index = page
            return self.current_page()

        for i, p in enumerate(self.pages):
            if p.name == page:
                self._current_page_index = i
                return self.current_page()

        for p in self.anonymous_pages:
            if p.name == page:
                self._detached_page = p
                return p
        console.log(f"Could find page {page}, staying on current page")
        return self.current_page()

    def load_page_as_detached(self, page: Page) -> None:
        """Load a page as detached."""
        self._detached_page = page

    def close_detached_page(self) -> None:
        """Close the detached page."""
        self._detached_page = None

    def close_page(self) -> Page:
        """Close the current page."""
        self._detached_page = None
        self._current_page_index = self._parent_page_index
        return self.current_page()


def _next_id() -> int:
    global _ID_COUNTER
    _ID_COUNTER += 1
    return _ID_COUNTER


class AsyncDelayedCallback:
    """A callback that is called after a delay.

    Parameters
    ----------
    delay
        The delay in seconds after which the callback will be called.
    callback
        The function or coroutine to be called after the delay.

    """

    def __init__(
        self,
        delay: float,
        callback: Callable[[], None | Coroutine] | None = None,
    ) -> None:
        """Initialize."""
        self.delay = delay
        self.callback = callback
        self.task: asyncio.Task | None = None
        self.start_time: float | None = None
        self.is_sleeping: bool = False

    async def _run(self) -> None:
        """Run the timer. Don't call this directly, use start() instead."""
        self.is_sleeping = True
        self.start_time = time.time()
        await asyncio.sleep(self.delay)
        self.is_sleeping = False
        if self.callback is not None:
            if asyncio.iscoroutinefunction(self.callback):
                await self.callback()
            else:
                self.callback()

    def is_running(self) -> bool:
        """Return whether the timer is running."""
        return self.task is not None and not self.task.done()

    def start(self) -> None:
        """Start the timer."""
        if self.task is not None and not self.task.done():
            self.cancel()
        self.task = asyncio.ensure_future(self._run())

    def cancel(self) -> None:
        """Cancel the timer."""
        console.log("Cancel timer")
        if self.task:
            self.task.cancel()
            self.is_sleeping = False
            self.task = None

    def remaining_time(self) -> float:
        """Return the remaining time before the timer expires."""
        if self.task is None:
            return 0
        if self.start_time is not None:
            elapsed_time = time.time() - self.start_time
            return max(0, self.delay - elapsed_time)
        return 0


def _draw_percentage_ring(
    percentage: float,
    size: tuple[int, int],
    *,
    radius: int | None = None,
    thickness: int = 4,
    ring_color: tuple[int, int, int] = (255, 0, 0),
    full_ring_backgroud_color: tuple[int, int, int] = (100, 100, 100),
) -> Image.Image:
    """Draw a ring with a percentage."""
    img = Image.new("RGB", size, (0, 0, 0))

    if radius is None:
        radius = size[0] // 2 - thickness // 2

    # Draw the full ring for the background
    draw = ImageDraw.Draw(img)
    draw.ellipse(
        [
            (size[0] // 2 - radius, size[1] // 2 - radius),
            (size[0] // 2 + radius, size[1] // 2 + radius),
        ],
        outline=full_ring_backgroud_color,
        width=thickness,
    )

    # Draw the percentage of the ring with a bright color
    start_angle = -90
    end_angle = start_angle + (360 * percentage / 100)
    draw.arc(
        [
            (size[0] // 2 - radius, size[1] // 2 - radius),
            (size[0] // 2 + radius, size[1] // 2 + radius),
        ],
        start_angle,
        end_angle,
        fill=ring_color,
        width=thickness,
    )
    return img


def _linspace(start: float, stop: float, num: int) -> list[float]:
    """Return evenly spaced numbers over a specified interval."""
    if num == 1:
        return [start]
    step = (stop - start) / (num - 1)
    return [start + i * step for i in range(num)]


def _generate_colors_from_colormap(num_colors: int, colormap: str) -> tuple[str, ...]:
    """Returns `num_colors` number of colors in hexadecimal format, sampled from colormaps."""
    try:
        import matplotlib.pyplot as plt
        import numpy as np
    except ModuleNotFoundError:
        msg = "You need to install matplotlib to use the colormap feature."
        raise ModuleNotFoundError(msg) from None

    cmap = plt.get_cmap(colormap)
    colors = cmap(np.linspace(0, 1, num_colors))
    return tuple(plt.matplotlib.colors.to_hex(color) for color in colors)


def _color_temp_kelvin_to_rgb(  # noqa: PLR0912
    colour_temperature: int,
) -> tuple[int, int, int]:
    """Converts from K to RGB.

    Algorithm courtesy of
    http://www.tannerhelland.com/4435/convert-temperature-rgb-algorithm-code/.
    """
    # range check
    if colour_temperature < 1000:  # noqa: PLR2004
        colour_temperature = 1000
    elif colour_temperature > 40000:  # noqa: PLR2004
        colour_temperature = 40000

    tmp_internal = colour_temperature / 100.0

    # red
    if tmp_internal <= 66:  # noqa: PLR2004
        red = 255
    else:
        tmp_red = 329.698727446 * math.pow(tmp_internal - 60, -0.1332047592)
        if tmp_red < 0:
            red = 0
        elif tmp_red > 255:  # noqa: PLR2004
            red = 255
        else:
            red = int(tmp_red)

    # green
    if tmp_internal <= 66:  # noqa: PLR2004
        tmp_green = 99.4708025861 * math.log(tmp_internal) - 161.1195681661
        if tmp_green < 0:
            green = 0
        elif tmp_green > 255:  # noqa: PLR2004
            green = 255
        else:
            green = int(tmp_green)
    else:
        tmp_green = 288.1221695283 * math.pow(tmp_internal - 60, -0.0755148492)
        if tmp_green < 0:
            green = 0
        elif tmp_green > 255:  # noqa: PLR2004
            green = 255
        else:
            green = int(tmp_green)

    # blue
    if tmp_internal >= 66:  # noqa: PLR2004
        blue = 255
    elif tmp_internal <= 19:  # noqa: PLR2004
        blue = 0
    else:
        tmp_blue = 138.5177312231 * math.log(tmp_internal - 10) - 305.0447927307
        if tmp_blue < 0:
            blue = 0
        elif tmp_blue > 255:  # noqa: PLR2004
            blue = 255
        else:
            blue = int(tmp_blue)

    return red, green, blue


def _generate_uniform_hex_colors(n_colors: int) -> tuple[str, ...]:
    """Generate a list of `n_colors` hex colors that are uniformly perceptually spaced.

    Parameters
    ----------
    n_colors
        The number of colors to generate.

    Returns
    -------
    list[str]
        A list of `n_colors` hex colors, represented as strings.

    Examples
    --------
    >>> _generate_uniform_hex_colors(3)
    ['#0000ff', '#00ff00', '#ff0000']

    """

    def generate_hues(n_hues: int) -> list[float]:
        """Generate `n_hues` hues that are uniformly spaced around the color wheel."""
        return _linspace(0, 1, n_hues)

    def generate_saturations(n_saturations: int) -> list[float]:
        """Generate `n_saturations` saturations that increase linearly from 0 to 1."""
        return _linspace(0, 1, n_saturations)

    def generate_values(n_values: int) -> list[float]:
        """Generate `n_values` values that increase linearly from 1 to 0.5 and then decrease to 0."""
        values = _linspace(1, 0.5, n_values // 2)
        if n_values % 2 == 1:
            values.append(0.0)
        values += _linspace(0.5, 0, n_values // 2)
        return values

    def hsv_to_hex(hsv: tuple[float, float, float]) -> str:
        """Convert an HSV color tuple to a hex color string."""
        rgb = tuple(int(round(x * 255)) for x in colorsys.hsv_to_rgb(*hsv))
        return "#{:02x}{:02x}{:02x}".format(*rgb)

    hues = generate_hues(n_colors)
    saturations = generate_saturations(n_colors)
    values = generate_values(n_colors)
    hsv_colors = [(h, s, v) for h in hues for s in saturations for v in values]
    hex_colors = [hsv_to_hex(hsv) for hsv in hsv_colors]
    return tuple(hex_colors[:n_colors])


def _max_contrast_color(hex_color: str) -> str:
    """Given hex color return a color with maximal contrast."""
    # Convert hex color to RGB format
    r, g, b = _hex_to_rgb(hex_color)
    # Convert RGB color to grayscale
    gray = 0.2989 * r + 0.5870 * g + 0.1140 * b
    # Determine whether white or black will have higher contrast
    middle_range = 128
    return "#FFFFFF" if gray < middle_range else "#000000"


@ft.lru_cache(maxsize=16)
def _light_page(
    entity_id: str,
    n_colors: int,
    colors: tuple[str, ...] | None,
    color_temp_kelvin: tuple[int, ...] | None,
    colormap: str | None,
) -> Page:
    """Return a page of buttons for controlling lights."""
    if colormap is None and colors is None:
        colors = _generate_uniform_hex_colors(n_colors)
    elif colormap is not None:
        colors = _generate_colors_from_colormap(n_colors, colormap)
    assert colors is not None
    buttons_colors = [
        Button(
            icon_background_color=color,
            service="light.turn_on",
            service_data={
                "entity_id": entity_id,
                "rgb_color": _hex_to_rgb(color),
            },
        )
        for color in colors
    ]
    buttons_color_temp_kelvin = [
        Button(
            icon_background_color=_rgb_to_hex(_color_temp_kelvin_to_rgb(kelvin)),
            service="light.turn_on",
            service_data={
                "entity_id": entity_id,
                "color_temp_kelvin": kelvin,
            },
        )
        for kelvin in (color_temp_kelvin or ())
    ]
    buttons_brightness = []
    for brightness in [0, 10, 30, 60, 100]:
        background_color = _scale_hex_color("#FFFFFF", brightness / 100)
        button = Button(
            icon_background_color=background_color,
            service="light.turn_on",
            text_color=_max_contrast_color(background_color),
            text=f"{brightness}%",
            service_data={
                "entity_id": entity_id,
                "brightness_pct": brightness,
            },
        )
        buttons_brightness.append(button)
    buttons_back = [Button(special_type="close-page")]
    return Page(
        name="Lights",
        buttons=buttons_colors
        + buttons_color_temp_kelvin
        + buttons_brightness
        + buttons_back,
<<<<<<< HEAD
    )


def _climate_page(
    entity_id: str,
    complete_state: StateDict,
    temperatures: tuple[int, ...] | None,
    hvac_modes: list[str] | None,
    name: str | None,
    deck_key_count: int,
) -> Page:
    """Return a page of buttons for controlling climate."""
    console.log(f"Creating climate page for {entity_id}")

    def format_temp(temp: float | None) -> str:
        if temp is None:
            return "?"
        return f"{temp:.2f}".rstrip("0").rstrip(".")

    def mode_button(mode: str) -> Button:
        mode_info = get_hvac_mode_info(mode)
        return Button(
            service="climate.set_hvac_mode",
            service_data={
                "entity_id": entity_id,
                "hvac_mode": mode,
            },
            text=f"Set\n{mode_info.text.capitalize()}",
            text_color=mode_info.color,
            icon_mdi=mode_info.icon_mdi,
        )

    button_status = [
        Button.climate_control_with_status(
            entity_id=entity_id,
            complete_state=complete_state,
            display_climate_string=False,
            display_mode=True,
            open_climate_page_on_press=False,
            name=name,
            special_type_data=None,
        ),
    ]
    buttons_temperatures = [
        Button(
            service="climate.set_temperature",
            service_data={
                "entity_id": entity_id,
                "temperature": temperature,
            },
            text=format_temp(temperature) + "°C",
        )
        for temperature in (temperatures or ())
    ]
    buttons_hvac_modes = [mode_button(mode) for mode in (hvac_modes or [])]
    button_back = [
        Button(special_type="close-page"),
    ]
    button_off = [
        Button(
            service="climate.turn_off",
            text="OFF",
            service_data={"entity_id": entity_id},
        ),
    ]
    buttons_before_temperatures = button_status + button_off + buttons_hvac_modes
    buttons_after_temperatures_and_empty = button_back
    n_empty_buttons = (
        deck_key_count
        - len(buttons_before_temperatures)
        - len(buttons_temperatures)
        - len(buttons_after_temperatures_and_empty)
    )
    if n_empty_buttons < 0:
        console.log(
            "Too many buttons in the climate page. Some might not be shown.\n"
            "The page configuration has has {abs(n_empty_buttons)} too many buttons."
            "Remove some temperatures or hvac modes.",
            style="red",
        )
        n_empty_buttons = 0
    # Create empty buttons to fill the remaining space, so that the close button is in the usual place.
    buttons_empty = [Button(special_type="empty")] * n_empty_buttons

    return Page(
        name="Climate",
        buttons=buttons_before_temperatures
        + buttons_temperatures
        + buttons_empty
        + buttons_after_temperatures_and_empty,
=======
>>>>>>> bb2f5df9
    )


@asynccontextmanager
async def setup_ws(
    host: str,
    token: str,
    protocol: Literal["wss", "ws"],
) -> websockets.WebSocketClientProtocol:
    """Set up the connection to Home Assistant."""
    uri = f"{protocol}://{host}/api/websocket"
    while True:
        try:
            # limit size to 10 MiB
            async with websockets.connect(uri, max_size=10485760) as websocket:
                # Send an authentication message to Home Assistant
                auth_payload = {"type": "auth", "access_token": token}
                await websocket.send(json.dumps(auth_payload))

                # Wait for the authentication response
                auth_response = await websocket.recv()
                console.log(auth_response)
                console.log("Connected to Home Assistant")
                yield websocket
        except ConnectionResetError:  # noqa: PERF203
            # Connection was reset, retrying in 3 seconds
            console.print_exception(show_locals=True)
            console.log("Connection was reset, retrying in 3 seconds")
            await asyncio.sleep(5)


async def subscribe_state_changes(
    websocket: websockets.WebSocketClientProtocol,
) -> None:
    """Subscribe to the state change events."""
    subscribe_payload = {
        "type": "subscribe_events",
        "event_type": "state_changed",
        "id": _next_id(),
    }
    await websocket.send(json.dumps(subscribe_payload))


async def handle_changes(
    websocket: websockets.WebSocketClientProtocol,
    complete_state: StateDict,
    deck: StreamDeck,
    config: Config,
) -> None:
    """Handle state changes."""

    async def process_websocket_messages() -> None:
        """Process websocket messages."""
        while True:
            data = json.loads(await websocket.recv())
            _update_state(complete_state, data, config, deck)

    async def call_update_timers() -> None:
        """Call config.update_timers every second."""
        while True:
            await asyncio.sleep(1)
            config.update_timers(deck, complete_state)

    async def watch_configuration_file() -> None:
        """Watch for changes to the configuration file and reload config when it changes."""
        if config._configuration_file is None:
            console.log("[red bold] No configuration file to watch[/]")
            return

        def edit_time(fn: Path) -> float:
            return fn.stat().st_mtime if fn.exists() else 0

        last_modified_time = edit_time(config._configuration_file)
        while True:
            files = [config._configuration_file, *config._include_files]
            if config.auto_reload and any(
                edit_time(fn) > last_modified_time for fn in files
            ):
                console.log("Configuration file has been modified, reloading")
                last_modified_time = max(edit_time(fn) for fn in files)
                try:
                    config.reload()
                    deck.reset()
                    update_all_key_images(deck, config, complete_state)
                    update_all_dials(deck, config, complete_state)
                except Exception as e:  # noqa: BLE001
                    console.log(f"Error reloading configuration: {e}")

            await asyncio.sleep(1)

    # Run the websocket message processing and timer update tasks concurrently
    await asyncio.gather(
        process_websocket_messages(),
        call_update_timers(),
        watch_configuration_file(),
    )


def _keys(entity_id: str, buttons: list[Button] | list[Dial]) -> list[int]:
    """Get the key indices for an entity_id."""
    return [
        i
        for i, button in enumerate(buttons)
        if button.entity_id == entity_id  # type: ignore[attr-defined] # noqa: PLR1714
        or button.linked_entity == entity_id  # type: ignore[attr-defined]
    ]


def _update_state(
    complete_state: StateDict,
    data: dict[str, Any],
    config: Config,
    deck: StreamDeck,
) -> None:
    """Update the state dictionary and update the keys."""
    buttons = config.current_page().buttons
    dials = config.current_page().dials
    if data["type"] == "event":
        event_data = data["event"]
        if event_data["event_type"] == "state_changed":
            event_data = event_data["data"]
            eid = event_data["entity_id"]
            complete_state[eid] = event_data["new_state"]

            # Handle the state entity (turning on/off display)
            if eid == config.state_entity_id:
                is_on = complete_state[config.state_entity_id]["state"] == "on"
                if is_on:
                    turn_on(config, deck, complete_state)
                else:
                    turn_off(config, deck)
                return

            keys_dials = _keys(eid, dials)
            for key in keys_dials:
                console.log(f"Updating dial {key} for {eid}")
                update_dial(
                    deck=deck,
                    key=key,
                    config=config,
                    complete_state=complete_state,
                    data=data,
                )

            keys = _keys(eid, buttons)
            for key in keys:
                console.log(f"Updating key {key} for {eid}")
                update_key_image(
                    deck,
                    key=key,
                    config=config,
                    complete_state=complete_state,
                    key_pressed=False,
                )


def _state_attr(
    entity_id: str,
    attr: str,
    complete_state: StateDict,
) -> Any:
    """Get the state attribute for an entity."""
    attrs = complete_state.get(entity_id, {}).get("attributes", {})
    state_attr = attrs.get(attr)
    return _maybe_number(state_attr)


def _is_state_attr(
    entity_id: str,
    attr: str,
    value: Any,
    complete_state: StateDict,
) -> bool:
    """Check if the state attribute for an entity is a value."""
    return _state_attr(entity_id, attr, complete_state) == _maybe_number(value)


def _is_float(s: str) -> bool:
    try:
        float(s)
    except ValueError:
        return False
    else:
        return True


def _maybe_number(s: str, *, rounded: bool = False) -> int | str | float:
    """Convert a string to a number if possible."""
    if not isinstance(s, str):  # already a number or other type
        return s

    if _is_integer(s):
        num = int(s)
    elif _is_float(s):
        num = float(s)  # type: ignore[assignment]
    else:
        return s

    if rounded:
        return round(num)

    return num


def _is_integer(s: str) -> bool:
    try:
        int(s)
    except ValueError:
        return False
    else:
        return True


def _states(
    entity_id: str,
    *,
    with_unit: bool = False,
    rounded: bool = False,
    complete_state: StateDict | None = None,
) -> Any:
    """Get the state for an entity."""
    assert complete_state is not None
    entity_state = complete_state.get(entity_id, {})
    if not entity_state:
        return None
    state = entity_state["state"]
    state = _maybe_number(state, rounded=rounded)
    if with_unit:
        unit = entity_state.get("attributes", {}).get("unit_of_measurement")
        if unit:
            state = f"{state} {unit}"
    return state


def _is_state(
    entity_id: str,
    state: str,
    complete_state: StateDict,
) -> bool:
    """Check if the state for an entity is a value."""
    return _states(entity_id, complete_state=complete_state) == _maybe_number(state)


def _min_filter(value: float, other_value: float) -> float:
    """Return the minimum of two values.

    Can be used in Jinja templates like
    >>> {{ 1 | min(2) }}
    1
    """
    return min(value, other_value)


def _max_filter(value: float, other_value: float) -> float:
    """Return the maximum of two values.

    Can be used in Jinja templates like
    >>> {{ 1 | max(2) }}
    2
    """
    return max(value, other_value)


def _round(num: float, digits: int) -> int | float:
    """Returns rounded value with number of digits."""
    return round(num, digits)


def _dial_value(dial: Dial | None) -> float:
    if dial is None:
        return 0
    try:
        attributes = dial.get_attributes()
        return float(attributes["state"])
    except KeyError:
        return 0


def _dial_attr(
    attr: str,
    dial: Dial | None,
) -> float:
    if dial is None:
        return 0
    try:
        assert attr is not None
        dial_attributes = dial.get_attributes()
        return dial_attributes[attr]
    except ValueError as e:
        console.log(
            f"Error while trying to get attribute {attr} from dial with error code {e}",
        )
        return 0


def _render_jinja(
    text: str,
    complete_state: StateDict,
    dial: Dial | None = None,
) -> str:
    """Render a Jinja template."""
    if not isinstance(text, str):
        return text
    if "{" not in text:
        return text
    try:
        env = jinja2.Environment(
            loader=jinja2.BaseLoader(),
            autoescape=False,  # noqa: S701
        )
        env.filters["min"] = _min_filter
        env.filters["max"] = _max_filter
        template = env.from_string(text)
        return template.render(
            min=min,
            max=max,
            is_state_attr=ft.partial(_is_state_attr, complete_state=complete_state),
            state_attr=ft.partial(_state_attr, complete_state=complete_state),
            states=ft.partial(_states, complete_state=complete_state),
            is_state=ft.partial(_is_state, complete_state=complete_state),
            round=_round,
            dial_value=ft.partial(_dial_value, dial=dial),
            dial_attr=ft.partial(_dial_attr, dial=dial),
        ).strip()
    except jinja2.exceptions.TemplateError as err:
        console.print_exception(show_locals=True)
        console.log(f"Error rendering template: {err} with error type {type(err)}")
        return text


async def get_states(websocket: websockets.WebSocketClientProtocol) -> dict[str, Any]:
    """Get the current state of all entities."""
    _id = _next_id()
    subscribe_payload = {"type": "get_states", "id": _id}
    await websocket.send(json.dumps(subscribe_payload))
    while True:
        data = json.loads(await websocket.recv())
        if data["type"] == "result":
            # Extract the state data from the response
            return {state["entity_id"]: state for state in data["result"]}


async def unsubscribe(websocket: websockets.WebSocketClientProtocol, id_: int) -> None:
    """Unsubscribe from an event."""
    subscribe_payload = {
        "id": _next_id(),
        "type": "unsubscribe_events",
        "subscription": id_,
    }
    await websocket.send(json.dumps(subscribe_payload))


async def call_service(
    websocket: websockets.WebSocketClientProtocol,
    service: str,
    data: dict[str, Any],
    target: dict[str, Any] | None = None,
) -> None:
    """Call a service."""
    domain, service = service.split(".")
    subscribe_payload = {
        "id": _next_id(),
        "type": "call_service",
        "domain": domain,
        "service": service,
        "service_data": data,
    }
    if target is not None:
        subscribe_payload["target"] = target

    await websocket.send(json.dumps(subscribe_payload))


def _rgb_to_hex(rgb: tuple[int, int, int]) -> str:
    """Convert an RGB color to a hex color."""
    return "#{:02x}{:02x}{:02x}".format(*rgb)


def _hex_to_rgb(hex_color: str) -> tuple[int, int, int]:
    # Remove '#' if present
    if hex_color.startswith("#"):
        hex_color = hex_color[1:]

    # Convert hexadecimal to RGB
    r, g, b = tuple(int(hex_color[i : i + 2], 16) for i in (0, 2, 4))

    # Return RGB tuple
    return (r, g, b)


def _named_to_hex(color: str) -> str:
    """Convert a named color to a hex color."""
    rgb: tuple[int, int, int] | str = ImageColor.getrgb(color)
    if isinstance(rgb, tuple):
        return _rgb_to_hex(rgb)
    if color.startswith("#"):
        return color
    msg = f"Invalid color: {color}"
    raise ValueError(msg)


def _convert_to_grayscale(image: Image.Image) -> Image.Image:
    """Convert an image to grayscale."""
    return image.convert("L").convert("RGB")


def _download_and_save_mdi(icon_mdi: str) -> Path:
    url = _mdi_url(icon_mdi)
    filename_svg = ASSETS_PATH / f"{icon_mdi}.svg"
    if filename_svg.exists():
        return filename_svg
    svg_content = _download(url)
    try:
        etree.fromstring(svg_content)  # noqa: S320
    except etree.XMLSyntaxError:
        msg = (f"Invalid SVG: {url}, `svg_content` starts with: {svg_content[:100]!r}",)
        console.log(f"[b red]{msg}[/]")
        raise ValueError(msg) from None

    with filename_svg.open("wb") as f:
        f.write(svg_content)
    return filename_svg


@ft.lru_cache(maxsize=128)  # storing 128 72x72 icons in memory takes ≈2MB
def _init_icon(
    *,
    icon_filename: str | None = None,
    icon_mdi: str | None = None,
    icon_mdi_margin: int | None = None,
    icon_mdi_color: str | None = None,  # hex color
    icon_background_color: str | None = None,  # hex color
    size: tuple[int, int] = (ICON_PIXELS, ICON_PIXELS),
) -> Image.Image:
    """Initialize the icon."""
    if icon_filename is not None:
        icon_path = Path(icon_filename)
        path = icon_path if icon_path.is_absolute() else ASSETS_PATH / icon_path
        icon = Image.open(path)
        # Convert to RGB if needed
        if icon.mode != "RGB":
            icon = icon.convert("RGB")
        if icon.size != size:
            console.log(f"Resizing icon {icon_filename} to from {icon.size} to {size}")
            icon = icon.resize(size)
        return icon
    if icon_mdi is not None:
        assert icon_mdi_margin is not None
        filename_svg = _download_and_save_mdi(icon_mdi)
        return _convert_svg_to_png(
            filename_svg=filename_svg,
            color=icon_mdi_color,
            background_color=icon_background_color,
            opacity=0.3,
            margin=icon_mdi_margin,
            size=size,
        ).copy()  # copy to avoid modifying the cached image
    if icon_background_color is None:
        icon_background_color = "white"
    color = _named_to_hex(icon_background_color)
    rgb_color = _hex_to_rgb(color)
    return Image.new("RGB", size, rgb_color)


def _add_text(
    *,
    image: Image.Image,
    font_filename: str,
    text_size: int,
    text: str,
    text_color: str,
    text_offset: int = 0,
) -> None:
    if text_size == 0:
        console.log(f"Text size is 0, not drawing text: {text!r}")
        return
    draw = ImageDraw.Draw(image)
    font = ImageFont.truetype(str(ASSETS_PATH / font_filename), text_size)
    draw.text(
        (image.width / 2, image.height / 2 + text_offset),
        text=text,
        font=font,
        anchor="ms",
        fill=text_color,
        align="center",
    )


def _generate_failed_icon(
    size: tuple[int, int] = (ICON_PIXELS, ICON_PIXELS),
) -> Image.Image:
    """Generate a red icon with 'rendering failed' text."""
    background_color = "red"
    text_color = "white"
    font_filename = DEFAULT_FONT
    text_size = int(min(size) * 0.15)  # Adjust font size based on the icon size
    icon = Image.new("RGB", size, background_color)
    _add_text(
        image=icon,
        font_filename=font_filename,
        text_size=text_size,
        text="Rendering\nfailed",
        text_color=text_color,
    )
    return icon


def update_all_dials(
    deck: StreamDeck,
    config: Config,
    complete_state: StateDict,
) -> None:
    """Updates all dials."""
    console.log("Called update_all_dials")
    for key, current_dial in enumerate(config.current_page().dials):
        assert current_dial is not None
        if current_dial.entity_id is None:
            return
        update_dial(
            deck,
            key,
            config,
            complete_state,
            complete_state[current_dial.entity_id],
        )


def update_dial(
    deck: StreamDeck,
    key: int,
    config: Config,
    complete_state: StateDict,
    data: dict[str, Any] | None = None,
) -> None:
    """Update the dial."""
    dial = config.dial(key)
    assert dial is not None

    if dial.dial_event_type == "PUSH":
        return

    if data is not None:
        if "event" in data and "data" in data["event"]:
            event_data = data["event"]["data"]
            new_state = event_data["new_state"]
            dial.update_attributes(new_state)
        else:
            dial.update_attributes(data)

    size_lcd = deck.touchscreen_image_format()["size"]
    size_per_dial = (size_lcd[0] // deck.dial_count(), size_lcd[1])
    dial_key = config.current_page().get_sorted_key(dial)
    assert dial_key is not None
    dial_offset = dial_key * size_per_dial[0]
    image = dial.render_lcd_image(
        complete_state=complete_state,
        size=(size_per_dial),
        key=config.current_page().get_sorted_key(dial),  # type: ignore[arg-type]
    )
    img_bytes = io.BytesIO()
    image.save(img_bytes, format="JPEG")
    lcd_image_bytes = img_bytes.getvalue()
    deck.set_touchscreen_image(
        lcd_image_bytes,
        dial_offset,
        0,
        size_per_dial[0],
        size_per_dial[1],
    )


def update_key_image(
    deck: StreamDeck,
    *,
    key: int,
    config: Config,
    complete_state: StateDict,
    key_pressed: bool = False,
) -> None:
    """Update the image for a key."""
    button = config.button(key)

    def clear_image() -> None:
        deck.set_key_image(key, None)

    if button is None:
        clear_image()
        return
    if button.special_type == "empty":
        clear_image()
        return
    size = deck.key_image_format()["size"]
    image = button.try_render_icon(
        complete_state=complete_state,
        key_pressed=key_pressed,
        size=size,
    )
    assert image is not None
    image = PILHelper.to_native_format(deck, image)
    with deck:
        deck.set_key_image(key, image)


def get_deck() -> StreamDeck:
    """Get the first Stream Deck device found on the system."""
    streamdecks = DeviceManager().enumerate()
    found = False
    for deck in streamdecks:
        if not deck.is_visual():
            continue
        deck.open()
        deck.reset()
        found = True
        break
    if not found:
        msg = "No Stream Deck found"
        raise RuntimeError(msg)
    console.log(f"Found {deck.key_count()} keys, {deck=}")
    return deck


def turn_on(config: Config, deck: StreamDeck, complete_state: StateDict) -> None:
    """Turn on the Stream Deck and update all key images."""
    console.log(f"Calling turn_on, with {config._is_on=}")
    if config._is_on:
        return
    config._is_on = True
    update_all_key_images(deck, config, complete_state)
    update_all_dials(deck, config, complete_state)
    deck.set_brightness(config.brightness)


def turn_off(config: Config, deck: StreamDeck) -> None:
    """Turn off the Stream Deck."""
    console.log(f"Calling turn_off, with {config._is_on=}")
    if not config._is_on:
        return
    config._is_on = False
    # This resets all buttons except the turn-off button that
    # was just pressed, however, this doesn't matter with the
    # 0 brightness. Unless no button was pressed.
    deck.reset()
    deck.set_brightness(0)


async def _sync_input_boolean(
    state_entity_id: str | None,
    websocket: websockets.WebSocketClientProtocol,
    state: Literal["on", "off"],
) -> None:
    """Sync the input boolean state with the Stream Deck."""
    if (state_entity_id is not None) and (
        state_entity_id.split(".")[0] == "input_boolean"
    ):
        await call_service(
            websocket,
            f"input_boolean.turn_{state}",
            {},
            {"entity_id": state_entity_id},
        )


def _on_touchscreen_event_callback(
    websocket: websockets.WebSocketClientProtocol,
    complete_state: StateDict,
    config: Config,
) -> Callable[
    [StreamDeck, TouchscreenEventType, dict[str, int]],
    Coroutine[StreamDeck, TouchscreenEventType, None],
]:
    async def touchscreen_event_callback(
        deck: StreamDeck,
        event_type: TouchscreenEventType,
        value: dict[str, int],
    ) -> None:
        console.log(f"Touchscreen event {event_type} called at value {value}")
        if event_type == TouchscreenEventType.DRAG:
            # go to next or previous page
            if value["x"] > value["x_out"]:
                console.log(f"Going to page {config.next_page_index}")
                config.to_page(config.next_page_index)

            else:
                console.log(f"Going to page {config.next_page_index}")
                config.to_page(config.previous_page_index)
            config.current_page().sort_dials()
            update_all_key_images(deck, config, complete_state)
            update_all_dials(deck, config, complete_state)
        else:
            # Short touch: Sets dial value to minimal value
            # Long touch: Sets dial to maximal value
            lcd_icon_size = (
                deck.touchscreen_image_format()["size"][0] / deck.dial_count()
            )
            icon_pos = value["x"] // lcd_icon_size
            dials = config.dial_sorted(int(icon_pos))
            assert dials is not None

            selected_dial = (
                dials[0]
                if dials[0].dial_event_type == DialEventType.TURN.name
                else dials[1]
            )
            assert selected_dial is not None

            if selected_dial.allow_touchscreen_events:
                if event_type == TouchscreenEventType.SHORT:
                    set_type = "min"
                elif event_type == TouchscreenEventType.LONG:
                    set_type = "max"
                selected_dial.set_state(selected_dial.get_attributes()[set_type])
                await handle_dial_event(
                    websocket,
                    complete_state,
                    config,
                    dials,
                    deck,
                    DialEventType.TURN,
                    0,
                    False,  # noqa: FBT003
                )

    return touchscreen_event_callback


async def handle_dial_event(
    websocket: websockets.WebSocketClientProtocol,
    complete_state: StateDict,
    config: Config,
    dial: tuple[Dial, Dial | None],
    deck: StreamDeck,
    event_type: DialEventType,
    value: int,
    local_update: bool = False,  # noqa: FBT001, FBT002
) -> None:
    """Handles dial_event."""
    if not config._is_on:
        turn_on(config, deck, complete_state)
        await _sync_input_boolean(config.state_entity_id, websocket, "on")
        return

    if dial[0].dial_event_type == event_type.name:
        selected_dial = dial[0]
    elif dial[1].dial_event_type == event_type.name:  # type: ignore[union-attr]
        assert isinstance(dial[1], Dial)
        selected_dial = dial[1]
    else:
        console.log("Could not resolve event type for dial")
        return
    dial_num_sorted = config.current_page().get_sorted_key(selected_dial)
    assert selected_dial is not None

    if event_type == DialEventType.TURN:
        selected_dial.increment_state(value)
    elif value:
        return

    if selected_dial.service is not None:
        selected_dial = selected_dial.rendered_template_dial(complete_state)
        service_data = (
            {"entity_id": selected_dial.entity_id}
            if selected_dial.service_data is None
            else selected_dial.service_data
        )

    # Ensures the entity id is given to the service even if service_data is set
    if "entity_id" not in service_data:
        service_data["entity_id"] = selected_dial.entity_id

    assert selected_dial.service is not None
    if local_update:
        assert isinstance(dial_num_sorted, int)
        update_dial(deck, dial_num_sorted, config, complete_state)
        return
    console.log(
        f"Calling service {selected_dial.service} with data {selected_dial.service_data}",
    )
    await call_service(
        websocket,
        selected_dial.service,
        service_data,
        selected_dial.target,
    )


def _on_dial_event_callback(
    websocket: websockets.WebSocketClientProtocol,
    complete_state: StateDict,
    config: Config,
) -> Callable[
    [StreamDeck, int, DialEventType, int],
    Coroutine[StreamDeck, int, None],
]:
    async def dial_event_callback(
        deck: StreamDeck,
        dial_num: int,
        event_type: DialEventType,
        value: int,
    ) -> None:
        console.log(
            f"Dial {dial_num} event {event_type} at value {value} has been called",
        )
        dial = config.dial_sorted(dial_num)
        assert dial is not None

        async def callback() -> None:
            await handle_dial_event(
                websocket,
                complete_state,
                config,
                dial,
                deck,
                event_type,
                0,
            )

        current_dial = config.dial(dial_num)
        assert isinstance(current_dial, Dial)
        if event_type == DialEventType.TURN and current_dial.start_or_restart_timer(
            callback,
        ):
            await handle_dial_event(
                websocket,
                complete_state,
                config,
                dial,
                deck,
                event_type,
                value,
                True,  # noqa: FBT003
            )
            return

        await handle_dial_event(
            websocket,
            complete_state,
            config,
            dial,
            deck,
            event_type,
            value,
        )

    return dial_event_callback


<<<<<<< HEAD
async def _handle_key_press(  # noqa: PLR0915 C901
=======
async def _handle_key_press(  # noqa: PLR0912
>>>>>>> bb2f5df9
    websocket: websockets.WebSocketClientProtocol,
    complete_state: StateDict,
    config: Config,
    button: Button,
    deck: StreamDeck,
    *,
    is_long_press: bool,
) -> None:
    if not config._is_on:
        turn_on(config, deck, complete_state)
        await _sync_input_boolean(config.state_entity_id, websocket, "on")
        return

    def update_all() -> None:
        config.current_page().sort_dials()
        update_all_key_images(deck, config, complete_state)
        update_all_dials(deck, config, complete_state)

<<<<<<< HEAD
    async def handle_press(  # noqa: PLR0912 PLR0915
        button: Button,
        entity_id: str | None = None,
        service: str | None = None,
        service_data: dict[str, Any] | None = None,
        target: dict[str, Any] | None = None,
        special_type: str | None = None,
        special_type_data: str | None = None,
    ) -> None:
        if special_type == "next-page":
            config.next_page()
            update_all()
        elif special_type == "previous-page":
            config.previous_page()
            update_all()
        elif button.special_type == "close-page":
            config.close_page()
            update_all()
        elif special_type == "go-to-page":
            assert isinstance(special_type_data, (str, int))
            config.to_page(special_type_data)  # type: ignore[arg-type]
            update_all()
            return  # to skip the _detached_page reset below
        elif special_type == "turn-off":
            turn_off(config, deck)
            await _sync_input_boolean(config.state_entity_id, websocket, "off")
        elif special_type == "light-control":
            assert isinstance(special_type_data, dict)
            try:
                page = _light_page(
                    entity_id=entity_id,
                    n_colors=10,
                    colormap=special_type_data.get("colormap", None),
                    colors=special_type_data.get("colors", None),
                    color_temp_kelvin=special_type_data.get("color_temp_kelvin", None),
                )
                config.load_page_as_detached(page)
                update_all()
            except Exception as e:
                console.print_exception(show_locals=True)
                console.log(f"Error while creating light page: {e}")
                raise
            return  # to skip the _detached_page reset below
        elif special_type == "climate-control":
            assert isinstance(special_type_data, dict) or special_type_data is None

            if isinstance(special_type_data, dict):
                temperatures = special_type_data.get("temperatures")
                hvac_modes = special_type_data.get("hvac_modes")
                name = special_type_data.get("name")
            else:
                temperatures = None
                hvac_modes = None
                name = None

            try:
                if entity_id not in complete_state:
                    console.log(
                        f"Error: entity_id {entity_id} not found in complete_state",
                    )
                    return
                page = _climate_page(
                    entity_id=entity_id,
                    complete_state=complete_state,
                    temperatures=temperatures,
                    hvac_modes=hvac_modes,
                    name=name,
                    deck_key_count=deck.key_count(),
                )
                console.log(f"got detached page {page}")
                config._detached_page = page
                update_all()
            except Exception as e:
                console.print_exception(show_locals=True)  # Log full stack trace
                console.log(f"Error creating climate page: {e}")
                raise
            return  # to skip the _detached_page reset below
        elif special_type == "reload":
            config.reload()
            update_all()
            return
        elif service is not None:
            button = button.rendered_template_button(complete_state)
            if service_data is None:
                service_data = {}
                if entity_id is not None:
                    service_data["entity_id"] = entity_id
            assert service is not None  # for mypy
            await call_service(websocket, service, service_data, target)

        if config._detached_page:
            config.close_detached_page()
            update_all()

    if is_long_press:
        if button.long_press:
            await handle_press(
                entity_id=button.long_press.get("entity_id", button.entity_id),
                service=button.long_press.get("service"),
                service_data=button.long_press.get("service_data"),
                target=button.long_press.get("target", button.target),
                special_type=button.long_press.get("special_type"),
                special_type_data=button.long_press.get("special_type_data"),
                button=button,
            )
        else:
            console.log(
                f"Long press detected, but no long press action defined for {button.entity_id}",
            )
            return
    else:
        await handle_press(
            entity_id=button.entity_id,
            service=button.service,
            service_data=button.service_data,
            target=button.target,
            special_type=button.special_type,
            special_type_data=button.special_type_data,
            button=button,
        )

=======
    if button.special_type == "next-page":
        config.next_page()
        update_all()
    elif button.special_type == "previous-page":
        config.previous_page()
        update_all()
    elif button.special_type == "close-page":
        config.close_page()
        update_all()
    elif button.special_type == "go-to-page":
        assert isinstance(button.special_type_data, (str, int))
        config.to_page(button.special_type_data)  # type: ignore[arg-type]
        update_all()
        return  # to skip the _detached_page reset below
    elif button.special_type == "turn-off":
        turn_off(config, deck)
        await _sync_input_boolean(config.state_entity_id, websocket, "off")
    elif button.special_type == "light-control":
        assert isinstance(button.special_type_data, dict)
        page = _light_page(
            entity_id=button.entity_id,
            n_colors=9,
            colormap=button.special_type_data.get("colormap", None),
            colors=button.special_type_data.get("colors", None),
            color_temp_kelvin=button.special_type_data.get("color_temp_kelvin", None),
        )
        config.load_page_as_detached(page)
        update_all()
        return  # to skip the _detached_page reset below
    elif button.special_type == "reload":
        config.reload()
        update_all()
        return
    elif button.service is not None:
        button = button.rendered_template_button(complete_state)
        if button.service_data is None:
            service_data = {}
            if button.entity_id is not None:
                service_data["entity_id"] = button.entity_id
        else:
            service_data = button.service_data
        console.log(f"Calling service {button.service} with data {service_data}")
        assert button.service is not None  # for mypy
        await call_service(websocket, button.service, service_data, button.target)

    if config._detached_page:
        config.close_detached_page()
        update_all()
>>>>>>> bb2f5df9

def _on_press_callback(  # noqa: PLR0915
    websocket: websockets.WebSocketClientProtocol,
    complete_state: StateDict,
    config: Config,
) -> Callable[[StreamDeck, int, bool], Coroutine[StreamDeck, int, None]]:
    press_tasks: dict[int, asyncio.Task] = {}  # Track ongoing press tasks
    press_start_times: dict[int, float] = {}  # Track press start times
    long_press_threshold = config.long_press_duration

    async def key_change_callback(
        deck: StreamDeck,
        key: int,
        key_pressed: bool,  # noqa: FBT001
    ) -> None:
        console.log(f"Key {key} {'pressed' if key_pressed else 'released'}")

        button = config.button(key)
        if button is None:
            console.log(f"No button found for key {key}")
            return

        if key_pressed:
            press_start_times[key] = time.time()
            console.log(
                f"Key {key} pressed, starting long press monitor with threshold {long_press_threshold}s",
            )
            update_key_image(
                deck,
                key=key,
                config=config,
                complete_state=complete_state,
                key_pressed=True,
            )

            async def monitor_long_press() -> None:
                try:
                    await asyncio.sleep(long_press_threshold)
                    if key in press_start_times:  # Button still pressed
                        console.log(
                            f"Key {key} long press detected after {long_press_threshold}s",
                        )
                        try:
                            await _handle_key_press(
                                websocket,
                                complete_state,
                                config,
                                button,
                                deck,
                                is_long_press=True,
                            )
                        except Exception as e:
                            console.print_exception(show_locals=True)
                            console.log(f"Error in long press handling: {e}")
                            raise
                        # Update key image to unpressed state after long press
                        update_key_image(
                            deck,
                            key=key,
                            config=config,
                            complete_state=complete_state,
                            key_pressed=False,
                        )
                        del press_start_times[key]
                except asyncio.CancelledError:
                    console.log(f"Long press monitor for key {key} was canceled")
                except Exception as e:
                    console.log(
                        f"Unexpected error in long press monitor for key {key}: {e}",
                    )
                    raise

            press_tasks[key] = asyncio.create_task(monitor_long_press())

        else:  # Key released
            if key in press_tasks:
                # Cancel the long press task if it hasn't completed
                press_tasks[key].cancel()
                del press_tasks[key]

            if key in press_start_times:
                # If still in press_start_times, it was a short press
                press_duration = time.time() - press_start_times[key]
                del press_start_times[key]

                # Update the key image back to unpressed state
                update_key_image(
                    deck,
                    key=key,
                    config=config,
                    complete_state=complete_state,
                    key_pressed=False,
                )

                console.log(f"Key {key} released after {press_duration:.2f}s")
                if press_duration < long_press_threshold:
                    console.log(f"Handling short press for key {key}")

                    async def cb() -> None:
                        """Update the deck once more after the timer is over."""
                        assert button is not None  # for mypy
                        try:
                            await _handle_key_press(
                                websocket,
                                complete_state,
                                config,
                                button,
                                deck,
                                is_long_press=False,
                            )
                        except Exception as e:
                            console.log(f"Error in short press handling: {e}")
                            raise

                    if button.maybe_start_or_cancel_timer(cb):
                        console.log(
                            f"Timer started for key {key}, delaying short press",
                        )
                        return

                    await _handle_key_press(
                        websocket,
                        complete_state,
                        config,
                        button,
                        deck,
                        is_long_press=False,
                    )

    return key_change_callback


@ft.lru_cache(maxsize=128)
def _download(url: str) -> bytes:
    """Download the content from the URL."""
    console.log(f"Downloading {url}")
    response = requests.get(url, timeout=5)
    console.log(f"Downloaded {len(response.content)} bytes")
    return response.content


def _url_to_filename(url: str, hash_len: int = 8) -> Path:
    """Converts a URL to a Path on disk with an optional hash.

    Parameters
    ----------
    url
        The URL to convert to a filename.
    hash_len
        The length of the hash to include in the filename, by default 8.

    Returns
    -------
    Path
        The filename with the hash included, if specified.

    """
    domain, path = re.findall(r"(?<=://)([a-zA-Z\.]+).*?(/.*)", url)[0]
    h = hashlib.sha256(f"{domain}{path}".encode()).hexdigest()[:hash_len]
    extension = Path(path).suffix
    filename = f"{domain.replace('.', '_')}-{h}{extension}"
    return ASSETS_PATH / Path(filename)


def _scale_hex_color(hex_color: str, scale: float) -> str:
    """Scales a HEX color by a given factor.

    0 is black, 1 is the original color.

    Parameters
    ----------
    hex_color
        A HEX color in the format "#RRGGBB".
    scale
        A scaling factor between 0 and 1.

    Returns
    -------
    A scaled HEX color in the format "#RRGGBB".

    """
    scale = max(0, min(1, scale))
    # Convert HEX color to RGB values
    r = int(hex_color[1:3], 16)
    g = int(hex_color[3:5], 16)
    b = int(hex_color[5:7], 16)

    # Scale RGB values
    r = int(r * scale)
    g = int(g * scale)
    b = int(b * scale)

    # Convert scaled RGB values back to HEX color
    return f"#{r:02x}{g:02x}{b:02x}"


class IconWarning(UserWarning):
    """Warning for when an icon is not found."""


@ft.lru_cache(maxsize=128)
def _convert_svg_to_png(
    *,
    filename_svg: Path,
    color: str,
    background_color: str,
    opacity: float,
    margin: int,
    filename_png: str | Path | None = None,
    size: tuple[int, int] = (ICON_PIXELS, ICON_PIXELS),
) -> Image.Image:
    """Load a SVG file and convert to PNG.

    Modify the fill and background colors based on the input color value,
    convert it to PNG format, and save the resulting PNG image to a file.

    Parameters
    ----------
    filename_svg
        The file name of the SVG file.
    color
        The HEX color to use for the icon.
    background_color
        The HEX color to use for the background.
    opacity
        The opacity of the icon. 0 is black, 1 is full color.
    margin
        The margin to add around the icon.
    filename_png
        The name of the file to save the PNG content to.
    size
        The size of the resulting PNG image.

    """
    import cairosvg  # importing here because it requires a non Python dep

    with filename_svg.open() as f:
        svg_content = f.read()

    fill_color = _scale_hex_color(color, opacity)

    try:
        svg_tree = etree.fromstring(svg_content)  # noqa: S320
        svg_tree.attrib["fill"] = fill_color
        svg_tree.attrib["style"] = f"background-color: {background_color}"
        modified_svg_content = etree.tostring(svg_tree)
    except etree.XMLSyntaxError:
        msg = (
            f"XML parsing failed for {filename_svg}. Creating an image with solid"
            f" fill color. Received `svg_content` starts with {svg_content[:100]}."
        )
        warnings.warn(msg, IconWarning, stacklevel=2)
        console.log(f"[b red]{msg}[/]")
        modified_svg_content = None

    png_content = (
        cairosvg.svg2png(
            bytestring=modified_svg_content,
            background_color=background_color,
            scale=4,
        )
        if modified_svg_content
        else None
    )

    image = (
        Image.open(io.BytesIO(png_content))
        if png_content
        else Image.new("RGBA", size, fill_color)
    )

    im = ImageOps.expand(image, border=(margin, margin), fill="black")
    im = im.resize(size)

    if filename_png is not None:
        im.save(filename_png)

    return im


def _mdi_url(mdi: str) -> str:
    """Return the URL of the Materian. opacity=Design Ico,.

    Check https://mdi.bessarabov.com for the available icons.
    """
    return f"https://raw.githubusercontent.com/Templarian/MaterialDesign/master/svg/{mdi}.svg"


@ft.lru_cache(maxsize=128)
def _download_spotify_image(
    id_: str,
    filename: Path | None = None,
    size: tuple[int, int] = (ICON_PIXELS, ICON_PIXELS),
) -> Image.Image:
    """Download the Spotify image for the given ID.

    Examples of ids are:
    - "playlist/37i9dQZF1DXaRycgyh6kXP"
    - "episode/3RIaY4PM7h4mO2IaD0eSXo"
    - "track/4o0LyB69tylqDG6eTGhmig"
    """
    if filename is not None and filename.exists():
        return Image.open(filename)
    url = f"https://embed.spotify.com/oembed/?url=http://open.spotify.com/{id_}"
    content = _download(url)
    data = json.loads(content)
    image_url = data["thumbnail_url"]
    return _download_image(image_url, filename, size)


@ft.lru_cache(maxsize=32)  # Change only a few images, because they might be large
def _download_image(
    url: str,
    filename: Path | None = None,
    size: tuple[int, int] = (ICON_PIXELS, ICON_PIXELS),
) -> Image.Image:
    """Download an image for a given url."""
    if filename is not None and filename.exists():
        image = Image.open(filename)
        # To correctly size after getting from file
        return image.resize(size)
    image_content = _download(url)
    image = Image.open(io.BytesIO(image_content))
    if image.mode != "RGB":
        image = image.convert("RGB")
    if filename is not None:
        image.save(filename)
    return image.resize(size)


def update_all_key_images(
    deck: StreamDeck,
    config: Config,
    complete_state: StateDict,
) -> None:
    """Update all key images."""
    console.log("Called update_all_key_images")
    for key in range(deck.key_count()):
        update_key_image(
            deck,
            key=key,
            config=config,
            complete_state=complete_state,
            key_pressed=False,
        )


async def run(
    host: str,
    token: str,
    protocol: Literal["wss", "ws"],
    config: Config,
) -> None:
    """Main entry point for the Stream Deck integration."""
    deck = get_deck()
    async with setup_ws(host, token, protocol) as websocket:
        try:
            complete_state = await get_states(websocket)

            deck.set_brightness(config.brightness)
            # Turn on state entity boolean on home assistant
            await _sync_input_boolean(config.state_entity_id, websocket, "on")
            update_all_key_images(deck, config, complete_state)
            deck.set_key_callback_async(
                _on_press_callback(websocket, complete_state, config),
            )
            update_all_dials(deck, config, complete_state)
            if deck.dial_count() != 0:
                deck.set_dial_callback_async(
                    _on_dial_event_callback(websocket, complete_state, config),
                )
            if deck.is_visual():
                deck.set_touchscreen_callback_async(
                    _on_touchscreen_event_callback(websocket, complete_state, config),
                )
            deck.set_brightness(config.brightness)
            await subscribe_state_changes(websocket)
            await handle_changes(websocket, complete_state, deck, config)
        finally:
            await _sync_input_boolean(config.state_entity_id, websocket, "off")
            deck.reset()


def _rich_table_str(df: pd.DataFrame) -> str:
    table = _pandas_to_rich_table(df)
    console = Console(file=io.StringIO(), width=120)
    console.print(table)
    return console.file.getvalue()


def safe_load_yaml(
    f: TextIO | str,
    *,
    return_included_paths: bool = False,
    encoding: str | None = None,
) -> Any | tuple[Any, list]:
    """Load a YAML file."""
    included_files = []

    def _traverse_yaml(node: dict[str, Any], variables: dict[str, str]) -> None:
        if isinstance(node, dict):
            for key, value in node.items():
                if not isinstance(value, dict):
                    for var, var_value in variables.items():
                        if not isinstance(value, str):
                            continue

                        regex_format = rf"\$\{{{var}\}}"
                        node[key] = re.sub(regex_format, str(var_value), node[key])
                else:
                    _traverse_yaml(value, variables)
        elif isinstance(node, list):
            for item in node:
                _traverse_yaml(item, variables)

    class IncludeLoader(yaml.SafeLoader):
        """YAML Loader with `!include` constructor."""

        def __init__(self, stream: Any) -> None:
            """Initialize IncludeLoader."""
            self._root = (
                Path(stream.name).parent if hasattr(stream, "name") else Path.cwd()
            )
            super().__init__(stream)

    def _include(loader: IncludeLoader, node: yaml.nodes.Node) -> Any:
        """Include file referenced at node."""
        if isinstance(node.value, str):
            filepath = loader._root / str(loader.construct_scalar(node))  # type: ignore[arg-type]
            included_files.append(filepath)
            return yaml.load(
                filepath.read_text(encoding=encoding),
                IncludeLoader,  # noqa: S506
            )
        else:  # noqa: RET505
            mapping = loader.construct_mapping(node, deep=True)  # type: ignore[arg-type]
            assert mapping is not None
            filepath = loader._root / str(mapping["file"])
            included_files.append(filepath)
            variables = mapping["vars"]

            loaded_data = yaml.load(
                filepath.read_text(encoding=encoding),
                IncludeLoader,  # noqa: S506
            )
            assert loaded_data is not None
            assert variables is not None
            _traverse_yaml(loaded_data, variables)
            return loaded_data

    IncludeLoader.add_constructor("!include", _include)
    loaded_data = yaml.load(f, IncludeLoader)  # noqa: S506
    if return_included_paths:
        return loaded_data, included_files
    return loaded_data


def _help() -> str:
    try:
        return (
            f"See the configuration options below:\n\n"
            f"Config YAML options:\n{_rich_table_str(Config.to_pandas_table())}\n\n"
            f"Page YAML options:\n{_rich_table_str(Page.to_pandas_table())}\n\n"
            f"Button YAML options:\n{_rich_table_str(Button.to_pandas_table())}\n\n"
        )
    except ModuleNotFoundError:
        return ""


def main() -> None:
    """Start the Stream Deck integration."""
    import argparse
    import os

    from dotenv import load_dotenv

    load_dotenv()

    # Get the system default encoding
    system_encoding = locale.getpreferredencoding()
    yaml_encoding = os.getenv("YAML_ENCODING", system_encoding)

    parser = argparse.ArgumentParser(
        epilog=_help(),
        formatter_class=argparse.RawDescriptionHelpFormatter,
    )
    parser.add_argument("--host", default=os.environ.get("HASS_HOST", "localhost"))
    parser.add_argument("--token", default=os.environ.get("HASS_TOKEN"))
    parser.add_argument(
        "--config",
        default=os.environ.get("STREAMDECK_CONFIG", DEFAULT_CONFIG),
        type=Path,
    )
    parser.add_argument(
        "--yaml-encoding",
        default=yaml_encoding,
        help=f"Specify encoding for YAML files (default is system encoding or from environment variable YAML_ENCODING (default: {yaml_encoding})",
    )

    parser.add_argument(
        "--protocol",
        default=os.environ.get("WEBSOCKET_PROTOCOL", "wss"),
        choices=["wss", "ws"],
    )
    args = parser.parse_args()
    console.log(f"Using version {__version__} of the Home Assistant Stream Deck.")
    console.log(
        f"Starting Stream Deck integration with {args.host=}, {args.config=}, {args.protocol=}",
    )
    config = Config.load(args.config, yaml_encoding=args.yaml_encoding)
    asyncio.run(
        run(
            host=args.host,
            token=args.token,
            protocol=args.protocol,
            config=config,
        ),
    )


if __name__ == "__main__":
    main()<|MERGE_RESOLUTION|>--- conflicted
+++ resolved
@@ -383,7 +383,6 @@
             )
             return _generate_failed_icon(size)
 
-<<<<<<< HEAD
     @classmethod
     def climate_control_with_status(
         cls: type[Button],
@@ -489,9 +488,7 @@
 
         return cls(**button_kwargs)
 
-=======
->>>>>>> bb2f5df9
-    def render_icon(  # noqa: PLR0912 PLR0915 C901
+    def render_icon(  # noqa: PLR0912, PLR0915, C901
         self,
         complete_state: StateDict,
         *,
@@ -1603,13 +1600,13 @@
         )
         buttons_brightness.append(button)
     buttons_back = [Button(special_type="close-page")]
+    buttons_back = [Button(special_type="close-page")]
     return Page(
         name="Lights",
         buttons=buttons_colors
         + buttons_color_temp_kelvin
         + buttons_brightness
         + buttons_back,
-<<<<<<< HEAD
     )
 
 
@@ -1700,8 +1697,6 @@
         + buttons_temperatures
         + buttons_empty
         + buttons_after_temperatures_and_empty,
-=======
->>>>>>> bb2f5df9
     )
 
 
@@ -2548,11 +2543,7 @@
     return dial_event_callback
 
 
-<<<<<<< HEAD
 async def _handle_key_press(  # noqa: PLR0915 C901
-=======
-async def _handle_key_press(  # noqa: PLR0912
->>>>>>> bb2f5df9
     websocket: websockets.WebSocketClientProtocol,
     complete_state: StateDict,
     config: Config,
@@ -2571,7 +2562,6 @@
         update_all_key_images(deck, config, complete_state)
         update_all_dials(deck, config, complete_state)
 
-<<<<<<< HEAD
     async def handle_press(  # noqa: PLR0912 PLR0915
         button: Button,
         entity_id: str | None = None,
@@ -2693,56 +2683,6 @@
             button=button,
         )
 
-=======
-    if button.special_type == "next-page":
-        config.next_page()
-        update_all()
-    elif button.special_type == "previous-page":
-        config.previous_page()
-        update_all()
-    elif button.special_type == "close-page":
-        config.close_page()
-        update_all()
-    elif button.special_type == "go-to-page":
-        assert isinstance(button.special_type_data, (str, int))
-        config.to_page(button.special_type_data)  # type: ignore[arg-type]
-        update_all()
-        return  # to skip the _detached_page reset below
-    elif button.special_type == "turn-off":
-        turn_off(config, deck)
-        await _sync_input_boolean(config.state_entity_id, websocket, "off")
-    elif button.special_type == "light-control":
-        assert isinstance(button.special_type_data, dict)
-        page = _light_page(
-            entity_id=button.entity_id,
-            n_colors=9,
-            colormap=button.special_type_data.get("colormap", None),
-            colors=button.special_type_data.get("colors", None),
-            color_temp_kelvin=button.special_type_data.get("color_temp_kelvin", None),
-        )
-        config.load_page_as_detached(page)
-        update_all()
-        return  # to skip the _detached_page reset below
-    elif button.special_type == "reload":
-        config.reload()
-        update_all()
-        return
-    elif button.service is not None:
-        button = button.rendered_template_button(complete_state)
-        if button.service_data is None:
-            service_data = {}
-            if button.entity_id is not None:
-                service_data["entity_id"] = button.entity_id
-        else:
-            service_data = button.service_data
-        console.log(f"Calling service {button.service} with data {service_data}")
-        assert button.service is not None  # for mypy
-        await call_service(websocket, button.service, service_data, button.target)
-
-    if config._detached_page:
-        config.close_detached_page()
-        update_all()
->>>>>>> bb2f5df9
 
 def _on_press_callback(  # noqa: PLR0915
     websocket: websockets.WebSocketClientProtocol,
