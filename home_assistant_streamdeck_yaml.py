--- conflicted
+++ resolved
@@ -387,7 +387,6 @@
             )
             return _generate_failed_icon(size)
 
-<<<<<<< HEAD
     @classmethod
     def climate_control_with_status(
         cls: type[Button],
@@ -493,10 +492,7 @@
 
         return cls(**button_kwargs)
 
-    def render_icon(  # noqa: PLR0912 PLR0915
-=======
     def render_icon(  # noqa: PLR0912 PLR0915 C901
->>>>>>> 702abba3
         self,
         complete_state: StateDict,
         *,
