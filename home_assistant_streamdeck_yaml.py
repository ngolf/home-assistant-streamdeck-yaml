#!/usr/bin/env python3
"""Home Assistant Stream Deck integration."""

from __future__ import annotations

import asyncio
import colorsys
import functools as ft
import hashlib
import io
import json
import locale
import math
import re
import time
import warnings
from contextlib import asynccontextmanager
from dataclasses import dataclass
from importlib.metadata import PackageNotFoundError, version
from pathlib import Path
from typing import (
    TYPE_CHECKING,
    Any,
    Callable,
    Literal,
    TextIO,
    TypeAlias,
)

import jinja2
import requests
import websockets
import yaml
from lxml import etree
from PIL import Image, ImageColor, ImageDraw, ImageFont, ImageOps
from pydantic import BaseModel, Field, PrivateAttr, validator
from pydantic.fields import Undefined
from rich.console import Console
from rich.table import Table
from StreamDeck.DeviceManager import DeviceManager
from StreamDeck.Devices.StreamDeck import DialEventType, TouchscreenEventType
from StreamDeck.ImageHelpers import PILHelper

if TYPE_CHECKING:
    from collections.abc import Coroutine

    import pandas as pd
    from StreamDeck.Devices import StreamDeck


try:
    __version__ = version("home_assistant_streamdeck_yaml")
except PackageNotFoundError:
    __version__ = "unknown"


SCRIPT_DIR = Path(__file__).parent
ASSETS_PATH = SCRIPT_DIR / "assets"
DEFAULT_CONFIG = SCRIPT_DIR / "configuration.yaml"
DEFAULT_FONT: str = "Roboto-Regular.ttf"
DEFAULT_TEXT_SIZE: int = 12
DEFAULT_MDI_ICONS = {
    "light": "lightbulb",
    "switch": "power-socket-eu",
    "script": "script",
}
ICON_PIXELS = 72
_ID_COUNTER = 0

# Resolution for Stream deck plus
LCD_PIXELS_X = 800
LCD_PIXELS_Y = 100

# Default resolution for each icon on Stream deck plus
LCD_ICON_SIZE_X = 200
LCD_ICON_SIZE_Y = 100

press_start_times: Dict[int, float] = (
    {}
)  # Dictionary to store press start times per key.

console = Console()
StateDict: TypeAlias = dict[str, dict[str, Any]]

<<<<<<< HEAD
# Globals or context-level shared state
is_network_connected: bool = False

# Globals or context-level shared state
is_network_connected: bool = False

=======
# Gets the climate icon, text, and text color for climate modes
>>>>>>> 8276bc53
def get_climate_icon_text_and_color(mode: str) -> tuple[str, str, str]:
    cool_color = "cyan"
    cool_text = "cool"
    cool_icon = "snowflake"
    heat_color = "#FFA500"
    heat_icon = "fire"
    heat_text = "heat"
    auto_color = "#00FF00"
    auto_icon = "sun-snowflake"
    auto_text = "auto"
    off_text = "OFF"
    off_icon = None
    off_color = None 
    unknown_icon = "help"
    unknown_text = "UNKNOWN"
    unknown_color = None
    
    match mode.lower():
        case "cool":
            return cool_icon, cool_text, cool_color     
        case "heat":
            return heat_icon, heat_text, heat_color
        case "auto" | "heat_cool":
            return auto_icon, auto_text, auto_color
        case "off":
            return off_icon, off_text, off_color
        case _:
            return unknown_icon, unknown_text, unknown_color
       
class Climate_button_helper():
    """Climate class."""
    
    temperature_setting: str = Field(
        description="The temperature setting for the climate control button."
        "This will display the current temperature if no mode set, "
        "or current_temperature -> temperature_setting if mode set.",     
    )
    text_color: str | None = Field(
        default=None,
        description="Color of the text."
    )
    icon_mdi: str | None = Field(
        default=None,
        description="The name of the icon to display"
    )
    name: str = Field(
        description="The name to display on the button, e.g. 'Living Room'."
    )

class _ButtonDialBase(BaseModel, extra="forbid"):  # type: ignore[call-arg]
    """Parent of Button and Dial."""

    entity_id: str | None = Field(
        default=None,
        allow_template=True,
        description="The `entity_id` that this button controls."
        " This entity will be passed to the `service` when the button is pressed."
        " The button is re-rendered whenever the state of this entity changes.",
    )
    linked_entity: str | None = Field(
        default=None,
        allow_template=True,
        description="A secondary entity_id that is used for updating images and states",
    )
    service: str | None = Field(
        default=None,
        allow_template=True,
        description="The `service` that will be called when the button is pressed.",
    )
    service_data: dict[str, Any] | None = Field(
        default=None,
        allow_template=True,
        description="The `service_data` that will be passed to the `service` when the button is pressed."
        " If empty, the `entity_id` will be passed.",
    )
    target: dict[str, Any] | None = Field(
        default=None,
        allow_template=True,
        description="The `target` that will be passed to the `service` when the button is pressed.",
    )
    text: str = Field(
        default="",
        allow_template=True,
        description="The text to display on the button."
        " If empty, no text is displayed."
        r" You might want to add `\n` characters to spread the text over several"
        r" lines, or use the `\|` character in YAML to create a multi-line string.",
    )
    text_color: str | None = Field(
        default=None,
        allow_template=True,
        description="Color of the text."
        " If empty, the color is `white`, unless an `entity_id` is specified, in"
        " which case the color is `amber` when the state is `on`, and `white` when it is `off`.",
    )
    text_size: int = Field(
        default=DEFAULT_TEXT_SIZE,
        allow_template=False,
        description="Integer size of the text.",
    )
    text_offset: int = Field(
        default=0,
        allow_template=False,
        description="The text's position can be moved up or down from the center of"
        " the button, and this movement is measured in pixels. The value can be"
        " positive (for upward movement) or negative (for downward movement).",
    )
    icon: str | None = Field(
        default=None,
        allow_template=True,
        description="The icon filename to display on the button."
        " Make the path absolute (e.g., `/config/streamdeck/my_icon.png`) or relative to the"
        " `assets` directory (e.g., `my_icon.png`)."
        " If empty, a icon with `icon_background_color` and `text` is displayed."
        " The icon can be a URL to an image,"
        " like `'url:https://www.nijho.lt/authors/admin/avatar.jpg'`, or a `spotify:`"
        " icon, like `'spotify:album/6gnYcXVaffdG0vwVM34cr8'`."
        " If the icon is a `spotify:` icon, the icon will be downloaded and cached."
        " The icon can also display a partially complete ring, like a progress bar,"
        " or sensor value, like `ring:25` for a 25% complete ring.",
    )
    icon_mdi: str | None = Field(
        default=None,
        allow_template=True,
        description="The Material Design Icon to display on the button."
        " If empty, no icon is displayed."
        " See https://mdi.bessarabov.com/ for a list of icons."
        " The SVG icon will be downloaded and cached.",
    )
    icon_background_color: str = Field(
        default="#000000",
        allow_template=True,
        description="A color (in hex format, e.g., '#FF0000') for the background of the icon (if no `icon` is specified).",
    )
    icon_mdi_color: str | None = Field(
        default=None,
        allow_template=True,
        description="The color of the Material Design Icon (in hex format, e.g., '#FF0000')."
        " If empty, the color is derived from `text_color` but is less saturated (gray is mixed in).",
    )
    icon_gray_when_off: bool = Field(
        default=False,
        allow_template=False,
        description="When specifying `icon` and `entity_id`, if the state is `off`, the icon will be converted to grayscale.",
    )
    delay: float | str = Field(
        default=0.0,
        allow_template=True,
        description="The delay (in seconds) before the `service` is called."
        " This is useful if you want to wait before calling the `service`."
        " Counts down from the time the button is pressed."
        " If while counting the button is pressed again, the timer is cancelled."
        " Should be a float or template string that evaluates to a float.",
    )

    _timer: AsyncDelayedCallback | None = PrivateAttr(None)

    @classmethod
    def templatable(cls: type[Button]) -> set[str]:
        """Return if an attribute is templatable, which is if the type-annotation is str."""
        schema = cls.schema()
        properties = schema["properties"]
        return {k for k, v in properties.items() if v["allow_template"]}

    @classmethod
    def to_pandas_table(cls: type[Button]) -> pd.DataFrame:
        """Return a pandas table with the schema."""
        import pandas as pd

        rows = []
        for k, field in cls.__fields__.items():
            info = field.field_info
            if info.description is None:
                continue

            def code(text: str) -> str:
                return f"`{text}`"

            row = {
                "Variable name": code(k),
                "Allow template": "✅" if info.extra["allow_template"] else "❌",
                "Description": info.description,
                "Default": code(info.default) if info.default else "",
                "Type": code(field._type_display()),
            }
            rows.append(row)
        return pd.DataFrame(rows)

    @classmethod
    def to_markdown_table(cls: type[Button]) -> str:
        """Return a markdown table with the schema."""
        return cls.to_pandas_table().to_markdown(index=False)


class Button(_ButtonDialBase, extra="forbid"):  # type: ignore[call-arg]
    """Button configuration."""

    special_type: (
        Literal[
            "next-page",
            "previous-page",
            "empty",
            "go-to-page",
            "close-page",
            "turn-off",
            "light-control",
            "climate-control",
            "reload",
            "network-status",
            "ha-status",
        ]
        | None
    ) = Field(
        default=None,
        allow_template=False,
        description="Special type of button."
        " If no specified, the button is a normal button."
        " If `next-page`, the button will go to the next page."
        " If `previous-page`, the button will go to the previous page."
        " If `turn-off`, the button will turn off the SteamDeck until any button is pressed."
        " If `empty`, the button will be empty."
        " If `close-page`, the button will close the current page and return to the previous one."
        " If `go-to-page`, the button will go to the page specified by `special_type_data`"
        " (either an `int` or `str` (name of the page))."
        " If `light-control`, the button will control a light, and the `special_type_data`"
        " can be a dictionary, see its description."
        " If `climate-control`, the button will control climate, and the `special_type_data`"
        " can be a dictionary, see its description. The climage control page shown is meant to "
        " be temporary, and will not update values dynamically."
        " If `reload`, the button will reload the configuration file when pressed."
        " If `network-status`, but button will show the connection status to the network"
        " If `ha-status`, the button will show the status of Home Assistant.",
    )
    special_type_data: Any | None = Field(
        default=None,
        allow_template=True,
        description="Data for the special type of button."
        " If `go-to-page`, the data should be an `int` or `str` (name of the page)."
        " If `light-control`, the data should optionally be a dictionary."
        " The dictionary can contain the following keys:"
        " The `colors` key and a value a list of max (`n_keys_on_streamdeck - 6`) hex colors."
        " The `color_temp_kelvin` key and a value a list of max (`n_keys_on_streamdeck - 6`) color temperatures in Kelvin."
        " The `colormap` key and a value a colormap (https://matplotlib.org/stable/tutorials/colors/colormaps.html)"
        " can be used. This requires the `matplotlib` package to be installed. If no"
        " list of `colors` or `colormap` is specified, 10 equally spaced colors are used."
        " The `brightness` key and a value a brightness level (0-100)."
        " If `climate-control`, the data should optionally be a dictionary."
        " The dictionary can contain the following keys:"
        " The `temperatures` key and a value a list of max (`n_keys_on_streamdeck - 5`) temperatures in Celsius."
        " The `name` key and a value a name for the climate control page."
        " The `hvac_modes` key and a value a list of HVAC modes to display on the dial."
        " The maximum number of temperatures + hvac_modes should be less than the number of keys on the Streamdeck minus 3."
        " If no list of `temperatures` is specified, 10 equally spaced temperatures are used.",
    )
    long_press: dict[str, Any] | None = Field(
        default=None,
        allow_template=True,
        description="Configuration for long press actions. Can include:"
        " `service`: The service to call on long press (e.g., 'light.turn_off')."
        " `service_data`: Data to pass to the service (e.g., {'brightness_pct': 10})."
        " `entity_id`: The entity ID to target (e.g., 'light.living_room'), overriding the button's entity_id if specified."
        " `special_type`: Special action for long press (e.g., 'next-page', 'light-control')."
        " `special_type_data`: Data for the special type action (e.g., {'colors': ['#FF0000']})."
        " If not specified, the default service or special_type action is used for both short and long presses.",
    )

    @classmethod
    def from_yaml(
        cls: type[Button],
        yaml_str: str,
        encoding: str | None = None,
    ) -> Button:
        """Set the attributes from a YAML string."""
        data = safe_load_yaml(yaml_str, encoding=encoding)
        return cls(**data[0])

    @property
    def domain(self) -> str | None:
        """Return the domain of the entity."""
        if self.service is None:
            return None
        return self.service.split(".", 1)[0]

    def rendered_template_button(
        self,
        complete_state: StateDict,
    ) -> Button:
        """Return a button with the rendered text."""
        dct = self.dict(exclude_unset=True)
        for key in self.templatable():
            if key not in dct:
                continue
            val = dct[key]
            if isinstance(val, dict):  # e.g., service_data, target
                for k, v in val.items():
                    val[k] = _render_jinja(v, complete_state)
            else:
                dct[key] = _render_jinja(val, complete_state)  # type: ignore[assignment]
        return Button(**dct)

    def try_render_icon(
        self,
        complete_state: StateDict,
        *,
        key_pressed: bool = False,
        size: tuple[int, int] = (ICON_PIXELS, ICON_PIXELS),
        icon_mdi_margin: int = 0,
        font_filename: str = DEFAULT_FONT,
    ) -> Image.Image:
        """Try to render the icon."""
        try:
            return self.render_icon(
                complete_state,
                key_pressed=key_pressed,
                size=size,
                icon_mdi_margin=icon_mdi_margin,
                font_filename=font_filename,
            )
        except Exception as exc:  # noqa: BLE001
            console.print_exception()
            warnings.warn(
                f"Failed to render icon for {self}: {exc}",
                IconWarning,
                stacklevel=2,
            )
            return _generate_failed_icon(size)
        
    @classmethod
    def climate_control_with_status(
        cls: type[Button],
        entity_id: str,
        complete_state: StateDict,
        display_climate_string: bool,
        display_mode: bool,
        open_climate_page_on_press: bool,
        name: str | None = None,
        special_type_data: Any | None = None,
        base_button: Button | None = None,
    ) -> Button:
        """Return a climate control button, preserving base_button attributes except special_type, special_type_data, and always setting text_offset."""
        state = complete_state.get(entity_id, {})
        
        def format_temp(temp: float | None) -> str:
            if temp is None:
                return "?"
            return f"{temp:.2f}".rstrip('0').rstrip('.')

        # Compute climate-specific values for text, icon_mdi, and text_color
        current_temperature = state.get("attributes", {}).get("temperature")
        current_mode: str | None = state.get("state", None)
        computed_text = (
            ("Climate\n" if display_climate_string else "") +
            (name + "\n" if name else "") +
            format_temp(current_temperature) +
            (f" -> {format_temp(current_temperature)}" if current_mode and current_mode.lower() != 'off' and current_temperature else "") +
            "°C\n" +
            (current_mode.capitalize() if display_mode and current_mode else "")
        )
        computed_icon_mdi, _, computed_text_color = get_climate_icon_text_and_color(current_mode or "unknown")
        
        # Initialize attributes
        button_kwargs = {}
        
        # If base_button is provided, copy its attributes
        if base_button:
            button_kwargs = base_button.dict(exclude_unset=True)
        
        # Determine the text to use and count its lines
        text = computed_text if ("text" not in button_kwargs or button_kwargs["text"] is None) else button_kwargs["text"]
        lines = text.rstrip("\n").count("\n") + 1  # Add 1 for the last line (no trailing \n)
        
        # Compute text_offset based on text_size (handle None explicitly)
        text_size = button_kwargs.get("text_size", 12)
        if text_size is None:
            text_size = DEFAULT_TEXT_SIZE  # Fallback to default if explicitly None
        computed_text_offset = -int(max(0, lines - 2) * text_size)  # Adjusted multiplier for better spacing
        
        # Set text, icon_mdi, and text_color only if not defined in base_button
        # If text is not defined in base button, use the computed offset to center the 
        # generated text. This overrides the base button's text_offset.
        if "text" not in button_kwargs or button_kwargs["text"] is None:
            button_kwargs["text"] = computed_text
            button_kwargs["text_offset"] = computed_text_offset
        if "icon_mdi" not in button_kwargs or button_kwargs["icon_mdi"] is None:
            button_kwargs["icon_mdi"] = computed_icon_mdi
        if "text_color" not in button_kwargs or button_kwargs["text_color"] is None:
            button_kwargs["text_color"] = computed_text_color
        
        # Always set text_offset and override entity_id, special_type, special_type_data
        button_kwargs.update({
            "entity_id": entity_id,
            "text_offset": computed_text_offset,
            "special_type": "climate-control" if open_climate_page_on_press else None,
            "special_type_data": special_type_data if special_type_data is not None else (
                base_button.special_type_data if base_button and base_button.special_type_data else None
            ),
        })
        
        return cls(**button_kwargs)

    def render_icon(  # noqa: PLR0912 PLR0915
        self,
        complete_state: StateDict,
        *,
        key_pressed: bool = False,
        size: tuple[int, int] = (ICON_PIXELS, ICON_PIXELS),
        icon_mdi_margin: int = 0,
        font_filename: str = DEFAULT_FONT,
    ) -> Image.Image:
        """Render the icon."""
        if self.is_sleeping():
            button, image = self.sleep_button_and_image(size)
        else:
            rendered_button = self.rendered_template_button(complete_state)
            if self.special_type == "climate-control" and self.entity_id:
                # Create a climate control button using climate_control_with_status
                button = Button.climate_control_with_status(
                    entity_id=self.entity_id,
                    complete_state=complete_state,
                    display_climate_string=True,
                    display_mode=False,
                    open_climate_page_on_press=True,
                    name=self.special_type_data.get("name") if self.special_type_data else None,
                    special_type_data=self.special_type_data,
                    base_button=rendered_button,  # Pass self to preserve attributes
                )
            else:                
                button = rendered_button
            image = None

        if isinstance(button.icon, str) and ":" in button.icon:
            which, id_ = button.icon.split(":", 1)
            if which == "spotify":
                filename = _to_filename(button.icon, ".jpeg")
                # copy to avoid modifying the cached image
                image = _download_spotify_image(id_, filename).copy()
            if which == "url":
                filename = _url_to_filename(id_)
                # copy to avoid modifying the cached image
                image = _download_image(id_, filename, size).copy()
            if which == "ring":
                pct = _maybe_number(id_)
                assert isinstance(pct, (int, float)), f"Invalid ring percentage: {id_}"
                image = _draw_percentage_ring(pct, size)

        icon_convert_to_grayscale = False
        
        if button.text:
            text = button.text
        else:
            match button.special_type:
                case "climate-control":
                    text = safe_load_yaml(
                        f"""
                        {{% if is_state('{entity_id}', 'heat') %}}
                        {heat_color}
                        {{% elif is_state('{entity_id}', 'cool') %}}
                        {cool_color}
                        {{% elif is_state('{entity_id}', 'heat_cool') or is_state('{entity_id}', 'auto') %}}
                        {auto_color}
                        {{% elif is_state('{entity_id}', 'off') %}}
                        {off_color}
                        {{% else %}}
                        {unknown_color}
                        {{% endif %}}"""
                )
                case _:
                    text = None
                    
        
        text = button.text
        text_color = button.text_color or "white"
        icon_mdi = button.icon_mdi

        if button.special_type == "next-page":
            text = button.text or "Next\nPage"
            icon_mdi = button.icon_mdi or "chevron-right"
        elif button.special_type == "previous-page":
            text = button.text or "Previous\nPage"
            icon_mdi = button.icon_mdi or "chevron-left"
        elif button.special_type == "go-to-page":
            page = button.special_type_data
            text = button.text or f"Go to\nPage\n{page}"
            icon_mdi = button.icon_mdi or "book-open-page-variant"
        elif button.special_type == "close-page":
            text = button.text or "Close\nPage"
            icon_mdi = button.icon_mdi or "arrow-u-left-bottom-bold"
        elif button.special_type == "network-status":
            connected = is_network_connected
            text = "Network\n" + ("OK" if connected else "ERROR")
            text_color = "green" if connected else "red"
        elif button.special_type == "ha-status":
            connected = is_ha_connected
            text = "Home\nAssistant\n" + ("OK" if connected else "ERROR")
            text_color = "green" if connected else "red"
        elif button.special_type == "turn-off":
            text = button.text or "Turn off"
            icon_mdi = button.icon_mdi or "power"
        elif button.special_type == "reload":
            text = button.text or "Reload\nconfig"
            icon_mdi = button.icon_mdi or "reload"
        elif button.entity_id in complete_state:
            # Has entity_id
            state = complete_state[button.entity_id]

            if button.text_color is not None:
                text_color = button.text_color
            elif state["state"] == "on":
                text_color = "orangered"

            if (
                button.icon_mdi is None
                and button.icon is None
                and button.domain in DEFAULT_MDI_ICONS
            ):
                icon_mdi = DEFAULT_MDI_ICONS[button.domain]

            if state["state"] == "off":
                icon_convert_to_grayscale = button.icon_gray_when_off

        if image is None:
            image = _init_icon(
                icon_background_color=button.icon_background_color,
                icon_filename=button.icon,
                icon_mdi=icon_mdi,
                icon_mdi_margin=icon_mdi_margin,
                icon_mdi_color=_named_to_hex(button.icon_mdi_color or text_color),
                size=size,
            ).copy()  # copy to avoid modifying the cached image

        if icon_convert_to_grayscale:
            image = _convert_to_grayscale(image)

        _add_text(
            image=image,
            font_filename=font_filename,
            text_size=button.text_size,
            text=text,
            text_color=text_color if not key_pressed else "green",
            text_offset=button.text_offset,
        )
        return image

    @validator("special_type_data")
    def _validate_special_type(  # noqa: PLR0912
        cls: type[Button],
        v: Any,
        values: dict[str, Any],
    ) -> Any:
        """Validate the special_type_data."""
        special_type = values["special_type"]
        if special_type == "go-to-page" and not isinstance(v, (int, str)):
            msg = (
                "If special_type is go-to-page, special_type_data must be an int or str"
            )
            raise AssertionError(msg)
        if (
            special_type in {"next-page", "previous-page", "empty", "turn-off"}
            and v is not None
        ):
            msg = f"special_type_data needs to be empty with {special_type=}"
            raise AssertionError(msg)
        if special_type == "light-control":
            if v is None:
                v = {}
            if not isinstance(v, dict):
                msg = (
                    "With 'light-control', 'special_type_data' must"
                    f" be a dict, not '{v}'"
                )
                raise AssertionError(msg)
            # Can only have the following keys: colors and colormap
            allowed_keys = {"colors", "colormap", "color_temp_kelvin", "brightness"}
            invalid_keys = v.keys() - allowed_keys
            if invalid_keys:
                msg = (
                    f"Invalid keys in 'special_type_data', only {allowed_keys} allowed"
                )
                raise AssertionError(msg)
            # If colors is present, it must be a list of strings
            if "colors" in v:
                if not isinstance(v["colors"], (tuple, list)):
                    msg = "If 'colors' is present, it must be a list"
                    raise AssertionError(msg)
                for color in v["colors"]:
                    if not isinstance(color, str):
                        msg = "All colors must be strings"
                        raise AssertionError(msg)  # noqa: TRY004
                # Cast colors to tuple (to make it hashable)
                v["colors"] = tuple(v["colors"])
            if "color_temp_kelvin" in v:
                for kelvin in v["color_temp_kelvin"]:
                    if not isinstance(kelvin, int):
                        msg = "All color_temp_kelvin must be integers"
                        raise AssertionError(msg)  # noqa: TRY004
                # Cast color_temp_kelvin to tuple (to make it hashable)
                v["color_temp_kelvin"] = tuple(v["color_temp_kelvin"])
            if "brightness" in v:
                for brightness in v["brightness"]:
                    if not isinstance(brightness, int):
                        msg = "All brightness must be integers"
                        raise AssertionError(msg)  # noqa: TRY004
                # Cast brightness to tuple (to make it hashable)
                v["brightness"] = tuple(v["brightness"])
        if special_type == "climate-control":
            if v is None:
                v = {}
            if not isinstance(v, dict):
                msg = (
                    "With 'climate-control', 'special_type_data' must"
                    f" be a dict, not '{v}'"
                )
                raise AssertionError(msg)
            # Can only have the following keys: temperatures and name
            allowed_keys = {"temperatures", "name", "hvac_modes"}
            invalid_keys = v.keys() - allowed_keys
            if invalid_keys:
                msg = (
                    f"Invalid keys in 'special_type_data', only {allowed_keys} allowed"
                )
                raise AssertionError(msg)
            # If temperatures is present, it must be a list of integers
            if "temperatures" in v:
                for temp in v["temperatures"]:
                    if not isinstance(temp, int):
                        msg = "All temperatures must be integers"
                        raise AssertionError(msg)  # noqa: TRY004
                # Cast temperatures to tuple (to make it hashable)
                v["temperatures"] = tuple(v["temperatures"])
        return v

    @validator("long_press", pre=True)
    def _validate_long_press(cls, v: Any, values: dict[str, Any]) -> Any:
        if v is None:
            return None
        if not isinstance(v, dict):
            raise ValueError("long_press must be a dictionary")
        allowed_keys = {
            "service",
            "service_data",
            "entity_id",
            "special_type",
            "special_type_data",
        }
        invalid_keys = set(v.keys()) - allowed_keys
        if invalid_keys:
            raise ValueError(
                f"Invalid keys in long_press: {invalid_keys}. Allowed: {allowed_keys}",
            )
        if "service" in v and not isinstance(v["service"], str):
            raise ValueError("long_press.service must be a string")
        if "service_data" in v and not isinstance(v["service_data"], dict):
            raise ValueError("long_press.service_data must be a dictionary")
        if "entity_id" in v and not isinstance(v["entity_id"], str):
            raise ValueError("long_press.entity_id must be a string")
        if "special_type" in v:
            allowed_special_types = {
                "next-page",
                "previous-page",
                "empty",
                "go-to-page",
                "close-page",
                "turn-off",
                "light-control",
                "climate-control",
                "reload",
            }
            if v["special_type"] not in allowed_special_types:
                raise ValueError(
                    f"long_press.special_type must be one of {allowed_special_types}",
                )
        if "special_type_data" in v and "special_type" not in v:
            raise ValueError(
                "long_press.special_type_data requires special_type to be set",
            )
        if "special_type" in v and "special_type_data" in v:
            cls._validate_special_type(
                v["special_type_data"],
                {"special_type": v["special_type"]},
            )
        return v

    @classmethod
    def templatable(cls: type[Button]) -> set[str]:
        """Return if an attribute is templatable, which is if the type-annotation is str."""
        schema = cls.schema()
        properties = schema["properties"]
        return {k for k, v in properties.items() if v["allow_template"]} | {
            "long_press",
        }

    def maybe_start_or_cancel_timer(
        self,
        callback: Callable[[], None | Coroutine] | None = None,
    ) -> bool:
        """Start or cancel the timer."""
        if self.delay:
            if self._timer is None:
                assert isinstance(
                    self.delay,
                    (int, float),
                ), f"Invalid delay: {self.delay}"
                self._timer = AsyncDelayedCallback(delay=self.delay, callback=callback)
            if self._timer.is_running():
                self._timer.cancel()
            else:
                self._timer.start()
            return True
        return False

    def is_sleeping(self) -> bool:
        """Return True if the timer is sleeping."""
        return self._timer is not None and self._timer.is_sleeping

    def sleep_button_and_image(
        self,
        size: tuple[int, int],
    ) -> tuple[Button, Image.Image]:
        """Return the button and image for the sleep button."""
        assert self._timer is not None
        assert isinstance(self.delay, (int, float)), f"Invalid delay: {self.delay}"
        remaining = self._timer.remaining_time()
        pct = round(remaining / self.delay * 100)
        image = _draw_percentage_ring(pct, size)
        button = Button(
            text=f"{remaining:.0f}s\n{pct}%",
            text_color="white",
        )
        return button, image


class Dial(_ButtonDialBase, extra="forbid"):  # type: ignore[call-arg]
    """Dial configuration."""

    dial_event_type: str | None = Field(
        default=None,
        allow_template=True,
        description="The event type of the dial that will trigger the service."
        " Either `DialEventType.TURN` or `DialEventType.PUSH`.",
    )

    state_attribute: str | None = Field(
        default=None,
        allow_template=True,
        description="The attribute of the entity which gets used for the dial state.",
        # TODO: use this?
        # An attribute of an HA entity that the dial should control e.g., brightness for a light.
    )
    attributes: dict[str, float] | None = Field(
        default=None,
        allow_template=True,
        description="Sets the attributes of the dial."
        " `min`: The minimal value of the dial."
        " `max`: The maximal value of the dial."
        " `step`: the step size by which the value of the dial is increased by on an event.",
    )
    allow_touchscreen_events: bool = Field(
        default=False,
        allow_template=True,
        description="Whether events from the touchscreen are allowed, for example set the minimal value on `SHORT` and set maximal value on `LONG`.",
    )

    # vars for timer
    _timer: AsyncDelayedCallback | None = PrivateAttr(None)

    # Internal attributes for Dial
    _attributes: dict[str, float] = PrivateAttr(
        {"state": 0, "min": 0, "max": 100, "step": 1},
    )

    def update_attributes(self, data: dict[str, Any]) -> None:
        """Updates all home assistant entity attributes."""
        if self.attributes is None:
            self._attributes = data["attributes"]
        else:
            self._attributes = self.attributes

        if self.state_attribute is None:
            self._attributes.update({"state": float(data["state"])})
        else:
            try:
                if data["attributes"][self.state_attribute] is None:
                    self._attributes["state"] = 0
                else:
                    self._attributes["state"] = float(
                        data["attributes"][self.state_attribute],
                    )
            except KeyError:
                console.log(f"Could not find attribute {self.state_attribute}")
                self._attributes["state"] = 0

    def get_attributes(self) -> dict[str, float]:
        """Returns all home assistant entity attributes."""
        return self._attributes

    def increment_state(self, value: float) -> None:
        """Increments the value of the dial with checks for the minimal and maximal value."""
        num: float = self._attributes["state"] + value * self._attributes["step"]
        num = min(self._attributes["max"], num)
        num = max(self._attributes["min"], num)
        self._attributes["state"] = num

    def set_state(self, value: float) -> None:
        """Sets the value of the dial without checks for the minimal and maximal value."""
        self._attributes["state"] = value

    def rendered_template_dial(
        self,
        complete_state: StateDict,
    ) -> Dial:
        """Return a dial with the rendered text."""
        dct = self.dict(exclude_unset=True)
        for key in self.templatable():
            if key not in dct:
                continue
            val = dct[key]
            if isinstance(val, dict):
                for k, v in val.items():
                    val[k] = _render_jinja(v, complete_state, self)
            else:
                dct[key] = _render_jinja(val, complete_state, self)
        return Dial(**dct)

    # LCD/Touchscreen management
    def render_lcd_image(
        self,
        complete_state: StateDict,
        key: int,  # Key needs to be from sorted dials
        size: tuple[int, int],
        icon_mdi_margin: int = 0,
        font_filename: str = DEFAULT_FONT,
    ) -> Image.Image:
        """Render the image for the LCD."""
        try:
            image = None
            dial = self.rendered_template_dial(complete_state)

            if isinstance(dial.icon, str) and ":" in dial.icon:
                which, id_ = dial.icon.split(":", 1)
                if which == "spotify":
                    filename = _to_filename(dial.icon, ".jpeg")
                    image = _download_spotify_image(id_, filename).copy()
                elif which == "url":
                    filename = _url_to_filename(id_)
                    image = _download_image(id_, filename, size).copy()
                elif which == "ring":
                    pct = _maybe_number(id_)
                    assert isinstance(
                        pct,
                        (int, float),
                    ), f"Invalid ring percentage: {id_}"
                    image = _draw_percentage_ring(
                        percentage=pct,
                        size=size,
                        radius=40,
                    )

            icon_convert_to_grayscale = False
            text = dial.text
            text_color = dial.text_color or "white"

            assert dial.entity_id is not None
            if (
                complete_state[dial.entity_id]["state"] == "off"
                and dial.icon_gray_when_off
            ):
                icon_convert_to_grayscale = True

            if image is None:
                image = _init_icon(
                    icon_background_color=dial.icon_background_color,
                    icon_filename=dial.icon,
                    icon_mdi=dial.icon_mdi,
                    icon_mdi_margin=icon_mdi_margin,
                    icon_mdi_color=_named_to_hex(dial.icon_mdi_color or text_color),
                    size=size,
                ).copy()

            if icon_convert_to_grayscale:
                image = _convert_to_grayscale(image)

            _add_text(
                image=image,
                font_filename=font_filename,
                text_size=self.text_size,
                text=text,
                text_color=text_color,
                text_offset=self.text_offset,
            )
            return image  # noqa: TRY300

        except ValueError as e:
            console.log(e)
            warnings.warn(
                f"Failed to render icon for dial {key}",
                IconWarning,
                stacklevel=2,
            )
            return _generate_failed_icon(size=size)

    def start_or_restart_timer(
        self,
        callback: Callable[[], None | Coroutine] | None = None,
    ) -> bool:
        """Starts or restarts AsyncDelayedCallback timer."""
        if not self.delay:
            return False
        if self._timer is None:
            assert isinstance(
                self.delay,
                (int, float),
            ), f"Invalid delay: {self.delay}"
            self._timer = AsyncDelayedCallback(delay=self.delay, callback=callback)
        self._timer.start()
        return True


def _update_dial_descriptions() -> None:
    for _k, _v in Dial.__fields__.items():
        _v.field_info.description = (
            _v.field_info.description.replace("on the button", "above the dial")
            .replace("button", "dial")
            .replace("pressed", "rotated")
        )
        if _k == "delay":
            _v.field_info.description = (
                "The delay (in seconds) before the `service` is called."
                " This counts down from the specified time and collects the called turn events and"
                " sends the bundled value to Home Assistant after the dial hasn't been turned for the specified time in delay."
            )


_update_dial_descriptions()


def _to_filename(id_: str, suffix: str = "") -> Path:
    """Converts an id with ":" and "_" to a filename with optional suffix."""
    filename = ASSETS_PATH / id_.replace("/", "_").replace(":", "_")
    return filename.with_suffix(suffix)


def to_pandas_table(cls: type[BaseModel]) -> pd.DataFrame:
    """Return a markdown table with the schema."""
    import pandas as pd

    rows = []
    for k, field in cls.__fields__.items():
        info = field.field_info
        if info.description is None:
            continue

        def code(text: str) -> str:
            return f"`{text}`"

        row = {
            "Variable name": code(k),
            "Description": info.description,
            "Default": code(info.default) if info.default is not Undefined else "",
            "Type": code(field._type_display()),
        }
        rows.append(row)
    return pd.DataFrame(rows)


def _pandas_to_rich_table(df: pd.DataFrame) -> Table:
    """Return a rich table from a pandas DataFrame."""
    table = Table()

    # Add the columns
    for column in df.columns:
        table.add_column(column)

    # Add the rows
    for _, row in df.iterrows():
        table.add_row(*row.astype(str).tolist())

    return table


class Page(BaseModel):
    """A page of buttons."""

    name: str = Field(description="The name of the page.")
    buttons: list[Button] = Field(
        default_factory=list,
        description="A list of buttons on the page.",
    )

    dials: list[Dial] = Field(
        default_factory=list,
        description="A list of dials on the page.",
    )

    _parent_page_index: int = PrivateAttr([])

    _dials_sorted: list[Dial] = PrivateAttr([])

    def sort_dials(self) -> list[tuple[Dial, Dial | None]]:
        """Sorts dials by dialEventType."""
        self._dials_sorted = []
        skip = False
        for index, dial in enumerate(self.dials):
            if index + 1 < len(self.dials):
                if skip:
                    skip = False
                    continue

                next_dial = self.dials[index + 1]
                if dial.dial_event_type != next_dial.dial_event_type:
                    self._dials_sorted.append((dial, next_dial))  # type: ignore[arg-type]
                    skip = True
                else:
                    self._dials_sorted.append((dial, None))  # type: ignore[arg-type]
            else:
                self._dials_sorted.append((dial, None))  # type: ignore[arg-type]
        return self._dials_sorted  # type: ignore[return-value]

    def get_sorted_key(self, dial: Dial) -> int | None:
        """Returns the integer key for a dial."""
        dial_list = self._dials_sorted
        for i in range(len(dial_list)):
            if dial in dial_list[i]:
                return i
        return None

    @classmethod
    def to_pandas_table(cls: type[Page]) -> pd.DataFrame:
        """Return a pandas DataFrame with the schema."""
        return to_pandas_table(cls)

    @classmethod
    def to_markdown_table(cls: type[Page]) -> str:
        """Return a markdown table with the schema."""
        return cls.to_pandas_table().to_markdown(index=False)


class Config(BaseModel):
    """Configuration file."""

    yaml_encoding: str | None = Field(
        default="utf-8",
        description="The encoding of the YAML file.",
    )
    pages: list[Page] = Field(
        default_factory=list,
        description="A list of `Page`s in the configuration.",
    )
    anonymous_pages: list[Page] = Field(
        default_factory=list,
        description="A list of anonymous Pages in the configuration."
        " These pages are hidden and not displayed when cycling through the pages."
        " They can only be reached using the `special_type: 'go-to-page'` button."
        " Designed for single use, these pages return to the previous page"
        " upon clicking a button.",
    )
    state_entity_id: str | None = Field(
        default=None,
        description="The entity ID to sync display state with. For"
        " example `input_boolean.streamdeck` or `binary_sensor.anyone_home`.",
    )
    brightness: int = Field(
        default=100,
        description="The default brightness of the Stream Deck (0-100).",
    )
    auto_reload: bool = Field(
        default=False,
        description="If True, the configuration YAML file will automatically"
        " be reloaded when it is modified.",
    )
    long_press_duration: float = Field(
        default=0.5,
        description="The duration (in seconds) for a long press.",
    )
    return_to_home_after_no_presses: dict[str, Any] | None = Field(
        default=None,
        allow_template=False,
        description="Configuration to return to a home page after inactivity."
        " Includes `duration` (float, seconds of inactivity) and `home_page` (str, name of the page)."
        " If not specified, no automatic return occurs. Requires a restart to take effect."
    )    
    _current_page_index: int = PrivateAttr(default=0)
    _parent_page_index: int = PrivateAttr(default=0)
    _is_on: bool = PrivateAttr(default=True)
    _detached_page: Page | None = PrivateAttr(default=None)
    _configuration_file: Path | None = PrivateAttr(default=None)
    _include_files: list[Path] = PrivateAttr(default_factory=list)

    @validator("return_to_home_after_no_presses", pre=True)
    def _validate_return_to_home(cls, v: Any) -> Any:
        if v is None:
            return None
        if not isinstance(v, dict):
            raise ValueError("return_to_home_after_no_presses must be a dictionary")
        required_keys = {"duration", "home_page"}
        missing_keys = required_keys - set(v.keys())
        if missing_keys:
            raise ValueError(
                f"Missing keys in return_to_home_after_no_presses: {missing_keys}",
            )
        extra_keys = set(v.keys()) - required_keys
        if extra_keys:
            raise ValueError(
                f"Extra keys in return_to_home_after_no_presses: {extra_keys}",
            )
        if not isinstance(v["duration"], (int, float)) or v["duration"] <= 0:
            raise ValueError("duration must be a positive number")
        if not isinstance(v["home_page"], str):
            raise ValueError("home_page must be a string")
        return v

    @classmethod
    def load(
        cls: type[Config],
        fname: Path,
        yaml_encoding: str | None = None,
    ) -> Config:
        """Read the configuration file."""
        with fname.open() as f:
            data, include_files = safe_load_yaml(
                f,
                return_included_paths=True,
                encoding=yaml_encoding,
            )
            config = cls(**data)  # type: ignore[arg-type]
            config._configuration_file = fname
            config._include_files = include_files
            config.current_page().sort_dials()
            return config

    def reload(self) -> None:
        """Reload the configuration file."""
        assert self._configuration_file is not None
        # Updates all public attributes
        new_config = self.load(
            self._configuration_file,
            yaml_encoding=self.yaml_encoding,
        )
        self.__dict__.update(new_config.__dict__)
        self._include_files = new_config._include_files
        # Set the private attributes we want to preserve
        if self._detached_page is not None:
            self._detached_page = self.to_page(self._detached_page.name)
            self.current_page().sort_dials()
        if self._current_page_index >= len(self.pages):
            # In case pages were removed, reset to the first page
            self._current_page_index = 0

    @classmethod
    def to_pandas_table(cls: type[Config]) -> pd.DataFrame:
        """Return a pandas DataFrame with the schema."""
        return to_pandas_table(cls)

    @classmethod
    def to_markdown_table(cls: type[Config]) -> str:
        """Return a markdown table with the schema."""
        return cls.to_pandas_table().to_markdown(index=False)

    def update_timers(
        self,
        deck: StreamDeck,
        complete_state: dict[str, dict[str, Any]],
    ) -> None:
        """Update all timers."""
        for key in range(deck.key_count()):
            button = self.button(key)
            if button is not None and button.is_sleeping():
                console.log(f"Updating timer for key {key}")
                update_key_image(
                    deck,
                    key=key,
                    config=self,
                    complete_state=complete_state,
                    key_pressed=False,
                )

    def next_page(self) -> Page:
        """Go to the next page."""
        self._parent_page_index = self._current_page_index
        self._current_page_index = self.next_page_index
        return self.pages[self._current_page_index]

    @property
    def next_page_index(self) -> int:
        """Return the next page index."""
        return (self._current_page_index + 1) % len(self.pages)

    @property
    def previous_page_index(self) -> int:
        """Return the previous page index."""
        return (self._current_page_index - 1) % len(self.pages)

    def previous_page(self) -> Page:
        """Go to the previous page."""
        self._parent_page_index = self._current_page_index
        self._current_page_index = self.previous_page_index
        return self.pages[self._current_page_index]

    def current_page(self) -> Page:
        """Return the current page."""
        if self._detached_page is not None:
            return self._detached_page
        return self.pages[self._current_page_index]

    def dial(self, key: int) -> Dial | None:
        """Gets Dial from key."""
        dials = self.current_page().dials
        if key < len(dials):
            return dials[key]
        return None

    def dial_sorted(self, key: int) -> tuple[Dial, Dial | None] | None:
        """Gets sorted dials by key."""
        dials = self.current_page()._dials_sorted
        if key < len(dials):
            return dials[key]
        return None

    def button(self, key: int) -> Button | None:
        """Return the button for a key."""
        buttons = self.current_page().buttons
        if key < len(buttons):
            return buttons[key]
        return None

    def to_page(self, page: int | str) -> Page:
        """Go to a page based on the page name or index."""
        if isinstance(page, int):
            self._parent_page_index = self._current_page_index
            self._current_page_index = page
            return self.current_page()

        for i, p in enumerate(self.pages):
            if p.name == page:
                self._current_page_index = i
                return self.current_page()

        for p in self.anonymous_pages:
            if p.name == page:
                self._detached_page = p
                return p
        console.log(f"Could find page {page}, staying on current page")
        return self.current_page()

    def close_page(self) -> Page:
        """Close the current page."""
        self._detached_page = None
        self._current_page_index = self._parent_page_index
        return self.current_page()


def _next_id() -> int:
    global _ID_COUNTER
    _ID_COUNTER += 1
    return _ID_COUNTER


class AsyncDelayedCallback:
    """A callback that is called after a delay.

    Parameters
    ----------
    delay
        The delay in seconds after which the callback will be called.
    callback
        The function or coroutine to be called after the delay.

    """

    def __init__(
        self,
        delay: float,
        callback: Callable[[], None | Coroutine] | None = None,
    ) -> None:
        """Initialize."""
        self.delay = delay
        self.callback = callback
        self.task: asyncio.Task | None = None
        self.start_time: float | None = None
        self.is_sleeping: bool = False

    async def _run(self) -> None:
        """Run the timer. Don't call this directly, use start() instead."""
        self.is_sleeping = True
        self.start_time = time.time()
        await asyncio.sleep(self.delay)
        self.is_sleeping = False
        if self.callback is not None:
            if asyncio.iscoroutinefunction(self.callback):
                await self.callback()
            else:
                self.callback()

    def is_running(self) -> bool:
        """Return whether the timer is running."""
        return self.task is not None and not self.task.done()

    def start(self) -> None:
        """Start the timer."""
        if self.task is not None and not self.task.done():
            self.cancel()
        self.task = asyncio.ensure_future(self._run())

    def cancel(self) -> None:
        """Cancel the timer."""
        console.log("Cancel timer")
        if self.task:
            self.task.cancel()
            self.is_sleeping = False
            self.task = None

    def remaining_time(self) -> float:
        """Return the remaining time before the timer expires."""
        if self.task is None:
            return 0
        if self.start_time is not None:
            elapsed_time = time.time() - self.start_time
            return max(0, self.delay - elapsed_time)
        return 0


def _draw_percentage_ring(
    percentage: float,
    size: tuple[int, int],
    *,
    radius: int | None = None,
    thickness: int = 4,
    ring_color: tuple[int, int, int] = (255, 0, 0),
    full_ring_backgroud_color: tuple[int, int, int] = (100, 100, 100),
) -> Image.Image:
    """Draw a ring with a percentage."""
    img = Image.new("RGB", size, (0, 0, 0))

    if radius is None:
        radius = size[0] // 2 - thickness // 2

    # Draw the full ring for the background
    draw = ImageDraw.Draw(img)
    draw.ellipse(
        [
            (size[0] // 2 - radius, size[1] // 2 - radius),
            (size[0] // 2 + radius, size[1] // 2 + radius),
        ],
        outline=full_ring_backgroud_color,
        width=thickness,
    )

    # Draw the percentage of the ring with a bright color
    start_angle = -90
    end_angle = start_angle + (360 * percentage / 100)
    draw.arc(
        [
            (size[0] // 2 - radius, size[1] // 2 - radius),
            (size[0] // 2 + radius, size[1] // 2 + radius),
        ],
        start_angle,
        end_angle,
        fill=ring_color,
        width=thickness,
    )
    return img


def _linspace(start: float, stop: float, num: int) -> list[float]:
    """Return evenly spaced numbers over a specified interval."""
    if num == 1:
        return [start]
    step = (stop - start) / (num - 1)
    return [start + i * step for i in range(num)]


def _generate_colors_from_colormap(num_colors: int, colormap: str) -> tuple[str, ...]:
    """Returns `num_colors` number of colors in hexadecimal format, sampled from colormaps."""
    try:
        import matplotlib.pyplot as plt
        import numpy as np
    except ModuleNotFoundError:
        msg = "You need to install matplotlib to use the colormap feature."
        raise ModuleNotFoundError(msg) from None

    cmap = plt.get_cmap(colormap)
    colors = cmap(np.linspace(0, 1, num_colors))
    return tuple(plt.matplotlib.colors.to_hex(color) for color in colors)


def _color_temp_kelvin_to_rgb(  # noqa: PLR0912
    colour_temperature: int,
) -> tuple[int, int, int]:
    """Converts from K to RGB.

    Algorithm courtesy of
    http://www.tannerhelland.com/4435/convert-temperature-rgb-algorithm-code/.
    """
    # range check
    if colour_temperature < 1000:  # noqa: PLR2004
        colour_temperature = 1000
    elif colour_temperature > 40000:  # noqa: PLR2004
        colour_temperature = 40000

    tmp_internal = colour_temperature / 100.0

    # red
    if tmp_internal <= 66:  # noqa: PLR2004
        red = 255
    else:
        tmp_red = 329.698727446 * math.pow(tmp_internal - 60, -0.1332047592)
        if tmp_red < 0:
            red = 0
        elif tmp_red > 255:  # noqa: PLR2004
            red = 255
        else:
            red = int(tmp_red)

    # green
    if tmp_internal <= 66:  # noqa: PLR2004
        tmp_green = 99.4708025861 * math.log(tmp_internal) - 161.1195681661
        if tmp_green < 0:
            green = 0
        elif tmp_green > 255:  # noqa: PLR2004
            green = 255
        else:
            green = int(tmp_green)
    else:
        tmp_green = 288.1221695283 * math.pow(tmp_internal - 60, -0.0755148492)
        if tmp_green < 0:
            green = 0
        elif tmp_green > 255:  # noqa: PLR2004
            green = 255
        else:
            green = int(tmp_green)

    # blue
    if tmp_internal >= 66:  # noqa: PLR2004
        blue = 255
    elif tmp_internal <= 19:  # noqa: PLR2004
        blue = 0
    else:
        tmp_blue = 138.5177312231 * math.log(tmp_internal - 10) - 305.0447927307
        if tmp_blue < 0:
            blue = 0
        elif tmp_blue > 255:  # noqa: PLR2004
            blue = 255
        else:
            blue = int(tmp_blue)

    return red, green, blue


def _generate_uniform_hex_colors(n_colors: int) -> tuple[str, ...]:
    """Generate a list of `n_colors` hex colors that are uniformly perceptually spaced.

    Parameters
    ----------
    n_colors
        The number of colors to generate.

    Returns
    -------
    list[str]
        A list of `n_colors` hex colors, represented as strings.

    Examples
    --------
    >>> _generate_uniform_hex_colors(3)
    ['#0000ff', '#00ff00', '#ff0000']

    """

    def generate_hues(n_hues: int) -> list[float]:
        """Generate `n_hues` hues that are uniformly spaced around the color wheel."""
        return _linspace(0, 1, n_hues)

    def generate_saturations(n_saturations: int) -> list[float]:
        """Generate `n_saturations` saturations that increase linearly from 0 to 1."""
        return _linspace(0, 1, n_saturations)

    def generate_values(n_values: int) -> list[float]:
        """Generate `n_values` values that increase linearly from 1 to 0.5 and then decrease to 0."""
        values = _linspace(1, 0.5, n_values // 2)
        if n_values % 2 == 1:
            values.append(0.0)
        values += _linspace(0.5, 0, n_values // 2)
        return values

    def hsv_to_hex(hsv: tuple[float, float, float]) -> str:
        """Convert an HSV color tuple to a hex color string."""
        rgb = tuple(int(round(x * 255)) for x in colorsys.hsv_to_rgb(*hsv))
        return "#{:02x}{:02x}{:02x}".format(*rgb)

    hues = generate_hues(n_colors)
    saturations = generate_saturations(n_colors)
    values = generate_values(n_colors)
    hsv_colors = [(h, s, v) for h in hues for s in saturations for v in values]
    hex_colors = [hsv_to_hex(hsv) for hsv in hsv_colors]
    return tuple(hex_colors[:n_colors])


def _max_contrast_color(hex_color: str) -> str:
    """Given hex color return a color with maximal contrast."""
    # Convert hex color to RGB format
    r, g, b = _hex_to_rgb(hex_color)
    # Convert RGB color to grayscale
    gray = 0.2989 * r + 0.5870 * g + 0.1140 * b
    # Determine whether white or black will have higher contrast
    middle_range = 128
    return "#FFFFFF" if gray < middle_range else "#000000"


@ft.lru_cache(maxsize=16)
def _light_page(
    entity_id: str,
    n_colors: int,
    colors: tuple[str, ...] | None,
    color_temp_kelvin: tuple[int, ...] | None,
    colormap: str | None,
    brightness: tuple[int, ...] | None,
) -> Page:
    """Return a page of buttons for controlling lights."""
    if colormap is None and colors is None:
        colors = _generate_uniform_hex_colors(n_colors)
    elif colormap is not None:
        colors = _generate_colors_from_colormap(n_colors, colormap)
    assert colors is not None
    buttons_colors = [
        Button(
            icon_background_color=color,
            service="light.turn_on",
            service_data={
                "entity_id": entity_id,
                "rgb_color": _hex_to_rgb(color),
            },
        )
        for color in colors
    ]
    buttons_color_temp_kelvin = [
        Button(
            icon_background_color=_rgb_to_hex(_color_temp_kelvin_to_rgb(kelvin)),
            service="light.turn_on",
            service_data={
                "entity_id": entity_id,
                "color_temp_kelvin": kelvin,
            },
        )
        for kelvin in (color_temp_kelvin or ())
    ]
    buttons_brightness = []
    for brightness in brightness if brightness is not None else [0, 33, 66, 100]:
        background_color = _scale_hex_color("#FFFFFF", brightness / 100)
        button = Button(
            icon_background_color=background_color,
            service="light.turn_on",
            text_color=_max_contrast_color(background_color),
            text=f"{brightness}%" if brightness > 0 else "OFF",
            service_data={
                "entity_id": entity_id,
                "brightness_pct": brightness,
            },
        )
        buttons_brightness.append(button)
    buttons_back = [Button(special_type="close-page")]
    return Page(
        name="Lights",
        buttons=buttons_colors
        + buttons_color_temp_kelvin
        + buttons_brightness
        + buttons_back,
    )
    
    
def _climate_page(
    entity_id: str,
    complete_state: StateDict,
    temperatures: tuple[int, ...] | None,
    hvac_modes: list[str] | None,
    name: str | None,
    deck_key_count: int,
) -> Page:
    """Return a page of buttons for controlling lights."""
    console.log(f"Creating climate page for {entity_id}")
    state = complete_state.get(entity_id, {})

    current_temperature = state.get("attributes", {}).get(
        "current_temperature",
        "MISSING",
    )
    
    def format_temp(temp: float | None) -> str:
        if temp is None:
            return "?"
        return f"{temp:.2f}".rstrip('0').rstrip('.')
                 
    def mode_button(mode: str) -> Button:
        icon_mdi, text, text_color = get_climate_icon_text_and_color(mode)
        return Button(
            service="climate.set_hvac_mode",
            service_data={
                "entity_id": entity_id,
                "hvac_mode": mode,
            },
            text=f"Set\n{text.capitalize()}",
            text_color=text_color,
            icon_mdi=icon_mdi,
        )
      
    button_status = [Button.climate_control_with_status(
        entity_id=entity_id,
        complete_state=complete_state,
        display_climate_string=False,
        display_mode=True,
        open_climate_page_on_press=False,
        name=name,
        special_type_data=None,
    )]
    buttons_temperatures = [
        Button(
            service="climate.set_temperature",
            service_data={
                "entity_id": entity_id,
                "temperature": temperature,
            },
            text=format_temp(temperature) + "°C",
        )
        for temperature in (temperatures or ())
    ]
    buttons_hvac_modes = [
        mode_button(mode)
        for mode in (hvac_modes or [])
    ]
    button_back = [
        Button(
            special_type="close-page"
        ),
    ]
    button_off = [
        Button(
            service="climate.turn_off",
            text="OFF",
            service_data={"entity_id": entity_id},
        ),
    ]
    buttons_before_temperatures = button_status + button_off + buttons_hvac_modes
    buttons_after_temperatures_and_empty = button_back
    n_empty_buttons = deck_key_count - len(buttons_before_temperatures) - len(buttons_temperatures) - len(buttons_after_temperatures_and_empty)
    if n_empty_buttons < 0:
        console.log(
            f"Too many buttons in the climate page. Some might not be shown. The deck has {abs(n_empty_buttons)} too many buttons. Remove some temperatures or hvac modes.",
            style="red",
        )
        n_empty_buttons = 0
    # Create empty buttons to fill the remaining space, so that the close button is in the usual place.
    buttons_empty = [Button(special_type="empty")] * n_empty_buttons
        
    
    return Page(
        name="Climate",
        buttons=buttons_before_temperatures
        + buttons_temperatures
        + buttons_empty
        + buttons_after_temperatures_and_empty,
    )


@asynccontextmanager
async def setup_ws(
    host: str,
    token: str,
    protocol: Literal["wss", "ws"],
) -> websockets.WebSocketClientProtocol:
    """Set up the connection to Home Assistant."""
    uri = f"{protocol}://{host}/api/websocket"
    while True:
        try:
            # limit size to 10 MiB
            async with websockets.connect(uri, max_size=10485760) as websocket:
                # Send an authentication message to Home Assistant
                auth_payload = {"type": "auth", "access_token": token}
                await websocket.send(json.dumps(auth_payload))

                # Wait for the authentication response
                auth_response = await websocket.recv()
                console.log(auth_response)
                console.log("Connected to Home Assistant")
                yield websocket
        except ConnectionResetError:  # noqa: PERF203
            # Connection was reset, retrying in 3 seconds
            console.print_exception(show_locals=True)
            console.log("Connection was reset, retrying in 3 seconds")
            await asyncio.sleep(5)


async def subscribe_state_changes(
    websocket: websockets.WebSocketClientProtocol,
) -> None:
    """Subscribe to the state change events."""
    subscribe_payload = {
        "type": "subscribe_events",
        "event_type": "state_changed",
        "id": _next_id(),
    }
    await websocket.send(json.dumps(subscribe_payload))


async def handle_changes(
    websocket: websockets.WebSocketClientProtocol,
    complete_state: StateDict,
    deck: StreamDeck,
    config: Config,
) -> None:
    """Handle state changes."""

    async def process_websocket_messages() -> None:
        """Process websocket messages."""
        while True:
            data = json.loads(await websocket.recv())
            _update_state(complete_state, data, config, deck)

    async def call_update_timers() -> None:
        """Call config.update_timers every second."""
        while True:
            await asyncio.sleep(1)
            config.update_timers(deck, complete_state)

    async def watch_configuration_file() -> None:
        """Watch for changes to the configuration file and reload config when it changes."""
        if config._configuration_file is None:
            console.log("[red bold] No configuration file to watch[/]")
            return

        def edit_time(fn: Path) -> float:
            return fn.stat().st_mtime if fn.exists() else 0

        last_modified_time = edit_time(config._configuration_file)
        while True:
            files = [config._configuration_file, *config._include_files]
            if config.auto_reload and any(
                edit_time(fn) > last_modified_time for fn in files
            ):
                console.log("Configuration file has been modified, reloading")
                last_modified_time = max(edit_time(fn) for fn in files)
                try:
                    config.reload()
                    deck.reset()
                    update_all_key_images(deck, config, complete_state)
                    update_all_dials(deck, config, complete_state)
                except Exception as e:  # noqa: BLE001
                    console.log(f"Error reloading configuration: {e}")

            await asyncio.sleep(1)

    # Run the websocket message processing and timer update tasks concurrently
    await asyncio.gather(
        process_websocket_messages(),
        call_update_timers(),
        watch_configuration_file(),
    )


def _keys(entity_id: str, buttons: list[Button] | list[Dial]) -> list[int]:
    """Get the key indices for an entity_id."""
    return [
        i
        for i, button in enumerate(buttons)
        if button.entity_id == entity_id  # type: ignore[attr-defined] # noqa: PLR1714
        or button.linked_entity == entity_id  # type: ignore[attr-defined]
    ]


def _update_state(
    complete_state: StateDict,
    data: dict[str, Any],
    config: Config,
    deck: StreamDeck,
) -> None:
    """Update the state dictionary and update the keys."""
    buttons = config.current_page().buttons
    dials = config.current_page().dials
    if data["type"] == "event":
        event_data = data["event"]
        if event_data["event_type"] == "state_changed":
            event_data = event_data["data"]
            eid = event_data["entity_id"]
            complete_state[eid] = event_data["new_state"]

            # Handle the state entity (turning on/off display)
            if eid == config.state_entity_id:
                is_on = complete_state[config.state_entity_id]["state"] == "on"
                if is_on:
                    turn_on(config, deck, complete_state)
                else:
                    turn_off(config, deck)
                return

            keys_dials = _keys(eid, dials)
            for key in keys_dials:
                console.log(f"Updating dial {key} for {eid}")
                update_dial(
                    deck=deck,
                    key=key,
                    config=config,
                    complete_state=complete_state,
                    data=data,
                )

            keys = _keys(eid, buttons)
            for key in keys:
                console.log(f"Updating key {key} for {eid}")
                update_key_image(
                    deck,
                    key=key,
                    config=config,
                    complete_state=complete_state,
                    key_pressed=False,
                )


def _state_attr(
    entity_id: str,
    attr: str,
    complete_state: StateDict,
) -> Any:
    """Get the state attribute for an entity."""
    attrs = complete_state.get(entity_id, {}).get("attributes", {})
    state_attr = attrs.get(attr)
    return _maybe_number(state_attr)


def _is_state_attr(
    entity_id: str,
    attr: str,
    value: Any,
    complete_state: StateDict,
) -> bool:
    """Check if the state attribute for an entity is a value."""
    return _state_attr(entity_id, attr, complete_state) == _maybe_number(value)


def _is_float(s: str) -> bool:
    try:
        float(s)
    except ValueError:
        return False
    else:
        return True


def _maybe_number(s: str, *, rounded: bool = False) -> int | str | float:
    """Convert a string to a number if possible."""
    if not isinstance(s, str):  # already a number or other type
        return s

    if _is_integer(s):
        num = int(s)
    elif _is_float(s):
        num = float(s)  # type: ignore[assignment]
    else:
        return s

    if rounded:
        return round(num)

    return num


def _is_integer(s: str) -> bool:
    try:
        int(s)
    except ValueError:
        return False
    else:
        return True


def _states(
    entity_id: str,
    *,
    with_unit: bool = False,
    rounded: bool = False,
    complete_state: StateDict | None = None,
) -> Any:
    """Get the state for an entity."""
    assert complete_state is not None
    entity_state = complete_state.get(entity_id, {})
    if not entity_state:
        return None
    state = entity_state["state"]
    state = _maybe_number(state, rounded=rounded)
    if with_unit:
        unit = entity_state.get("attributes", {}).get("unit_of_measurement")
        if unit:
            state = f"{state} {unit}"
    return state


def _is_state(
    entity_id: str,
    state: str,
    complete_state: StateDict,
) -> bool:
    """Check if the state for an entity is a value."""
    return _states(entity_id, complete_state=complete_state) == _maybe_number(state)


def _min_filter(value: float, other_value: float) -> float:
    """Return the minimum of two values.

    Can be used in Jinja templates like
    >>> {{ 1 | min(2) }}
    1
    """
    return min(value, other_value)


def _max_filter(value: float, other_value: float) -> float:
    """Return the maximum of two values.

    Can be used in Jinja templates like
    >>> {{ 1 | max(2) }}
    2
    """
    return max(value, other_value)


def _round(num: float, digits: int) -> int | float:
    """Returns rounded value with number of digits."""
    return round(num, digits)


def _dial_value(dial: Dial | None) -> float:
    if dial is None:
        return 0
    try:
        attributes = dial.get_attributes()
        return float(attributes["state"])
    except KeyError:
        return 0


def _dial_attr(
    attr: str,
    dial: Dial | None,
) -> float:
    if dial is None:
        return 0
    try:
        assert attr is not None
        dial_attributes = dial.get_attributes()
        return dial_attributes[attr]
    except ValueError as e:
        console.log(
            f"Error while trying to get attribute {attr} from dial with error code {e}",
        )
        return 0


def _render_jinja(
    text: str,
    complete_state: StateDict,
    dial: Dial | None = None,
) -> str:
    """Render a Jinja template."""
    if not isinstance(text, str):
        return text
    if "{" not in text:
        return text
    try:
        env = jinja2.Environment(
            loader=jinja2.BaseLoader(),
            autoescape=False,  # noqa: S701
        )
        env.filters["min"] = _min_filter
        env.filters["max"] = _max_filter
        template = env.from_string(text)
        return template.render(
            min=min,
            max=max,
            is_state_attr=ft.partial(_is_state_attr, complete_state=complete_state),
            state_attr=ft.partial(_state_attr, complete_state=complete_state),
            states=ft.partial(_states, complete_state=complete_state),
            is_state=ft.partial(_is_state, complete_state=complete_state),
            round=_round,
            dial_value=ft.partial(_dial_value, dial=dial),
            dial_attr=ft.partial(_dial_attr, dial=dial),
        ).strip()
    except jinja2.exceptions.TemplateError as err:
        console.print_exception(show_locals=True)
        console.log(f"Error rendering template: {err} with error type {type(err)}")
        return text


async def get_states(websocket: websockets.WebSocketClientProtocol) -> dict[str, Any]:
    """Get the current state of all entities."""
    _id = _next_id()
    subscribe_payload = {"type": "get_states", "id": _id}
    await websocket.send(json.dumps(subscribe_payload))
    while True:
        data = json.loads(await websocket.recv())
        if data["type"] == "result":
            # Extract the state data from the response
            return {state["entity_id"]: state for state in data["result"]}


async def unsubscribe(websocket: websockets.WebSocketClientProtocol, id_: int) -> None:
    """Unsubscribe from an event."""
    subscribe_payload = {
        "id": _next_id(),
        "type": "unsubscribe_events",
        "subscription": id_,
    }
    await websocket.send(json.dumps(subscribe_payload))


async def call_service(
    websocket: websockets.WebSocketClientProtocol,
    service: str,
    data: dict[str, Any],
    target: dict[str, Any] | None = None,
) -> None:
    """Call a service."""
    domain, service = service.split(".")
    subscribe_payload = {
        "id": _next_id(),
        "type": "call_service",
        "domain": domain,
        "service": service,
        "service_data": data,
    }
    if target is not None:
        subscribe_payload["target"] = target

    await websocket.send(json.dumps(subscribe_payload))


def _rgb_to_hex(rgb: tuple[int, int, int]) -> str:
    """Convert an RGB color to a hex color."""
    return "#{:02x}{:02x}{:02x}".format(*rgb)


def _hex_to_rgb(hex_color: str) -> tuple[int, int, int]:
    # Remove '#' if present
    if hex_color.startswith("#"):
        hex_color = hex_color[1:]

    # Convert hexadecimal to RGB
    r, g, b = tuple(int(hex_color[i : i + 2], 16) for i in (0, 2, 4))

    # Return RGB tuple
    return (r, g, b)


def _named_to_hex(color: str) -> str:
    """Convert a named color to a hex color."""
    rgb: tuple[int, int, int] | str = ImageColor.getrgb(color)
    if isinstance(rgb, tuple):
        return _rgb_to_hex(rgb)
    if color.startswith("#"):
        return color
    msg = f"Invalid color: {color}"
    raise ValueError(msg)


def _convert_to_grayscale(image: Image.Image) -> Image.Image:
    """Convert an image to grayscale."""
    return image.convert("L").convert("RGB")


def _download_and_save_mdi(icon_mdi: str) -> Path:
    url = _mdi_url(icon_mdi)
    filename_svg = ASSETS_PATH / f"{icon_mdi}.svg"
    if filename_svg.exists():
        return filename_svg
    svg_content = _download(url)
    try:
        etree.fromstring(svg_content)  # noqa: S320
    except etree.XMLSyntaxError:
        msg = (f"Invalid SVG: {url}, `svg_content` starts with: {svg_content[:100]!r}",)
        console.log(f"[b red]{msg}[/]")
        raise ValueError(msg) from None

    with filename_svg.open("wb") as f:
        f.write(svg_content)
    return filename_svg


@ft.lru_cache(maxsize=128)  # storing 128 72x72 icons in memory takes ≈2MB
def _init_icon(
    *,
    icon_filename: str | None = None,
    icon_mdi: str | None = None,
    icon_mdi_margin: int | None = None,
    icon_mdi_color: str | None = None,  # hex color
    icon_background_color: str | None = None,  # hex color
    size: tuple[int, int] = (ICON_PIXELS, ICON_PIXELS),
) -> Image.Image:
    """Initialize the icon."""
    if icon_filename is not None:
        icon_path = Path(icon_filename)
        path = icon_path if icon_path.is_absolute() else ASSETS_PATH / icon_path
        icon = Image.open(path)
        # Convert to RGB if needed
        if icon.mode != "RGB":
            icon = icon.convert("RGB")
        if icon.size != size:
            console.log(f"Resizing icon {icon_filename} to from {icon.size} to {size}")
            icon = icon.resize(size)
        return icon
    if icon_mdi is not None:
        assert icon_mdi_margin is not None
        filename_svg = _download_and_save_mdi(icon_mdi)
        return _convert_svg_to_png(
            filename_svg=filename_svg,
            color=icon_mdi_color,
            background_color=icon_background_color,
            opacity=0.3,
            margin=icon_mdi_margin,
            size=size,
        ).copy()  # copy to avoid modifying the cached image
    if icon_background_color is None:
        icon_background_color = "white"
    color = _named_to_hex(icon_background_color)
    rgb_color = _hex_to_rgb(color)
    return Image.new("RGB", size, rgb_color)


def _add_text(
    *,
    image: Image.Image,
    font_filename: str,
    text_size: int,
    text: str,
    text_color: str,
    text_offset: int = 0,
) -> None:
    if text_size == 0:
        console.log(f"Text size is 0, not drawing text: {text!r}")
        return
    draw = ImageDraw.Draw(image)
    font = ImageFont.truetype(str(ASSETS_PATH / font_filename), text_size)
    draw.text(
        (image.width / 2, image.height / 2 + text_offset),
        text=text,
        font=font,
        anchor="ms",
        fill=text_color,
        align="center",
    )


def _generate_failed_icon(
    size: tuple[int, int] = (ICON_PIXELS, ICON_PIXELS),
) -> Image.Image:
    """Generate a red icon with 'rendering failed' text."""
    background_color = "red"
    text_color = "white"
    font_filename = DEFAULT_FONT
    text_size = int(min(size) * 0.15)  # Adjust font size based on the icon size
    icon = Image.new("RGB", size, background_color)
    _add_text(
        image=icon,
        font_filename=font_filename,
        text_size=text_size,
        text="Rendering\nfailed",
        text_color=text_color,
    )
    return icon


def update_all_dials(
    deck: StreamDeck,
    config: Config,
    complete_state: StateDict,
) -> None:
    """Updates all dials."""
    console.log("Called update_all_dials")
    for key, current_dial in enumerate(config.current_page().dials):
        assert current_dial is not None
        if current_dial.entity_id is None:
            return
        update_dial(
            deck,
            key,
            config,
            complete_state,
            complete_state[current_dial.entity_id],
        )


def update_dial(
    deck: StreamDeck,
    key: int,
    config: Config,
    complete_state: StateDict,
    data: dict[str, Any] | None = None,
) -> None:
    """Update the dial."""
    dial = config.dial(key)
    assert dial is not None

    if dial.dial_event_type == "PUSH":
        return

    if data is not None:
        if "event" in data and "data" in data["event"]:
            event_data = data["event"]["data"]
            new_state = event_data["new_state"]
            dial.update_attributes(new_state)
        else:
            dial.update_attributes(data)

    size_lcd = deck.touchscreen_image_format()["size"]
    size_per_dial = (size_lcd[0] // deck.dial_count(), size_lcd[1])
    dial_key = config.current_page().get_sorted_key(dial)
    assert dial_key is not None
    dial_offset = dial_key * size_per_dial[0]
    image = dial.render_lcd_image(
        complete_state=complete_state,
        size=(size_per_dial),
        key=config.current_page().get_sorted_key(dial),  # type: ignore[arg-type]
    )
    img_bytes = io.BytesIO()
    image.save(img_bytes, format="JPEG")
    lcd_image_bytes = img_bytes.getvalue()
    deck.set_touchscreen_image(
        lcd_image_bytes,
        dial_offset,
        0,
        size_per_dial[0],
        size_per_dial[1],
    )


def update_key_image(
    deck: StreamDeck,
    *,
    key: int,
    config: Config,
    complete_state: StateDict,
    key_pressed: bool = False,
) -> None:
    """Update the image for a key."""
    button = config.button(key)

    def clear_image() -> None:
        deck.set_key_image(key, None)

    if button is None:
        clear_image()
        return
    if button.special_type == "empty":
        clear_image()
        return
    size = deck.key_image_format()["size"]
    image = button.try_render_icon(
        complete_state=complete_state,
        key_pressed=key_pressed,
        size=size,
    )
    assert image is not None
    image = PILHelper.to_native_format(deck, image)
    with deck:
        deck.set_key_image(key, image)


def get_deck() -> StreamDeck:
    """Get the first Stream Deck device found on the system."""
    streamdecks = DeviceManager().enumerate()
    found = False
    for deck in streamdecks:
        if not deck.is_visual():
            continue
        deck.open()
        deck.reset()
        found = True
        break
    if not found:
        msg = "No Stream Deck found"
        raise RuntimeError(msg)
    console.log(f"Found {deck.key_count()} keys, {deck=}")
    return deck


def turn_on(config: Config, deck: StreamDeck, complete_state: StateDict) -> None:
    """Turn on the Stream Deck and update all key images."""
    console.log(f"Calling turn_on, with {config._is_on=}")
    if config._is_on:
        return
    config._is_on = True
    update_all_key_images(deck, config, complete_state)
    update_all_dials(deck, config, complete_state)
    deck.set_brightness(config.brightness)


def turn_off(config: Config, deck: StreamDeck) -> None:
    """Turn off the Stream Deck."""
    console.log(f"Calling turn_off, with {config._is_on=}")
    if not config._is_on:
        return
    config._is_on = False
    # This resets all buttons except the turn-off button that
    # was just pressed, however, this doesn't matter with the
    # 0 brightness. Unless no button was pressed.
    deck.reset()
    deck.set_brightness(0)


async def _sync_input_boolean(
    state_entity_id: str | None,
    websocket: websockets.WebSocketClientProtocol,
    state: Literal["on", "off"],
) -> None:
    """Sync the input boolean state with the Stream Deck."""
    if (state_entity_id is not None) and (
        state_entity_id.split(".")[0] == "input_boolean"
    ):
        await call_service(
            websocket,
            f"input_boolean.turn_{state}",
            {},
            {"entity_id": state_entity_id},
        )

@dataclass
class InactivityState:
    last_interaction_time: float = time.time() # default to current time
    inactivity_task: Optional[asyncio.Task] = None

async def update_interaction(
    state: InactivityState,
    config: Config,
    websocket: websockets.WebSocketClientProtocol,
    complete_state: StateDict,
    deck: StreamDeck,
) -> None:
    state.last_interaction_time = time.time()
    if state.inactivity_task:
        state.inactivity_task.cancel()
    if config.return_to_home_after_no_presses:
        async def check_inactivity():
            duration = config.return_to_home_after_no_presses["duration"]
            home_page = config.return_to_home_after_no_presses["home_page"]
            await asyncio.sleep(duration)
            if time.time() - state.last_interaction_time >= duration:
                console.log(f"No activity for {duration}s, returning to {home_page}")
                if config._detached_page is not None:
                    console.log("Clearing detached page")
                    config._detached_page = None
                dummy_button = Button(
                    special_type="go-to-page",
                    special_type_data=home_page,
                )
                await _handle_key_press(
                    websocket,
                    complete_state,
                    config,
                    dummy_button,
                    deck,
                    is_long_press=False,
                )
                console.log(
                    f"Completed return to {home_page}, current index: {config._current_page_index}",
                )
        state.inactivity_task = asyncio.create_task(check_inactivity())          
            
def _on_touchscreen_event_callback(
    inactivity_state: InactivityState, 
    websocket: websockets.WebSocketClientProtocol,
    complete_state: StateDict,
    config: Config,
) -> Callable[
    [StreamDeck, TouchscreenEventType, dict[str, int]],
    Coroutine[StreamDeck, TouchscreenEventType, None],
]:
    async def touchscreen_event_callback(
        deck: StreamDeck,
        event_type: TouchscreenEventType,
        value: dict[str, int],
    ) -> None:
        console.log(f"Touchscreen event {event_type} called at value {value}")
        await update_interaction(inactivity_state, deck, config, websocket, complete_state) # Update for inactivity monitoring
        if event_type == TouchscreenEventType.DRAG:
            # go to next or previous page
            if value["x"] > value["x_out"]:
                console.log(f"Going to page {config.next_page_index}")
                config.to_page(config.next_page_index)

            else:
                console.log(f"Going to page {config.next_page_index}")
                config.to_page(config.previous_page_index)
            config.current_page().sort_dials()
            update_all_key_images(deck, config, complete_state)
            update_all_dials(deck, config, complete_state)
        else:
            # Short touch: Sets dial value to minimal value
            # Long touch: Sets dial to maximal value
            lcd_icon_size = (
                deck.touchscreen_image_format()["size"][0] / deck.dial_count()
            )
            icon_pos = value["x"] // lcd_icon_size
            dials = config.dial_sorted(int(icon_pos))
            assert dials is not None

            selected_dial = (
                dials[0]
                if dials[0].dial_event_type == DialEventType.TURN.name
                else dials[1]
            )
            assert selected_dial is not None

            if selected_dial.allow_touchscreen_events:
                if event_type == TouchscreenEventType.SHORT:
                    set_type = "min"
                elif event_type == TouchscreenEventType.LONG:
                    set_type = "max"
                selected_dial.set_state(selected_dial.get_attributes()[set_type])
                await handle_dial_event(
                    websocket,
                    complete_state,
                    config,
                    dials,
                    deck,
                    DialEventType.TURN,
                    0,
                    False,  # noqa: FBT003
                )

    return touchscreen_event_callback


async def handle_dial_event(
    websocket: websockets.WebSocketClientProtocol,
    complete_state: StateDict,
    config: Config,
    dial: tuple[Dial, Dial | None],
    deck: StreamDeck,
    event_type: DialEventType,
    value: int,
    local_update: bool = False,  # noqa: FBT001, FBT002
) -> None:
    """Handles dial_event."""
    if not config._is_on:
        turn_on(config, deck, complete_state)
        await _sync_input_boolean(config.state_entity_id, websocket, "on")
        return

    if dial[0].dial_event_type == event_type.name:
        selected_dial = dial[0]
    elif dial[1].dial_event_type == event_type.name:  # type: ignore[union-attr]
        assert isinstance(dial[1], Dial)
        selected_dial = dial[1]
    else:
        console.log("Could not resolve event type for dial")
        return
    dial_num_sorted = config.current_page().get_sorted_key(selected_dial)
    assert selected_dial is not None

    if event_type == DialEventType.TURN:
        selected_dial.increment_state(value)
    elif value:
        return

    if selected_dial.service is not None:
        selected_dial = selected_dial.rendered_template_dial(complete_state)
        service_data = (
            {"entity_id": selected_dial.entity_id}
            if selected_dial.service_data is None
            else selected_dial.service_data
        )

    # Ensures the entity id is given to the service even if service_data is set
    if "entity_id" not in service_data:
        service_data["entity_id"] = selected_dial.entity_id

    assert selected_dial.service is not None
    if local_update:
        assert isinstance(dial_num_sorted, int)
        update_dial(deck, dial_num_sorted, config, complete_state)
        return
    console.log(
        f"Calling service {selected_dial.service} with data {selected_dial.service_data}",
    )
    await call_service(
        websocket,
        selected_dial.service,
        service_data,
        selected_dial.target,
    )


def _on_dial_event_callback(
    inactivity_state: InactivityState, 
    websocket: websockets.WebSocketClientProtocol,
    complete_state: StateDict,
    config: Config,
) -> Callable[
    [StreamDeck, int, DialEventType, int],
    Coroutine[StreamDeck, int, None],
]:
    async def dial_event_callback(
        deck: StreamDeck,
        dial_num: int,
        event_type: DialEventType,
        value: int,
    ) -> None:
        console.log(
            f"Dial {dial_num} event {event_type} at value {value} has been called",
        )
        dial = config.dial_sorted(dial_num)
        assert dial is not None
        await update_interaction(inactivity_state, deck, config, websocket, complete_state) # Update for inactivity monitoring  
        async def callback() -> None:
            await handle_dial_event(
                websocket,
                complete_state,
                config,
                dial,
                deck,
                event_type,
                0,
            )

        current_dial = config.dial(dial_num)
        assert isinstance(current_dial, Dial)
        if event_type == DialEventType.TURN and current_dial.start_or_restart_timer(
            callback,
        ):
            await handle_dial_event(
                websocket,
                complete_state,
                config,
                dial,
                deck,
                event_type,
                value,
                True,  # noqa: FBT003
            )
            return

        await handle_dial_event(
            websocket,
            complete_state,
            config,
            dial,
            deck,
            event_type,
            value,
        )

    return dial_event_callback


async def _handle_key_press(
    websocket: websockets.WebSocketClientProtocol,
    complete_state: StateDict,
    config: Config,
    button: Button,
    deck: StreamDeck,
    is_long_press: bool = False,
) -> None:
    if not config._is_on:
        turn_on(config, deck, complete_state)
        await _sync_input_boolean(config.state_entity_id, websocket, "on")
        return

    def update_all() -> None:
        config.current_page().sort_dials()
        update_all_key_images(deck, config, complete_state)
        update_all_dials(deck, config, complete_state)

    async def handle_press(
        button: Button,
        entity_id: str | None = None,
        service: str | None = None,
        service_data: dict[str, Any] | None = None,
        target: dict[str, Any] | None = None,
        special_type: str | None = None,
        special_type_data: str | None = None,
    ) -> None:
        if special_type == "next-page":
            config.next_page()
            update_all()
        elif special_type == "previous-page":
            config.previous_page()
            update_all()
        elif button.special_type == "close-page":
            config.close_page()
            update_all()
        elif special_type == "go-to-page":
            assert isinstance(special_type_data, (str, int))
            config.to_page(special_type_data)  # type: ignore[arg-type]
            update_all()
            return  # to skip the _detached_page reset below
        elif special_type == "turn-off":
            turn_off(config, deck)
            await _sync_input_boolean(config.state_entity_id, websocket, "off")
        elif special_type == "light-control":
            assert isinstance(special_type_data, dict)
            page = _light_page(
                entity_id=entity_id,
                n_colors=9,
                colormap=special_type_data.get("colormap", None),
                colors=special_type_data.get("colors", None),
                color_temp_kelvin=special_type_data.get("color_temp_kelvin", None),
            )
            config._detached_page = page
            update_all()
            return  # to skip the _detached_page reset below
        elif special_type == "climate-control":
            assert isinstance(special_type_data, dict) or special_type_data is None
            temperatures = special_type_data.get("temperatures", None)
            hvac_modes = special_type_data.get("hvac_modes", None)
            name = special_type_data.get("name", None)  # Pass name explicitly
            try:
                if entity_id not in complete_state:
                    console.log(f"Error: entity_id {entity_id} not found in complete_state")
                    return
                page = _climate_page(
                    entity_id=entity_id,
                    complete_state=complete_state,
                    temperatures=temperatures,
                    hvac_modes=hvac_modes,
                    name=name,
                    deck_key_count=deck.key_count(),
                )
                console.log(f"got detached page {page}")
                config._detached_page = page
                update_all()
            except Exception as e:
                console.print_exception(show_locals=True)  # Log full stack trace
                console.log(f"Error creating climate page: {e}")
                return
            return  # to skip the _detached_page reset below
        elif special_type == "reload":
            config.reload()
            update_all()
            return
        elif service is not None:
            button = button.rendered_template_button(complete_state)
            if service_data is None:
                service_data = {}
                if entity_id is not None:
                    service_data["entity_id"] = entity_id
            else:
                service_data = service_data
            assert service is not None  # for mypy
            await call_service(websocket, button.service, service_data, button.target)

        if config._detached_page:
            config._detached_page = None
            update_all()

    if is_long_press:
        if button.long_press:
            await handle_press(
                entity_id=button.long_press.get("entity_id", button.entity_id),
                service=button.long_press.get("service"),
                service_data=button.long_press.get("service_data"),
                target=button.long_press.get("target", button.target),
                special_type=button.long_press.get("special_type"),
                special_type_data=button.long_press.get("special_type_data"),
                button=button,
            )
        else:
            console.log(
                f"Long press detected, but no long press action defined for {button.entity_id}",
            )
            return
    else:
        await handle_press(
            entity_id=button.entity_id,
            service=button.service,
            service_data=button.service_data,
            target=button.target,
            special_type=button.special_type,
            special_type_data=button.special_type_data,
            button=button,
        )


def _on_press_callback(
    inactivity_state: InactivityState,
    websocket: websockets.WebSocketClientProtocol,
    complete_state: StateDict,
    config: Config,
) -> Callable[[StreamDeck, int, bool], Coroutine[StreamDeck, int, None]]:
    press_tasks: Dict[int, asyncio.Task] = {}  # Track ongoing press tasks
    press_start_times: Dict[int, float] = {}  # Track press start times
    long_press_threshold = config.long_press_duration

    async def key_change_callback(
        deck: StreamDeck,
        key: int,
        key_pressed: bool,  # noqa: FBT001
    ) -> None:
        console.log(f"Key {key} {'pressed' if key_pressed else 'released'}")
        await update_interaction(inactivity_state, config, websocket, complete_state, deck)  # Fixed
        button = config.button(key)
        if button is None:
            console.log(f"No button found for key {key}")
            return

        if key_pressed:           
            press_start_times[key] = time.time()
            console.log(
                f"Key {key} pressed, starting long press monitor with threshold {long_press_threshold}s",
            )
            update_key_image(
                deck,
                key=key,
                config=config,
                complete_state=complete_state,
                key_pressed=True,
            )

            async def monitor_long_press():
                try:
                    await asyncio.sleep(long_press_threshold)
                    if key in press_start_times:  # Button still pressed
                        console.log(
                            f"Key {key} long press detected after {long_press_threshold}s",
                        )
                        try:
                            await _handle_key_press(
                                websocket,
                                complete_state,
                                config,
                                button,
                                deck,
                                is_long_press=True,
                            )
                        except Exception as e:
                            console.log(f"Error in long press handling: {e}")
                        del press_start_times[key]
                except asyncio.CancelledError:
                    console.log(f"Long press monitor for key {key} was canceled")
                except Exception as e:
                    console.log(
                        f"Unexpected error in long press monitor for key {key}: {e}",
                    )

            press_tasks[key] = asyncio.create_task(monitor_long_press())

        else:  # Key released
            if key in press_tasks:
                # Cancel the long press task if it hasn't completed
                press_tasks[key].cancel()
                del press_tasks[key]

            if key in press_start_times:
                # If still in press_start_times, it was a short press
                press_duration = time.time() - press_start_times[key]
                del press_start_times[key]

                # Update the key image back to unpressed state
                update_key_image(
                    deck,
                    key=key,
                    config=config,
                    complete_state=complete_state,
                    key_pressed=False,
                )

                console.log(f"Key {key} released after {press_duration:.2f}s")
                if press_duration < long_press_threshold:
                    console.log(f"Handling short press for key {key}")

                    async def cb() -> None:
                        """Update the deck once more after the timer is over."""
                        assert button is not None  # for mypy
                        try:
                            await _handle_key_press(
                                websocket,
                                complete_state,
                                config,
                                button,
                                deck,
                                is_long_press=False,
                            )
                        except Exception as e:
                            console.log(f"Error in short press handling: {e}")

                    if button.maybe_start_or_cancel_timer(cb):
                        console.log(
                            f"Timer started for key {key}, delaying short press",
                        )
                        return

                    await _handle_key_press(
                        websocket,
                        complete_state,
                        config,
                        button,
                        deck,
                        is_long_press=False,
                    )

    return key_change_callback


@ft.lru_cache(maxsize=128)
def _download(url: str) -> bytes:
    """Download the content from the URL."""
    console.log(f"Downloading {url}")
    response = requests.get(url, timeout=5)
    console.log(f"Downloaded {len(response.content)} bytes")
    return response.content


def _url_to_filename(url: str, hash_len: int = 8) -> Path:
    """Converts a URL to a Path on disk with an optional hash.

    Parameters
    ----------
    url
        The URL to convert to a filename.
    hash_len
        The length of the hash to include in the filename, by default 8.

    Returns
    -------
    Path
        The filename with the hash included, if specified.

    """
    domain, path = re.findall(r"(?<=://)([a-zA-Z\.]+).*?(/.*)", url)[0]
    h = hashlib.sha256(f"{domain}{path}".encode()).hexdigest()[:hash_len]
    extension = Path(path).suffix
    filename = f"{domain.replace('.', '_')}-{h}{extension}"
    return ASSETS_PATH / Path(filename)


def _scale_hex_color(hex_color: str, scale: float) -> str:
    """Scales a HEX color by a given factor.

    0 is black, 1 is the original color.

    Parameters
    ----------
    hex_color
        A HEX color in the format "#RRGGBB".
    scale
        A scaling factor between 0 and 1.

    Returns
    -------
    A scaled HEX color in the format "#RRGGBB".

    """
    scale = max(0, min(1, scale))
    # Convert HEX color to RGB values
    r = int(hex_color[1:3], 16)
    g = int(hex_color[3:5], 16)
    b = int(hex_color[5:7], 16)

    # Scale RGB values
    r = int(r * scale)
    g = int(g * scale)
    b = int(b * scale)

    # Convert scaled RGB values back to HEX color
    return f"#{r:02x}{g:02x}{b:02x}"


class IconWarning(UserWarning):
    """Warning for when an icon is not found."""


@ft.lru_cache(maxsize=128)
def _convert_svg_to_png(
    *,
    filename_svg: Path,
    color: str,
    background_color: str,
    opacity: float,
    margin: int,
    filename_png: str | Path | None = None,
    size: tuple[int, int] = (ICON_PIXELS, ICON_PIXELS),
) -> Image.Image:
    """Load a SVG file and convert to PNG.

    Modify the fill and background colors based on the input color value,
    convert it to PNG format, and save the resulting PNG image to a file.

    Parameters
    ----------
    filename_svg
        The file name of the SVG file.
    color
        The HEX color to use for the icon.
    background_color
        The HEX color to use for the background.
    opacity
        The opacity of the icon. 0 is black, 1 is full color.
    margin
        The margin to add around the icon.
    filename_png
        The name of the file to save the PNG content to.
    size
        The size of the resulting PNG image.

    """
    import cairosvg  # importing here because it requires a non Python dep

    with filename_svg.open() as f:
        svg_content = f.read()

    fill_color = _scale_hex_color(color, opacity)

    try:
        svg_tree = etree.fromstring(svg_content)  # noqa: S320
        svg_tree.attrib["fill"] = fill_color
        svg_tree.attrib["style"] = f"background-color: {background_color}"
        modified_svg_content = etree.tostring(svg_tree)
    except etree.XMLSyntaxError:
        msg = (
            f"XML parsing failed for {filename_svg}. Creating an image with solid"
            f" fill color. Received `svg_content` starts with {svg_content[:100]}."
        )
        warnings.warn(msg, IconWarning, stacklevel=2)
        console.log(f"[b red]{msg}[/]")
        modified_svg_content = None

    png_content = (
        cairosvg.svg2png(
            bytestring=modified_svg_content,
            background_color=background_color,
            scale=4,
        )
        if modified_svg_content
        else None
    )

    image = (
        Image.open(io.BytesIO(png_content))
        if png_content
        else Image.new("RGBA", size, fill_color)
    )

    im = ImageOps.expand(image, border=(margin, margin), fill="black")
    im = im.resize(size)

    if filename_png is not None:
        im.save(filename_png)

    return im


def _mdi_url(mdi: str) -> str:
    """Return the URL of the Materian. opacity=Design Ico,.

    Check https://mdi.bessarabov.com for the available icons.
    """
    return f"https://raw.githubusercontent.com/Templarian/MaterialDesign/master/svg/{mdi}.svg"


@ft.lru_cache(maxsize=128)
def _download_spotify_image(
    id_: str,
    filename: Path | None = None,
    size: tuple[int, int] = (ICON_PIXELS, ICON_PIXELS),
) -> Image.Image:
    """Download the Spotify image for the given ID.

    Examples of ids are:
    - "playlist/37i9dQZF1DXaRycgyh6kXP"
    - "episode/3RIaY4PM7h4mO2IaD0eSXo"
    - "track/4o0LyB69tylqDG6eTGhmig"
    """
    if filename is not None and filename.exists():
        return Image.open(filename)
    url = f"https://embed.spotify.com/oembed/?url=http://open.spotify.com/{id_}"
    content = _download(url)
    data = json.loads(content)
    image_url = data["thumbnail_url"]
    return _download_image(image_url, filename, size)


@ft.lru_cache(maxsize=32)  # Change only a few images, because they might be large
def _download_image(
    url: str,
    filename: Path | None = None,
    size: tuple[int, int] = (ICON_PIXELS, ICON_PIXELS),
) -> Image.Image:
    """Download an image for a given url."""
    if filename is not None and filename.exists():
        image = Image.open(filename)
        # To correctly size after getting from file
        return image.resize(size)
    image_content = _download(url)
    image = Image.open(io.BytesIO(image_content))
    if image.mode != "RGB":
        image = image.convert("RGB")
    if filename is not None:
        image.save(filename)
    return image.resize(size)


def update_all_key_images(
    deck: StreamDeck,
    config: Config,
    complete_state: StateDict,
) -> None:
    """Update all key images."""
    console.log("Called update_all_key_images")
    for key in range(deck.key_count()):
        update_key_image(
            deck,
            key=key,
            config=config,
            complete_state=complete_state,
            key_pressed=False,
        )


async def is_network_available(host="8.8.8.8", port=53, timeout=3) -> bool:
    try:
        reader, writer = await asyncio.wait_for(
            asyncio.open_connection(host, port), timeout,
        )
        writer.close()
        await writer.wait_closed()
        return True
    except Exception:
        return False


def show_connection_status_page(deck, config: Config):
    if "connection" in config.anonymous_pages:
        config.to_page("connection")
        return
    connection_buttons = [
        Button(special_type="network-status"),
        Button(special_type="ha-status"),
    ]
    close_button = [Button(special_type="close-page")]
    n_assigned_buttons = len(connection_buttons) + len(close_button)
    empty_buttons = [Button(special_type="empty")] * (
        deck.key_count() - n_assigned_buttons
    )
    page_buttons = connection_buttons + empty_buttons + close_button
    config.anonymous_pages.append(
        Page(name="connection-auto", buttons=page_buttons),
    )
    config.to_page("connection-auto")
    update_all_key_images(deck, config=config, complete_state=None)


async def run(
    host: str,
    token: str,
    protocol: Literal["wss", "ws"],
    config: Config,
    retry_attempts: Union[int, float] = 0,
    retry_delay: int = 0,
) -> None:
    """Main entry point for the Stream Deck integration, with retry logic."""
    deck = get_deck()
    attempt = 0
    global is_network_connected
    global is_ha_connected

    while retry_attempts == math.inf or attempt <= retry_attempts:
        try:
            async with setup_ws(host, token, protocol) as websocket:
                try:
                    complete_state = await get_states(websocket)
                    is_network_connected = await is_network_available()
                    is_ha_connected = True
                    attempt = 0  # Reset attempt counter on successful connect
                    # Initialize shared inactivity state
                    inactivity_state = InactivityState()
                    deck.set_brightness(config.brightness)
                    # Turn on state entity boolean on home assistant
                    await _sync_input_boolean(config.state_entity_id, websocket, "on")
                    update_all_key_images(deck, config, complete_state)
                    deck.set_key_callback_async(
                        _on_press_callback(inactivity_state, websocket, complete_state, config),  # Fixed
                    )
                    update_all_dials(deck, config, complete_state)
                    if deck.dial_count() != 0:
                        deck.set_dial_callback_async(
                            _on_dial_event_callback(inactivity_state, websocket, complete_state, config),  # Fixed
                        )
                    if deck.is_visual():
                        deck.set_touchscreen_callback_async(
                            _on_touchscreen_event_callback(inactivity_state, websocket, complete_state, config),  # Fixed
                        )
                    deck.set_brightness(config.brightness)
                    await subscribe_state_changes(websocket)
                    await handle_changes(websocket, complete_state, deck, config)
                finally:
                    await _sync_input_boolean(config.state_entity_id, websocket, "off")
                    deck.reset()
                # If we got here, we successfully ran until shutdown – exit loop
                break

        except (
            websockets.exceptions.ConnectionClosedError,
            OSError,
            asyncio.TimeoutError,
        ) as e:
            is_network_connected = await is_network_available()
            is_ha_connected = False
            show_connection_status_page(deck, config)
            attempt += 1
            console.log(f"[WARNING] WebSocket connection failed: {e}")
            if retry_attempts != math.inf and attempt > retry_attempts:
                console.log("[ERROR] Max retry attempts reached, giving up.")
                break
            console.log(
                f"[INFO] Retrying in {retry_delay} seconds... (attempt {attempt})",
            )
            await asyncio.sleep(retry_delay)


def _rich_table_str(df: pd.DataFrame) -> str:
    table = _pandas_to_rich_table(df)
    console = Console(file=io.StringIO(), width=120)
    console.print(table)
    return console.file.getvalue()


def safe_load_yaml(
    f: TextIO | str,
    *,
    return_included_paths: bool = False,
    encoding: str | None = None,
) -> Any | tuple[Any, list]:
    """Load a YAML file."""
    included_files = []

    def _traverse_yaml(node: dict[str, Any], variables: dict[str, str]) -> None:
        if isinstance(node, dict):
            for key, value in node.items():
                if not isinstance(value, dict):
                    for var, var_value in variables.items():
                        if not isinstance(value, str):
                            continue

                        regex_format = rf"\$\{{{var}\}}"
                        node[key] = re.sub(regex_format, str(var_value), node[key])
                else:
                    _traverse_yaml(value, variables)
        elif isinstance(node, list):
            for item in node:
                _traverse_yaml(item, variables)

    class IncludeLoader(yaml.SafeLoader):
        """YAML Loader with `!include` constructor."""

        def __init__(self, stream: Any) -> None:
            """Initialize IncludeLoader."""
            self._root = (
                Path(stream.name).parent if hasattr(stream, "name") else Path.cwd()
            )
            super().__init__(stream)

    def _include(loader: IncludeLoader, node: yaml.nodes.Node) -> Any:
        """Include file referenced at node."""
        if isinstance(node.value, str):
            filepath = loader._root / str(loader.construct_scalar(node))  # type: ignore[arg-type]
            included_files.append(filepath)
            return yaml.load(
                filepath.read_text(encoding=encoding),
                IncludeLoader,  # noqa: S506
            )
        else:  # noqa: RET505
            mapping = loader.construct_mapping(node, deep=True)  # type: ignore[arg-type]
            assert mapping is not None
            filepath = loader._root / str(mapping["file"])
            included_files.append(filepath)
            variables = mapping["vars"]

            loaded_data = yaml.load(
                filepath.read_text(encoding=encoding),
                IncludeLoader,  # noqa: S506
            )
            assert loaded_data is not None
            assert variables is not None
            _traverse_yaml(loaded_data, variables)
            return loaded_data

    IncludeLoader.add_constructor("!include", _include)
    loaded_data = yaml.load(f, IncludeLoader)  # noqa: S506
    if return_included_paths:
        return loaded_data, included_files
    return loaded_data


def _help() -> str:
    try:
        return (
            f"See the configuration options below:\n\n"
            f"Config YAML options:\n{_rich_table_str(Config.to_pandas_table())}\n\n"
            f"Page YAML options:\n{_rich_table_str(Page.to_pandas_table())}\n\n"
            f"Button YAML options:\n{_rich_table_str(Button.to_pandas_table())}\n\n"
        )
    except ModuleNotFoundError:
        return ""


def parse_retry_attempts(val):
    if val is None:
        return 0
    if isinstance(val, str) and val.lower() == "inf":
        return math.inf
    try:
        return int(val)
    except (ValueError, TypeError):
        return 0


def main() -> None:
    """Start the Stream Deck integration."""
    import argparse
    import os

    from dotenv import load_dotenv

    load_dotenv()

    # Get the system default encoding
    system_encoding = locale.getpreferredencoding()
    yaml_encoding = os.getenv("YAML_ENCODING", system_encoding)

    parser = argparse.ArgumentParser(
        epilog=_help(),
        formatter_class=argparse.RawDescriptionHelpFormatter,
    )
    parser.add_argument("--host", default=os.environ.get("HASS_HOST", "localhost"))
    parser.add_argument("--token", default=os.environ.get("HASS_TOKEN"))
    parser.add_argument(
        "--config",
        default=os.environ.get("STREAMDECK_CONFIG", DEFAULT_CONFIG),
        type=Path,
    )
    parser.add_argument(
        "--yaml-encoding",
        default=yaml_encoding,
        help=f"Specify encoding for YAML files (default is system encoding or from environment variable YAML_ENCODING (default: {yaml_encoding})",
    )

    parser.add_argument(
        "--protocol",
        default=os.environ.get("WEBSOCKET_PROTOCOL", "wss"),
        choices=["wss", "ws"],
    )
    parser.add_argument(
        "--connection-retry-attempts",
        type=str,
        default=os.getenv("CONNECTION_RETRY_ATTEMPTS"),
        help="Maximum number of connection retry attempts (-1 for infinite)",
    )
    parser.add_argument(
        "--connection-retry-delay",
        type=int,
        default=os.getenv("CONNECTION_RETRY_DELAY"),
        help="Delay between connection retry attempts in seconds",
    )
    args = parser.parse_args()
    console.log(f"Using version {__version__} of the Home Assistant Stream Deck.")
    console.log(
        f"Starting Stream Deck integration with {args.host=}, {args.config=}, {args.protocol=}",
    )
    config = Config.load(args.config, yaml_encoding=args.yaml_encoding)

    final_retry_attempts = parse_retry_attempts(
        (
            args.connection_retry_attempts
            if args.connection_retry_attempts is not None
            else 0
        ),
    )

    final_retry_delay = (
        int(args.connection_retry_delay)
        if args.connection_retry_delay is not None
        else 0
    )

    asyncio.run(
        run(
            host=args.host,
            token=args.token,
            protocol=args.protocol,
            config=config,
            retry_attempts=final_retry_attempts,
            retry_delay=final_retry_delay,
        ),
    )


if __name__ == "__main__":
    main()<|MERGE_RESOLUTION|>--- conflicted
+++ resolved
@@ -82,16 +82,10 @@
 console = Console()
 StateDict: TypeAlias = dict[str, dict[str, Any]]
 
-<<<<<<< HEAD
 # Globals or context-level shared state
 is_network_connected: bool = False
 
-# Globals or context-level shared state
-is_network_connected: bool = False
-
-=======
 # Gets the climate icon, text, and text color for climate modes
->>>>>>> 8276bc53
 def get_climate_icon_text_and_color(mode: str) -> tuple[str, str, str]:
     cool_color = "cyan"
     cool_text = "cool"
