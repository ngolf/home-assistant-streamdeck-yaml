--- conflicted
+++ resolved
@@ -2271,11 +2271,7 @@
 
 
 async def _handle_key_press(  # noqa: PLR0912, PLR0915
-<<<<<<< HEAD
-    websocket: websockets.WebSocketClientProtocol,
-=======
     websocket: websockets.ClientConnection,
->>>>>>> 4c78b052
     complete_state: StateDict,
     config: Config,
     button: Button,
@@ -2360,11 +2356,7 @@
     complete_state: StateDict,
     config: Config,
 ) -> Callable[[StreamDeck, int, bool], Coroutine[StreamDeck, int, None]]:
-<<<<<<< HEAD
     buttons_pressed: dict[int, Button] = {}  # Store button at press time
-=======
-    press_start_times: dict[int, float] = {}
->>>>>>> 4c78b052
 
     async def key_change_callback(
         deck: StreamDeck,
@@ -2373,7 +2365,6 @@
         *,
         called_by_long_press: bool = False,
     ) -> None:
-<<<<<<< HEAD
         console.log(
             f"Key {key} {'pressed' if key_pressed else 'released'}"
             + (f"called_by_long_press={called_by_long_press}" if not key_pressed else ""),
@@ -2428,17 +2419,6 @@
             button = config.button(key)
             assert button is not None
             buttons_pressed[key] = button
-=======
-        console.log(f"Key {key} {'pressed' if key_pressed else 'released'}")
-
-        button = config.button(key)
-        assert button is not None
-        if key_pressed:
-            press_start_times[key] = time.time()
-            console.log(
-                f"Key {key} pressed, starting long press monitor with threshold {config.long_press_duration}s",
-            )
->>>>>>> 4c78b052
             update_key_image(
                 deck,
                 key=key,
@@ -2446,7 +2426,6 @@
                 complete_state=complete_state,
                 key_pressed=True,
             )
-<<<<<<< HEAD
             if (
                 button.has_long_press_configured()
                 and config.long_press_duration > 0
@@ -2457,38 +2436,6 @@
 
         # Key released (physical release only)
         await handle_release(key)
-=======
-            return
-
-        # Key released
-        press_duration = time.time() - press_start_times.pop(key)
-        console.log(f"Key {key} released after {press_duration:.2f}s")
-        update_key_image(
-            deck,
-            key=key,
-            config=config,
-            complete_state=complete_state,
-            key_pressed=False,
-        )
-        cb = ft.partial(
-            _try_handle_key_press,
-            websocket=websocket,
-            complete_state=complete_state,
-            config=config,
-            button=button,
-            deck=deck,
-            is_long_press=False,
-        )
-        if press_duration < config.long_press_duration:
-            console.log(f"Handling short press for key {key}")
-            if button.maybe_start_or_cancel_timer(cb):
-                console.log(f"Timer started for key {key}, delaying short press")
-            else:
-                await cb(is_long_press=False)
-        else:
-            console.log(f"Handling long press for key {key}")
-            await cb(is_long_press=True)
->>>>>>> 4c78b052
 
     return key_change_callback
 
