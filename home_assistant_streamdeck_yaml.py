--- conflicted
+++ resolved
@@ -262,16 +262,12 @@
         " (either an `int` or `str` (name of the page))."
         " If `light-control`, the button will control a light, and the `special_type_data`"
         " can be a dictionary, see its description."
-<<<<<<< HEAD
+        " If `climate-control`, the button will control climate, and the `special_type_data`"
+        " can be a dictionary, see its description. The climage control page shown is meant to "
+        " be temporary, and will not update values dynamically."
         " If `reload`, the button will reload the configuration file when pressed."
         " If `network-status`, but button will show the connection status to the network"
         " If `ha-status`, the button will show the status of Home Assistant.",
-=======
-        " If `climate-control`, the button will control climate, and the `special_type_data`"
-        " can be a dictionary, see its description. The climage control page shown is meant to "
-        " be temporary, and will not update values dynamically."
-        " If `reload`, the button will reload the configuration file when pressed.",
->>>>>>> 652de89e
     )
     special_type_data: Any | None = Field(
         default=None,
@@ -285,20 +281,7 @@
         " The `colormap` key and a value a colormap (https://matplotlib.org/stable/tutorials/colors/colormaps.html)"
         " can be used. This requires the `matplotlib` package to be installed. If no"
         " list of `colors` or `colormap` is specified, 10 equally spaced colors are used."
-<<<<<<< HEAD
-        " The `brightness` key and a value a brightness level (0-100).",
-    )
-    long_press: dict[str, Any] | None = Field(
-        default=None,
-        allow_template=True,
-        description="Configuration for long press actions. Can include:"
-        " `service`: The service to call on long press (e.g., 'light.turn_off')."
-        " `service_data`: Data to pass to the service (e.g., {'brightness_pct': 10})."
-        " `entity_id`: The entity ID to target (e.g., 'light.living_room'), overriding the button's entity_id if specified."
-        " `special_type`: Special action for long press (e.g., 'next-page', 'light-control')."
-        " `special_type_data`: Data for the special type action (e.g., {'colors': ['#FF0000']})."
-        " If not specified, the default service or special_type action is used for both short and long presses.",
-=======
+        " The `brightness` key and a value a brightness level (0-100)."
         " If `climate-control`, the data should optionally be a dictionary."
         " The dictionary can contain the following keys:"
         " The `temperatures` key and a value a list of max (`n_keys_on_streamdeck - 5`) temperatures in Celsius."
@@ -306,7 +289,6 @@
         " The `hvac_modes` key and a value a list of HVAC modes to display on the dial."
         " The maximum number of temperatures + hvac_modes should be less than the number of keys on the Streamdeck minus 3."
         " If no list of `temperatures` is specified, 10 equally spaced temperatures are used.",
->>>>>>> 652de89e
     )
     long_press: dict[str, Any] | None = Field(
         default=None,
@@ -540,7 +522,6 @@
                         raise AssertionError(msg)  # noqa: TRY004
                 # Cast color_temp_kelvin to tuple (to make it hashable)
                 v["color_temp_kelvin"] = tuple(v["color_temp_kelvin"])
-<<<<<<< HEAD
             if "brightness" in v:
                 for brightness in v["brightness"]:
                     if not isinstance(brightness, int):
@@ -548,7 +529,6 @@
                         raise AssertionError(msg)  # noqa: TRY004
                 # Cast brightness to tuple (to make it hashable)
                 v["brightness"] = tuple(v["brightness"])
-=======
         if special_type == "climate-control":
             if v is None:
                 v = {}
@@ -574,7 +554,6 @@
                         raise AssertionError(msg)  # noqa: TRY004
                 # Cast temperatures to tuple (to make it hashable)
                 v["temperatures"] = tuple(v["temperatures"])
->>>>>>> 652de89e
         return v
 
     @validator("long_press", pre=True)
@@ -1019,7 +998,6 @@
         default=0.5,
         description="The duration (in seconds) for a long press.",
     )
-<<<<<<< HEAD
     return_to_home_after_no_presses: dict[str, Any] | None = Field(
         default=None,
         allow_template=False,
@@ -1027,8 +1005,6 @@
         " Includes `duration` (float, seconds of inactivity) and `home_page` (str, name of the page)."
         " If not specified, no automatic return occurs. Requires a restart to take effect."
     )    
-=======
->>>>>>> 652de89e
     _current_page_index: int = PrivateAttr(default=0)
     _parent_page_index: int = PrivateAttr(default=0)
     _is_on: bool = PrivateAttr(default=True)
@@ -2567,12 +2543,9 @@
         elif special_type == "previous-page":
             config.previous_page()
             update_all()
-<<<<<<< HEAD
-=======
         elif button.special_type == "close-page":
             config.close_page()
             update_all()
->>>>>>> 652de89e
         elif special_type == "go-to-page":
             assert isinstance(special_type_data, (str, int))
             config.to_page(special_type_data)  # type: ignore[arg-type]
@@ -2585,11 +2558,7 @@
             assert isinstance(special_type_data, dict)
             page = _light_page(
                 entity_id=entity_id,
-<<<<<<< HEAD
-                n_colors=10,
-=======
                 n_colors=9,
->>>>>>> 652de89e
                 colormap=special_type_data.get("colormap", None),
                 colors=special_type_data.get("colors", None),
                 color_temp_kelvin=special_type_data.get("color_temp_kelvin", None),
@@ -2597,8 +2566,6 @@
             config._detached_page = page
             update_all()
             return  # to skip the _detached_page reset below
-<<<<<<< HEAD
-=======
         elif special_type == "climate-control":
             console.log("calling climate page")
             assert isinstance(special_type_data, dict) or special_type_data is None
@@ -2627,7 +2594,6 @@
                 console.log(f"Error creating climate page: {e}")
                 return
             return  # to skip the _detached_page reset below
->>>>>>> 652de89e
         elif special_type == "reload":
             config.reload()
             update_all()
@@ -2697,11 +2663,7 @@
             console.log(f"No button found for key {key}")
             return
 
-<<<<<<< HEAD
         if key_pressed:           
-=======
-        if key_pressed:
->>>>>>> 652de89e
             press_start_times[key] = time.time()
             console.log(
                 f"Key {key} pressed, starting long press monitor with threshold {long_press_threshold}s",
