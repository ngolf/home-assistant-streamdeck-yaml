--- conflicted
+++ resolved
@@ -3235,10 +3235,10 @@
     while retry_attempts == math.inf or attempt <= retry_attempts:
         try:
             async with setup_ws(host, token, protocol) as websocket:
-<<<<<<< HEAD
-=======
-                is_network_connected = await is_network_available()
-                is_ha_connected = True
+                try:
+                    complete_state = await get_states(websocket)
+                    is_network_connected = await is_network_available()
+                    is_ha_connected = True
 
                 # Close the network page if network is OK, and network page
                 # was opened by this script and is still open.
@@ -3250,12 +3250,6 @@
                 ):
                     Config.close_page()
 
-                attempt = 0  # Reset attempt counter on successful connect
->>>>>>> 27007274
-                try:
-                    complete_state = await get_states(websocket)
-                    is_network_connected = await is_network_available()
-                    is_ha_connected = True
                     attempt = 0  # Reset attempt counter on successful connect
                     # Initialize shared inactivity state
                     inactivity_state = InactivityState()
