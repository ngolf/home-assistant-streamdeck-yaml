--- conflicted
+++ resolved
@@ -76,9 +76,7 @@
 LCD_ICON_SIZE_X = 200
 LCD_ICON_SIZE_Y = 100
 
-press_start_times: dict[int, float] = (
-    {}
-)  # Dictionary to store press start times per key.
+press_start_times: dict[int, float] = {}  # Dictionary to store press start times per key.
 
 console = Console()
 StateDict: TypeAlias = dict[str, dict[str, Any]]
@@ -394,7 +392,6 @@
             )
             return _generate_failed_icon(size)
 
-<<<<<<< HEAD
     @classmethod
     def climate_control_with_status(
         cls: type[Button],
@@ -430,9 +427,7 @@
             + format_temp(current_temperature)
             + (
                 f" -> {format_temp(current_temperature)}"
-                if current_mode
-                and current_mode.lower() != "off"
-                and current_temperature
+                if current_mode and current_mode.lower() != "off" and current_temperature
                 else ""
             )
             + "°C\n"
@@ -455,9 +450,7 @@
             if ("text" not in button_kwargs or button_kwargs["text"] is None)
             else button_kwargs["text"]
         )
-        lines = (
-            text.rstrip("\n").count("\n") + 1
-        )  # Add 1 for the last line (no trailing \n)
+        lines = text.rstrip("\n").count("\n") + 1  # Add 1 for the last line (no trailing \n)
 
         # Compute text_offset based on text_size (handle None explicitly)
         text_size = button_kwargs.get("text_size", 12)
@@ -483,9 +476,7 @@
             {
                 "entity_id": entity_id,
                 "text_offset": computed_text_offset,
-                "special_type": (
-                    "climate-control" if open_climate_page_on_press else None
-                ),
+                "special_type": ("climate-control" if open_climate_page_on_press else None),
                 "special_type_data": (
                     special_type_data
                     if special_type_data is not None
@@ -501,9 +492,6 @@
         return cls(**button_kwargs)
 
     def render_icon(  # noqa: PLR0912, PLR0915, C901
-=======
-    def render_icon(  # noqa: PLR0912 PLR0915 C901
->>>>>>> 66b51d8f
         self,
         complete_state: StateDict,
         *,
@@ -525,11 +513,7 @@
                     display_climate_string=True,
                     display_mode=False,
                     open_climate_page_on_press=True,
-                    name=(
-                        self.special_type_data.get("name")
-                        if self.special_type_data
-                        else None
-                    ),
+                    name=(self.special_type_data.get("name") if self.special_type_data else None),
                     special_type_data=self.special_type_data,
                     base_button=rendered_button,  # Pass self to preserve attributes
                 )
@@ -570,7 +554,6 @@
         elif button.special_type == "close-page":
             text = button.text or "Close\nPage"
             icon_mdi = button.icon_mdi or "arrow-u-left-bottom-bold"
-<<<<<<< HEAD
         elif button.special_type == "network-status":
             connected = is_network_connected
             text = "Network\n" + ("OK" if connected else "ERROR")
@@ -579,8 +562,6 @@
             connected = is_ha_connected
             text = "Home\nAssistant\n" + ("OK" if connected else "ERROR")
             text_color = "green" if connected else "red"
-=======
->>>>>>> 66b51d8f
         elif button.special_type == "turn-off":
             text = button.text or "Turn off"
             icon_mdi = button.icon_mdi or "power"
@@ -636,15 +617,7 @@
         if special_type == "go-to-page" and not isinstance(v, (int, str)):
             msg = "If special_type is go-to-page, special_type_data must be an int or str"
             raise AssertionError(msg)
-<<<<<<< HEAD
-
-        if (
-            special_type in {"next-page", "previous-page", "empty", "turn-off"}
-            and v is not None
-        ):
-=======
         if special_type in {"next-page", "previous-page", "empty", "turn-off"} and v is not None:
->>>>>>> 66b51d8f
             msg = f"special_type_data needs to be empty with {special_type=}"
             raise AssertionError(msg)
 
@@ -691,18 +664,13 @@
             if v is None:
                 v = {}
             if not isinstance(v, dict):
-                msg = (
-                    "With 'climate-control', 'special_type_data' must"
-                    f" be a dict, not '{v}'"
-                )
+                msg = f"With 'climate-control', 'special_type_data' must be a dict, not '{v}'"
                 raise AssertionError(msg)
             # Can only have the following keys: temperatures and name
             allowed_keys = {"temperatures", "name", "hvac_modes"}
             invalid_keys = v.keys() - allowed_keys
             if invalid_keys:
-                msg = (
-                    f"Invalid keys in 'special_type_data', only {allowed_keys} allowed"
-                )
+                msg = f"Invalid keys in 'special_type_data', only {allowed_keys} allowed"
                 raise AssertionError(msg)
             # If temperatures is present, it must be a list of integers
             if "temperatures" in v:
@@ -1082,7 +1050,6 @@
         description="A list of dials on the page.",
     )
 
-<<<<<<< HEAD
     close_on_inactivity_timer: bool = Field(
         default=True,
         description=(
@@ -1091,8 +1058,6 @@
         ),
     )
 
-=======
->>>>>>> 66b51d8f
     _parent_page_index: int = PrivateAttr([])
 
     _dials_sorted: list[Dial] = PrivateAttr([])
@@ -1135,9 +1100,7 @@
         close_button = [Button(special_type="close-page")]
         n_assigned_buttons = len(connection_buttons) + len(close_button)
         deck_key_count: int = deck.key_count()
-        empty_buttons = [Button(special_type="empty")] * (
-            deck_key_count - n_assigned_buttons
-        )
+        empty_buttons = [Button(special_type="empty")] * (deck_key_count - n_assigned_buttons)
         buttons = connection_buttons + empty_buttons + close_button
         return Page(
             name="Connection-auto",
@@ -1378,7 +1341,6 @@
         self._current_page_index = self._parent_page_index
         return self.current_page()
 
-<<<<<<< HEAD
     def return_to_home_on_inactivity_is_allowed(self) -> bool:
         """Returns if the current page allows return to home on inactivity.
 
@@ -1387,8 +1349,6 @@
         """
         return self.current_page().close_on_inactivity_timer
 
-=======
->>>>>>> 66b51d8f
 
 def _next_id() -> int:
     global _ID_COUNTER
@@ -1700,7 +1660,6 @@
         )
         buttons_brightness.append(button)
     buttons_back = [Button(special_type="close-page")]
-<<<<<<< HEAD
     number_of_buttons_except_close_and_empty = (
         len(buttons_colors)
         + len(buttons_color_temp_kelvin)
@@ -1821,11 +1780,6 @@
         + buttons_temperatures
         + buttons_empty
         + buttons_after_temperatures_and_empty,
-=======
-    return Page(
-        name="Lights",
-        buttons=buttons_colors + buttons_color_temp_kelvin + buttons_brightness + buttons_back,
->>>>>>> 66b51d8f
     )
 
 
@@ -2760,11 +2714,7 @@
     return dial_event_callback
 
 
-<<<<<<< HEAD
 async def _handle_key_press(  # noqa: PLR0915 C901  # noqa: PLR0912
-=======
-async def _handle_key_press(  # noqa: PLR0912
->>>>>>> 66b51d8f
     websocket: websockets.WebSocketClientProtocol,
     complete_state: StateDict,
     config: Config,
@@ -2783,7 +2733,6 @@
         update_all_key_images(deck, config, complete_state)
         update_all_dials(deck, config, complete_state)
 
-<<<<<<< HEAD
     async def handle_press(  # noqa: PLR0912 PLR0915 C901 PLR0911
         button: Button,
         entity_id: str | None = None,
@@ -2938,56 +2887,6 @@
             special_type_data=button.special_type_data,
             button=button,
         )
-=======
-    if button.special_type == "next-page":
-        config.next_page()
-        update_all()
-    elif button.special_type == "previous-page":
-        config.previous_page()
-        update_all()
-    elif button.special_type == "close-page":
-        config.close_page()
-        update_all()
-    elif button.special_type == "go-to-page":
-        assert isinstance(button.special_type_data, (str, int))
-        config.to_page(button.special_type_data)  # type: ignore[arg-type]
-        update_all()
-        return  # to skip the _detached_page reset below
-    elif button.special_type == "turn-off":
-        turn_off(config, deck)
-        await _sync_input_boolean(config.state_entity_id, websocket, "off")
-    elif button.special_type == "light-control":
-        assert isinstance(button.special_type_data, dict)
-        page = _light_page(
-            entity_id=button.entity_id,
-            n_colors=9,
-            colormap=button.special_type_data.get("colormap", None),
-            colors=button.special_type_data.get("colors", None),
-            color_temp_kelvin=button.special_type_data.get("color_temp_kelvin", None),
-        )
-        config.load_page_as_detached(page)
-        update_all()
-        return  # to skip the _detached_page reset below
-    elif button.special_type == "reload":
-        config.reload()
-        update_all()
-        return
-    elif button.service is not None:
-        button = button.rendered_template_button(complete_state)
-        if button.service_data is None:
-            service_data = {}
-            if button.entity_id is not None:
-                service_data["entity_id"] = button.entity_id
-        else:
-            service_data = button.service_data
-        console.log(f"Calling service {button.service} with data {service_data}")
-        assert button.service is not None  # for mypy
-        await call_service(websocket, button.service, service_data, button.target)
-
-    if config._detached_page:
-        config.close_detached_page()
-        update_all()
->>>>>>> 66b51d8f
 
 
 def _on_press_callback(  # noqa: PLR0915
@@ -3607,9 +3506,7 @@
     final_retry_attempts: float = args.connection_retry_attempts
 
     final_retry_delay = (
-        int(args.connection_retry_delay)
-        if args.connection_retry_delay is not None
-        else 0
+        int(args.connection_retry_delay) if args.connection_retry_delay is not None else 0
     )
 
     asyncio.run(
