#!/usr/bin/env python3
"""Home Assistant Stream Deck integration."""

from __future__ import annotations

import asyncio
import colorsys
import functools as ft
import hashlib
import io
import json
import locale
import math
import re
import time
import warnings
from contextlib import asynccontextmanager
from dataclasses import dataclass
from importlib.metadata import PackageNotFoundError, version
from pathlib import Path
from typing import (
    TYPE_CHECKING,
    Any,
    Callable,
    Literal,
    NamedTuple,
    TextIO,
    TypeAlias,
)

import jinja2
import requests
import websockets
import yaml
from lxml import etree
from PIL import Image, ImageColor, ImageDraw, ImageFont, ImageOps
from pydantic import BaseModel, Field, PrivateAttr, validator
from pydantic.fields import Undefined
from rich.console import Console
from rich.table import Table
from StreamDeck.DeviceManager import DeviceManager
from StreamDeck.Devices.StreamDeck import DialEventType, TouchscreenEventType
from StreamDeck.ImageHelpers import PILHelper

if TYPE_CHECKING:
    from collections.abc import Coroutine

    import pandas as pd
    from StreamDeck.Devices import StreamDeck


try:
    __version__ = version("home_assistant_streamdeck_yaml")
except PackageNotFoundError:
    __version__ = "unknown"


SCRIPT_DIR = Path(__file__).parent
ASSETS_PATH = SCRIPT_DIR / "assets"
DEFAULT_CONFIG = SCRIPT_DIR / "configuration.yaml"
DEFAULT_FONT: str = "Roboto-Regular.ttf"
DEFAULT_TEXT_SIZE: int = 12
DEFAULT_MDI_ICONS = {
    "light": "lightbulb",
    "switch": "power-socket-eu",
    "script": "script",
}
ICON_PIXELS = 72
_ID_COUNTER = 0

# Resolution for Stream deck plus
LCD_PIXELS_X = 800
LCD_PIXELS_Y = 100

# Default resolution for each icon on Stream deck plus
LCD_ICON_SIZE_X = 200
LCD_ICON_SIZE_Y = 100

press_start_times: dict[int, float] = (
    {}
)  # Dictionary to store press start times per key.

console = Console()
StateDict: TypeAlias = dict[str, dict[str, Any]]


<<<<<<< HEAD

# Globals or context-level shared state
is_network_connected: bool = False
is_ha_connected: bool = False

# Gets the climate icon, text, and text color for climate modes
def get_climate_icon_text_and_color(mode: str) -> tuple[str, str, str]:
    cool_color = "cyan"
    cool_text = "cool"
    cool_icon = "snowflake"
    heat_color = "#FFA500"
    heat_icon = "fire"
    heat_text = "heat"
    auto_color = "#00FF00"
    auto_icon = "sun-snowflake"
    auto_text = "auto"
    off_text = "OFF"
    off_icon = None
    off_color = None 
    unknown_icon = "help"
    unknown_text = "UNKNOWN"
    unknown_color = None
    
    match mode.lower():
        case "cool":
            return cool_icon, cool_text, cool_color     
        case "heat":
            return heat_icon, heat_text, heat_color
        case "auto" | "heat_cool":
            return auto_icon, auto_text, auto_color
        case "off":
            return off_icon, off_text, off_color
        case _:
            return unknown_icon, unknown_text, unknown_color
       
=======
class HvacModeInfo(NamedTuple):
    """Aggregates some data to draw buttons representing a hvac mode."""

    icon_mdi: str | None
    text: str
    color: str | None


def get_hvac_mode_info(mode: str) -> HvacModeInfo:
    """Gets the HvacModeInfo for a given hvac mode."""
    match mode.lower():
        case "cool":
            return HvacModeInfo(icon_mdi="snowflake", text="cool", color="cyan")
        case "heat":
            return HvacModeInfo(icon_mdi="fire", text="heat", color="#FFA500")
        case "auto" | "heat_cool":
            return HvacModeInfo(
                icon_mdi="sun-snowflake",
                text="auto",
                color="#00FF00",
            )
        case "off":
            return HvacModeInfo(icon_mdi=None, text="OFF", color=None)
        case _:
            return HvacModeInfo(icon_mdi="help", text="MODE UNK", color=None)

>>>>>>> b74d891e

class _ButtonDialBase(BaseModel, extra="forbid"):  # type: ignore[call-arg]
    """Parent of Button and Dial."""

    entity_id: str | None = Field(
        default=None,
        allow_template=True,
        description="The `entity_id` that this button controls."
        " This entity will be passed to the `service` when the button is pressed."
        " The button is re-rendered whenever the state of this entity changes.",
    )
    linked_entity: str | None = Field(
        default=None,
        allow_template=True,
        description="A secondary entity_id that is used for updating images and states",
    )
    service: str | None = Field(
        default=None,
        allow_template=True,
        description="The `service` that will be called when the button is pressed.",
    )
    service_data: dict[str, Any] | None = Field(
        default=None,
        allow_template=True,
        description="The `service_data` that will be passed to the `service` when the button is pressed."
        " If empty, the `entity_id` will be passed.",
    )
    target: dict[str, Any] | None = Field(
        default=None,
        allow_template=True,
        description="The `target` that will be passed to the `service` when the button is pressed.",
    )
    text: str = Field(
        default="",
        allow_template=True,
        description="The text to display on the button."
        " If empty, no text is displayed."
        r" You might want to add `\n` characters to spread the text over several"
        r" lines, or use the `\|` character in YAML to create a multi-line string.",
    )
    text_color: str | None = Field(
        default=None,
        allow_template=True,
        description="Color of the text."
        " If empty, the color is `white`, unless an `entity_id` is specified, in"
        " which case the color is `amber` when the state is `on`, and `white` when it is `off`.",
    )
    text_size: int = Field(
        default=DEFAULT_TEXT_SIZE,
        allow_template=False,
        description="Integer size of the text.",
    )
    text_offset: int = Field(
        default=0,
        allow_template=False,
        description="The text's position can be moved up or down from the center of"
        " the button, and this movement is measured in pixels. The value can be"
        " positive (for upward movement) or negative (for downward movement).",
    )
    icon: str | None = Field(
        default=None,
        allow_template=True,
        description="The icon filename to display on the button."
        " Make the path absolute (e.g., `/config/streamdeck/my_icon.png`) or relative to the"
        " `assets` directory (e.g., `my_icon.png`)."
        " If empty, a icon with `icon_background_color` and `text` is displayed."
        " The icon can be a URL to an image,"
        " like `'url:https://www.nijho.lt/authors/admin/avatar.jpg'`, or a `spotify:`"
        " icon, like `'spotify:album/6gnYcXVaffdG0vwVM34cr8'`."
        " If the icon is a `spotify:` icon, the icon will be downloaded and cached."
        " The icon can also display a partially complete ring, like a progress bar,"
        " or sensor value, like `ring:25` for a 25% complete ring.",
    )
    icon_mdi: str | None = Field(
        default=None,
        allow_template=True,
        description="The Material Design Icon to display on the button."
        " If empty, no icon is displayed."
        " See https://mdi.bessarabov.com/ for a list of icons."
        " The SVG icon will be downloaded and cached.",
    )
    icon_background_color: str = Field(
        default="#000000",
        allow_template=True,
        description="A color (in hex format, e.g., '#FF0000') for the background of the icon (if no `icon` is specified).",
    )
    icon_mdi_color: str | None = Field(
        default=None,
        allow_template=True,
        description="The color of the Material Design Icon (in hex format, e.g., '#FF0000')."
        " If empty, the color is derived from `text_color` but is less saturated (gray is mixed in).",
    )
    icon_gray_when_off: bool = Field(
        default=False,
        allow_template=False,
        description="When specifying `icon` and `entity_id`, if the state is `off`, the icon will be converted to grayscale.",
    )
    delay: float | str = Field(
        default=0.0,
        allow_template=True,
        description="The delay (in seconds) before the `service` is called."
        " This is useful if you want to wait before calling the `service`."
        " Counts down from the time the button is pressed."
        " If while counting the button is pressed again, the timer is cancelled."
        " Should be a float or template string that evaluates to a float.",
    )

    _timer: AsyncDelayedCallback | None = PrivateAttr(None)

    @classmethod
    def templatable(cls: type[Button]) -> set[str]:
        """Return if an attribute is templatable, which is if the type-annotation is str."""
        schema = cls.schema()
        properties = schema["properties"]
        return {k for k, v in properties.items() if v["allow_template"]}

    @classmethod
    def to_pandas_table(cls: type[Button]) -> pd.DataFrame:
        """Return a pandas table with the schema."""
        import pandas as pd

        rows = []
        for k, field in cls.__fields__.items():
            info = field.field_info
            if info.description is None:
                continue

            def code(text: str) -> str:
                return f"`{text}`"

            row = {
                "Variable name": code(k),
                "Allow template": "✅" if info.extra["allow_template"] else "❌",
                "Description": info.description,
                "Default": code(info.default) if info.default else "",
                "Type": code(field._type_display()),
            }
            rows.append(row)
        return pd.DataFrame(rows)

    @classmethod
    def to_markdown_table(cls: type[Button]) -> str:
        """Return a markdown table with the schema."""
        return cls.to_pandas_table().to_markdown(index=False)


class Button(_ButtonDialBase, extra="forbid"):  # type: ignore[call-arg]
    """Button configuration."""

    special_type: (
        Literal[
            "next-page",
            "previous-page",
            "empty",
            "go-to-page",
            "close-page",
            "turn-off",
            "light-control",
            "climate-control",
            "reload",
            "network-status",
            "ha-status",
        ]
        | None
    ) = Field(
        default=None,
        allow_template=False,
        description="Special type of button."
        " If no specified, the button is a normal button."
        " If `next-page`, the button will go to the next page."
        " If `previous-page`, the button will go to the previous page."
        " If `turn-off`, the button will turn off the SteamDeck until any button is pressed."
        " If `empty`, the button will be empty."
        " If `close-page`, the button will close the current page and return to the previous one."
        " If `go-to-page`, the button will go to the page specified by `special_type_data`"
        " (either an `int` or `str` (name of the page))."
        " If `light-control`, the button will control a light, and the `special_type_data`"
        " can be a dictionary, see its description."
        " If `climate-control`, the button will control climate, and the `special_type_data`"
        " can be a dictionary, see its description. The climage control page shown is meant to "
        " be temporary, and will not update values dynamically."
<<<<<<< HEAD
        " If `reload`, the button will reload the configuration file when pressed."
        " If `network-status`, but button will show the connection status to the network"
        " If `ha-status`, the button will show the status of Home Assistant.",
=======
        " If `reload`, the button will reload the configuration file when pressed.",
>>>>>>> b74d891e
    )
    special_type_data: Any | None = Field(
        default=None,
        allow_template=True,
        description="Data for the special type of button."
        " If `go-to-page`, the data should be an `int` or `str` (name of the page)."
        " If `light-control`, the data should optionally be a dictionary."
        " The dictionary can contain the following keys:"
        " The `colors` key and a value a list of max (`n_keys_on_streamdeck - 6`) hex colors."
        " The `color_temp_kelvin` key and a value a list of max (`n_keys_on_streamdeck - 6`) color temperatures in Kelvin."
        " The `colormap` key and a value a colormap (https://matplotlib.org/stable/tutorials/colors/colormaps.html)"
        " can be used. This requires the `matplotlib` package to be installed. If no"
        " list of `colors` or `colormap` is specified, 10 equally spaced colors are used."
<<<<<<< HEAD
        " The `brightnesses` key and a value of brightness level (0-100)."
=======
>>>>>>> b74d891e
        " If `climate-control`, the data should optionally be a dictionary."
        " The dictionary can contain the following keys:"
        " The `temperatures` key and a value a list of max (`n_keys_on_streamdeck - 5`) temperatures in Celsius."
        " The `name` key and a value a name for the climate control page."
        " The `hvac_modes` key and a value a list of HVAC modes to display on the dial."
        " The maximum number of temperatures + hvac_modes should be less than the number of keys on the Streamdeck minus 3."
        " If no list of `temperatures` is specified, 10 equally spaced temperatures are used.",
    )
    long_press: dict[str, Any] | None = Field(
        default=None,
        allow_template=True,
        description="Configuration for long press actions. Can include:"
        " `service`: The service to call on long press (e.g., 'light.turn_off')."
        " `service_data`: Data to pass to the service (e.g., {'brightness_pct': 10})."
        " `entity_id`: The entity ID to target (e.g., 'light.living_room'), overriding the button's entity_id if specified."
        " `special_type`: Special action for long press (e.g., 'next-page', 'light-control')."
        " `special_type_data`: Data for the special type action (e.g., {'colors': ['#FF0000']})."
        " If not specified, the default service or special_type action is used for both short and long presses.",
    )

    @classmethod
    def from_yaml(
        cls: type[Button],
        yaml_str: str,
        encoding: str | None = None,
    ) -> Button:
        """Set the attributes from a YAML string."""
        data = safe_load_yaml(yaml_str, encoding=encoding)
        return cls(**data[0])

    @property
    def domain(self) -> str | None:
        """Return the domain of the entity."""
        if self.service is None:
            return None
        return self.service.split(".", 1)[0]

    def rendered_template_button(
        self,
        complete_state: StateDict,
    ) -> Button:
        """Return a button with the rendered text."""
        dct = self.dict(exclude_unset=True)
        for key in self.templatable():
            if key not in dct:
                continue
            val = dct[key]
            if isinstance(val, dict):  # e.g., service_data, target
                for k, v in val.items():
                    val[k] = _render_jinja(v, complete_state)
            else:
                dct[key] = _render_jinja(val, complete_state)  # type: ignore[assignment]
        return Button(**dct)

    def try_render_icon(
        self,
        complete_state: StateDict,
        *,
        key_pressed: bool = False,
        size: tuple[int, int] = (ICON_PIXELS, ICON_PIXELS),
        icon_mdi_margin: int = 0,
        font_filename: str = DEFAULT_FONT,
    ) -> Image.Image:
        """Try to render the icon."""
        try:
            return self.render_icon(
                complete_state,
                key_pressed=key_pressed,
                size=size,
                icon_mdi_margin=icon_mdi_margin,
                font_filename=font_filename,
            )
        except Exception as exc:  # noqa: BLE001
            console.print_exception()
            warnings.warn(
                f"Failed to render icon for {self}: {exc}",
                IconWarning,
                stacklevel=2,
            )
            return _generate_failed_icon(size)
<<<<<<< HEAD
        
=======

>>>>>>> b74d891e
    @classmethod
    def climate_control_with_status(
        cls: type[Button],
        entity_id: str,
        complete_state: StateDict,
<<<<<<< HEAD
        display_climate_string: bool,
        display_mode: bool,
        open_climate_page_on_press: bool,
        name: str | None = None,
        special_type_data: Any | None = None,
        base_button: Button | None = None,
    ) -> Button:
        """Return a climate control button, preserving base_button attributes except special_type, special_type_data, and always setting text_offset."""
        state = complete_state.get(entity_id, {})
        
        def format_temp(temp: float | None) -> str:
            if temp is None:
                return "?"
            return f"{temp:.2f}".rstrip('0').rstrip('.')
=======
        name: str | None = None,
        special_type_data: Any | None = None,
        base_button: Button | None = None,
        *,
        display_climate_string: bool,
        display_mode: bool,
        open_climate_page_on_press: bool,
    ) -> Button:
        """Return a climate control button, preserving base_button attributes.

        Note:
        Text_offset is not preserved, it is calculated based on the text size and number of lines.

        """
        state = complete_state.get(entity_id, {})

        def format_temp(temp: float | None) -> str:
            if temp is None:
                return "?"
            return f"{temp:.2f}".rstrip("0").rstrip(".")
>>>>>>> b74d891e

        # Compute climate-specific values for text, icon_mdi, and text_color
        current_temperature = state.get("attributes", {}).get("temperature")
        current_mode: str | None = state.get("state", None)
        computed_text = (
<<<<<<< HEAD
            ("Climate\n" if display_climate_string else "") +
            (name + "\n" if name else "") +
            format_temp(current_temperature) +
            (f" -> {format_temp(current_temperature)}" if current_mode and current_mode.lower() != 'off' and current_temperature else "") +
            "°C\n" +
            (current_mode.capitalize() if display_mode and current_mode else "")
        )
        computed_icon_mdi, _, computed_text_color = get_climate_icon_text_and_color(current_mode or "unknown")
        
        # Initialize attributes
        button_kwargs = {}
        
        # If base_button is provided, copy its attributes
        if base_button:
            button_kwargs = base_button.dict(exclude_unset=True)
        
        # Determine the text to use and count its lines
        text = computed_text if ("text" not in button_kwargs or button_kwargs["text"] is None) else button_kwargs["text"]
        lines = text.rstrip("\n").count("\n") + 1  # Add 1 for the last line (no trailing \n)
        
=======
            ("Climate\n" if display_climate_string else "")
            + (name + "\n" if name else "")
            + format_temp(current_temperature)
            + (
                f" -> {format_temp(current_temperature)}"
                if current_mode
                and current_mode.lower() != "off"
                and current_temperature
                else ""
            )
            + "°C\n"
            + (current_mode.capitalize() if display_mode and current_mode else "")
        )
        mode_info = get_hvac_mode_info(current_mode or "unknown")
        computed_icon_mdi = mode_info.icon_mdi
        computed_text_color = mode_info.color

        # Initialize attributes
        button_kwargs = {}

        # If base_button is provided, copy its attributes
        if base_button:
            button_kwargs = base_button.dict(exclude_unset=True)

        # Determine the text to use and count its lines
        text = (
            computed_text
            if ("text" not in button_kwargs or button_kwargs["text"] is None)
            else button_kwargs["text"]
        )
        lines = (
            text.rstrip("\n").count("\n") + 1
        )  # Add 1 for the last line (no trailing \n)

>>>>>>> b74d891e
        # Compute text_offset based on text_size (handle None explicitly)
        text_size = button_kwargs.get("text_size", 12)
        if text_size is None:
            text_size = DEFAULT_TEXT_SIZE  # Fallback to default if explicitly None
<<<<<<< HEAD
        computed_text_offset = -int(max(0, lines - 2) * text_size)  # Adjusted multiplier for better spacing
        
        # Set text, icon_mdi, and text_color only if not defined in base_button
        # If text is not defined in base button, use the computed offset to center the 
=======
        computed_text_offset = -int(
            max(0, lines - 2) * text_size,
        )  # Adjusted multiplier for better spacing

        # Set text, icon_mdi, and text_color only if not defined in base_button
        # If text is not defined in base button, use the computed offset to center the
>>>>>>> b74d891e
        # generated text. This overrides the base button's text_offset.
        if "text" not in button_kwargs or button_kwargs["text"] is None:
            button_kwargs["text"] = computed_text
            button_kwargs["text_offset"] = computed_text_offset
        if "icon_mdi" not in button_kwargs or button_kwargs["icon_mdi"] is None:
            button_kwargs["icon_mdi"] = computed_icon_mdi
        if "text_color" not in button_kwargs or button_kwargs["text_color"] is None:
            button_kwargs["text_color"] = computed_text_color
<<<<<<< HEAD
        
        # Always set text_offset and override entity_id, special_type, special_type_data
        button_kwargs.update({
            "entity_id": entity_id,
            "text_offset": computed_text_offset,
            "special_type": "climate-control" if open_climate_page_on_press else None,
            "special_type_data": special_type_data if special_type_data is not None else (
                base_button.special_type_data if base_button and base_button.special_type_data else None
            ),
        })
        
        return cls(**button_kwargs)

    def render_icon(  # noqa: PLR0912 PLR0915 C901 C901
=======

        # Always set text_offset and override entity_id, special_type, special_type_data
        button_kwargs.update(
            {
                "entity_id": entity_id,
                "text_offset": computed_text_offset,
                "special_type": (
                    "climate-control" if open_climate_page_on_press else None
                ),
                "special_type_data": (
                    special_type_data
                    if special_type_data is not None
                    else (
                        base_button.special_type_data
                        if base_button and base_button.special_type_data
                        else None
                    )
                ),
            },
        )

        return cls(**button_kwargs)

    def render_icon(  # noqa: PLR0912 PLR0915 C901
>>>>>>> b74d891e
        self,
        complete_state: StateDict,
        *,
        key_pressed: bool = False,
        size: tuple[int, int] = (ICON_PIXELS, ICON_PIXELS),
        icon_mdi_margin: int = 0,
        font_filename: str = DEFAULT_FONT,
    ) -> Image.Image:
        """Render the icon."""
        if self.is_sleeping():
            button, image = self.sleep_button_and_image(size)
        else:
            rendered_button = self.rendered_template_button(complete_state)
            if self.special_type == "climate-control" and self.entity_id:
                # Create a climate control button using climate_control_with_status
                button = Button.climate_control_with_status(
                    entity_id=self.entity_id,
                    complete_state=complete_state,
                    display_climate_string=True,
                    display_mode=False,
                    open_climate_page_on_press=True,
<<<<<<< HEAD
                    name=self.special_type_data.get("name") if self.special_type_data else None,
                    special_type_data=self.special_type_data,
                    base_button=rendered_button,  # Pass self to preserve attributes
                )
            else:                
=======
                    name=(
                        self.special_type_data.get("name")
                        if self.special_type_data
                        else None
                    ),
                    special_type_data=self.special_type_data,
                    base_button=rendered_button,  # Pass self to preserve attributes
                )
            else:
>>>>>>> b74d891e
                button = rendered_button
            image = None

        if isinstance(button.icon, str) and ":" in button.icon:
            which, id_ = button.icon.split(":", 1)
            if which == "spotify":
                filename = _to_filename(button.icon, ".jpeg")
                # copy to avoid modifying the cached image
                image = _download_spotify_image(id_, filename).copy()
            if which == "url":
                filename = _url_to_filename(id_)
                # copy to avoid modifying the cached image
                image = _download_image(id_, filename, size).copy()
            if which == "ring":
                pct = _maybe_number(id_)
                assert isinstance(pct, (int, float)), f"Invalid ring percentage: {id_}"
                image = _draw_percentage_ring(pct, size)

        icon_convert_to_grayscale = False
        
        if button.text:
            text = button.text
        else:
            match button.special_type:
                case "climate-control":
                    text = safe_load_yaml(
                        f"""
                        {{% if is_state('{entity_id}', 'heat') %}}
                        {heat_color}
                        {{% elif is_state('{entity_id}', 'cool') %}}
                        {cool_color}
                        {{% elif is_state('{entity_id}', 'heat_cool') or is_state('{entity_id}', 'auto') %}}
                        {auto_color}
                        {{% elif is_state('{entity_id}', 'off') %}}
                        {off_color}
                        {{% else %}}
                        {unknown_color}
                        {{% endif %}}"""
                )
                case _:
                    text = None
                    
        
        text = button.text
        text_color = button.text_color or "white"
        icon_mdi = button.icon_mdi

        if button.special_type == "next-page":
            text = button.text or "Next\nPage"
            icon_mdi = button.icon_mdi or "chevron-right"
        elif button.special_type == "previous-page":
            text = button.text or "Previous\nPage"
            icon_mdi = button.icon_mdi or "chevron-left"
        elif button.special_type == "go-to-page":
            page = button.special_type_data
            text = button.text or f"Go to\nPage\n{page}"
            icon_mdi = button.icon_mdi or "book-open-page-variant"
        elif button.special_type == "close-page":
            text = button.text or "Close\nPage"
            icon_mdi = button.icon_mdi or "arrow-u-left-bottom-bold"
        elif button.special_type == "network-status":
            connected = is_network_connected
            text = "Network\n" + ("OK" if connected else "ERROR")
            text_color = "green" if connected else "red"
        elif button.special_type == "ha-status":
            connected = is_ha_connected
            text = "Home\nAssistant\n" + ("OK" if connected else "ERROR")
            text_color = "green" if connected else "red"
        elif button.special_type == "turn-off":
            text = button.text or "Turn off"
            icon_mdi = button.icon_mdi or "power"
        elif button.special_type == "reload":
            text = button.text or "Reload\nconfig"
            icon_mdi = button.icon_mdi or "reload"
        elif button.entity_id in complete_state:
            # Has entity_id
            state = complete_state[button.entity_id]

            if button.text_color is not None:
                text_color = button.text_color
            elif state["state"] == "on":
                text_color = "orangered"

            if (
                button.icon_mdi is None
                and button.icon is None
                and button.domain in DEFAULT_MDI_ICONS
            ):
                icon_mdi = DEFAULT_MDI_ICONS[button.domain]

            if state["state"] == "off":
                icon_convert_to_grayscale = button.icon_gray_when_off

        if image is None:
            image = _init_icon(
                icon_background_color=button.icon_background_color,
                icon_filename=button.icon,
                icon_mdi=icon_mdi,
                icon_mdi_margin=icon_mdi_margin,
                icon_mdi_color=_named_to_hex(button.icon_mdi_color or text_color),
                size=size,
            ).copy()  # copy to avoid modifying the cached image

        if icon_convert_to_grayscale:
            image = _convert_to_grayscale(image)

        _add_text(
            image=image,
            font_filename=font_filename,
            text_size=button.text_size,
            text=text,
            text_color=text_color if not key_pressed else "green",
            text_offset=button.text_offset,
        )
        return image

    @staticmethod
<<<<<<< HEAD
    def _validate_special_type_data(special_type: str, v: Any) -> Any:  # noqa: PLR0912
=======
    def _validate_special_type_data(  # noqa: C901 PLR0912
        special_type: str,
        v: Any,
    ) -> Any:
>>>>>>> b74d891e
        if special_type == "go-to-page" and not isinstance(v, (int, str)):
            msg = (
                "If special_type is go-to-page, special_type_data must be an int or str"
            )
            raise AssertionError(msg)

        if (
            special_type in {"next-page", "previous-page", "empty", "turn-off"}
            and v is not None
        ):
            msg = f"special_type_data needs to be empty with {special_type=}"
            raise AssertionError(msg)

        if special_type == "light-control":
            if v is None:
                v = {}
            if not isinstance(v, dict):
                msg = (
                    "With 'light-control', 'special_type_data' must"
                    f" be a dict, not '{v}'"
                )
                raise AssertionError(msg)

<<<<<<< HEAD
            allowed_keys = {"colors", "colormap", "color_temp_kelvin", "brightnesses"}
=======
            allowed_keys = {"colors", "colormap", "color_temp_kelvin"}
>>>>>>> b74d891e
            invalid_keys = v.keys() - allowed_keys
            if invalid_keys:
                msg = (
                    f"Invalid keys in 'special_type_data', only {allowed_keys} allowed"
                )
                raise AssertionError(msg)

            # If colors is present, it must be a list of strings
            if "colors" in v:
                if not isinstance(v["colors"], (tuple, list)):
                    msg = "If 'colors' is present, it must be a list"
                    raise AssertionError(msg)
                for color in v["colors"]:
                    if not isinstance(color, str):
                        msg = "All colors must be strings"
                        raise AssertionError(msg)  # noqa: TRY004
                # Cast colors to tuple (to make it hashable)
                v["colors"] = tuple(v["colors"])

            if "color_temp_kelvin" in v:
                for kelvin in v["color_temp_kelvin"]:
                    if not isinstance(kelvin, int):
                        msg = "All color_temp_kelvin must be integers"
                        raise AssertionError(msg)  # noqa: TRY004
                # Cast color_temp_kelvin to tuple (to make it hashable)
                v["color_temp_kelvin"] = tuple(v["color_temp_kelvin"])
<<<<<<< HEAD
            if "brightnesses" in v:
                for brightness in v["brightnesses"]:
                    if not isinstance(brightness, int):
                        msg = "All brightnesses must be integers"
                        raise AssertionError(msg)  # noqa: TRY004
                # Cast brightnesses to tuple (to make it hashable)
                v["brightnesses"] = tuple(v["brightnesses"])
                # Cast brightness to tuple (to make it hashable)
                v["brightness"] = tuple(v["brightness"])
=======
>>>>>>> b74d891e
        if special_type == "climate-control":
            if v is None:
                v = {}
            if not isinstance(v, dict):
                msg = (
                    "With 'climate-control', 'special_type_data' must"
                    f" be a dict, not '{v}'"
                )
                raise AssertionError(msg)
            # Can only have the following keys: temperatures and name
            allowed_keys = {"temperatures", "name", "hvac_modes"}
            invalid_keys = v.keys() - allowed_keys
            if invalid_keys:
                msg = (
                    f"Invalid keys in 'special_type_data', only {allowed_keys} allowed"
                )
                raise AssertionError(msg)
            # If temperatures is present, it must be a list of integers
            if "temperatures" in v:
                for temp in v["temperatures"]:
                    if not isinstance(temp, int):
                        msg = "All temperatures must be integers"
                        raise AssertionError(msg)  # noqa: TRY004
                # Cast temperatures to tuple (to make it hashable)
                v["temperatures"] = tuple(v["temperatures"])

        return v

    @validator("special_type_data")
    def _validate_special_type(
        cls: type[Button],
        v: Any,
        values: dict[str, Any],
    ) -> Any:
        """Validate the special_type_data."""
        special_type = values["special_type"]
        return cls._validate_special_type_data(special_type, v)

    @validator("long_press", pre=True)
    def _validate_long_press(cls, v: Any) -> Any:
        if v is None:
            return None
        if not isinstance(v, dict):
            msg = "long_press must be a dictionary"
            raise TypeError(msg)
        allowed_keys = {
            "service",
            "service_data",
            "entity_id",
            "special_type",
            "special_type_data",
        }
        invalid_keys = set(v.keys()) - allowed_keys
        if invalid_keys:
            msg = f"Invalid keys in long_press: {invalid_keys}. Allowed: {allowed_keys}"
            raise AssertionError(msg)
        if "service" in v and not isinstance(v["service"], str):
            msg = "long_press.service must be a string"
            raise AssertionError(msg)
        if "service_data" in v and not isinstance(v["service_data"], dict):
            msg = "long_press.service_data must be a dictionary"
            raise AssertionError(msg)
        if "entity_id" in v and not isinstance(v["entity_id"], str):
            msg = "long_press.entity_id must be a string"
            raise AssertionError(msg)
        if "special_type" in v:
            allowed_special_types = {
                "next-page",
                "previous-page",
                "empty",
                "go-to-page",
                "close-page",
                "turn-off",
                "light-control",
                "climate-control",
                "reload",
            }
            if v["special_type"] not in allowed_special_types:
                msg = f"long_press.special_type must be one of {allowed_special_types} (got {v['special_type']})"
                raise AssertionError(msg)
        if "special_type_data" in v and "special_type" not in v:
            msg = "long_press.special_type_data requires special_type to be set"
            raise AssertionError(msg)
        if "special_type" in v and "special_type_data" in v:
            cls._validate_special_type_data(v["special_type"], v["special_type_data"])

        return v

    @classmethod
    def templatable(cls: type[Button]) -> set[str]:
        """Return if an attribute is templatable, which is if the type-annotation is str."""
        schema = cls.schema()
        properties = schema["properties"]
        return {k for k, v in properties.items() if v["allow_template"]} | {
            "long_press",
        }

    def maybe_start_or_cancel_timer(
        self,
        callback: Callable[[], None | Coroutine] | None = None,
    ) -> bool:
        """Start or cancel the timer."""
        if self.delay:
            if self._timer is None:
                assert isinstance(
                    self.delay,
                    (int, float),
                ), f"Invalid delay: {self.delay}"
                self._timer = AsyncDelayedCallback(delay=self.delay, callback=callback)
            if self._timer.is_running():
                self._timer.cancel()
            else:
                self._timer.start()
            return True
        return False

    def is_sleeping(self) -> bool:
        """Return True if the timer is sleeping."""
        return self._timer is not None and self._timer.is_sleeping

    def sleep_button_and_image(
        self,
        size: tuple[int, int],
    ) -> tuple[Button, Image.Image]:
        """Return the button and image for the sleep button."""
        assert self._timer is not None
        assert isinstance(self.delay, (int, float)), f"Invalid delay: {self.delay}"
        remaining = self._timer.remaining_time()
        pct = round(remaining / self.delay * 100)
        image = _draw_percentage_ring(pct, size)
        button = Button(
            text=f"{remaining:.0f}s\n{pct}%",
            text_color="white",
        )
        return button, image


class Dial(_ButtonDialBase, extra="forbid"):  # type: ignore[call-arg]
    """Dial configuration."""

    dial_event_type: str | None = Field(
        default=None,
        allow_template=True,
        description="The event type of the dial that will trigger the service."
        " Either `DialEventType.TURN` or `DialEventType.PUSH`.",
    )

    state_attribute: str | None = Field(
        default=None,
        allow_template=True,
        description="The attribute of the entity which gets used for the dial state.",
        # TODO: use this?
        # An attribute of an HA entity that the dial should control e.g., brightness for a light.
    )
    attributes: dict[str, float] | None = Field(
        default=None,
        allow_template=True,
        description="Sets the attributes of the dial."
        " `min`: The minimal value of the dial."
        " `max`: The maximal value of the dial."
        " `step`: the step size by which the value of the dial is increased by on an event.",
    )
    allow_touchscreen_events: bool = Field(
        default=False,
        allow_template=True,
        description="Whether events from the touchscreen are allowed, for example set the minimal value on `SHORT` and set maximal value on `LONG`.",
    )

    # vars for timer
    _timer: AsyncDelayedCallback | None = PrivateAttr(None)

    # Internal attributes for Dial
    _attributes: dict[str, float] = PrivateAttr(
        {"state": 0, "min": 0, "max": 100, "step": 1},
    )

    def update_attributes(self, data: dict[str, Any]) -> None:
        """Updates all home assistant entity attributes."""
        if self.attributes is None:
            self._attributes = data["attributes"]
        else:
            self._attributes = self.attributes

        if self.state_attribute is None:
            self._attributes.update({"state": float(data["state"])})
        else:
            try:
                if data["attributes"][self.state_attribute] is None:
                    self._attributes["state"] = 0
                else:
                    self._attributes["state"] = float(
                        data["attributes"][self.state_attribute],
                    )
            except KeyError:
                console.log(f"Could not find attribute {self.state_attribute}")
                self._attributes["state"] = 0

    def get_attributes(self) -> dict[str, float]:
        """Returns all home assistant entity attributes."""
        return self._attributes

    def increment_state(self, value: float) -> None:
        """Increments the value of the dial with checks for the minimal and maximal value."""
        num: float = self._attributes["state"] + value * self._attributes["step"]
        num = min(self._attributes["max"], num)
        num = max(self._attributes["min"], num)
        self._attributes["state"] = num

    def set_state(self, value: float) -> None:
        """Sets the value of the dial without checks for the minimal and maximal value."""
        self._attributes["state"] = value

    def rendered_template_dial(
        self,
        complete_state: StateDict,
    ) -> Dial:
        """Return a dial with the rendered text."""
        dct = self.dict(exclude_unset=True)
        for key in self.templatable():
            if key not in dct:
                continue
            val = dct[key]
            if isinstance(val, dict):
                for k, v in val.items():
                    val[k] = _render_jinja(v, complete_state, self)
            else:
                dct[key] = _render_jinja(val, complete_state, self)
        return Dial(**dct)

    # LCD/Touchscreen management
    def render_lcd_image(
        self,
        complete_state: StateDict,
        key: int,  # Key needs to be from sorted dials
        size: tuple[int, int],
        icon_mdi_margin: int = 0,
        font_filename: str = DEFAULT_FONT,
    ) -> Image.Image:
        """Render the image for the LCD."""
        try:
            image = None
            dial = self.rendered_template_dial(complete_state)

            if isinstance(dial.icon, str) and ":" in dial.icon:
                which, id_ = dial.icon.split(":", 1)
                if which == "spotify":
                    filename = _to_filename(dial.icon, ".jpeg")
                    image = _download_spotify_image(id_, filename).copy()
                elif which == "url":
                    filename = _url_to_filename(id_)
                    image = _download_image(id_, filename, size).copy()
                elif which == "ring":
                    pct = _maybe_number(id_)
                    assert isinstance(
                        pct,
                        (int, float),
                    ), f"Invalid ring percentage: {id_}"
                    image = _draw_percentage_ring(
                        percentage=pct,
                        size=size,
                        radius=40,
                    )

            icon_convert_to_grayscale = False
            text = dial.text
            text_color = dial.text_color or "white"

            assert dial.entity_id is not None
            if (
                complete_state[dial.entity_id]["state"] == "off"
                and dial.icon_gray_when_off
            ):
                icon_convert_to_grayscale = True

            if image is None:
                image = _init_icon(
                    icon_background_color=dial.icon_background_color,
                    icon_filename=dial.icon,
                    icon_mdi=dial.icon_mdi,
                    icon_mdi_margin=icon_mdi_margin,
                    icon_mdi_color=_named_to_hex(dial.icon_mdi_color or text_color),
                    size=size,
                ).copy()

            if icon_convert_to_grayscale:
                image = _convert_to_grayscale(image)

            _add_text(
                image=image,
                font_filename=font_filename,
                text_size=self.text_size,
                text=text,
                text_color=text_color,
                text_offset=self.text_offset,
            )
            return image  # noqa: TRY300

        except ValueError as e:
            console.log(e)
            warnings.warn(
                f"Failed to render icon for dial {key}",
                IconWarning,
                stacklevel=2,
            )
            return _generate_failed_icon(size=size)

    def start_or_restart_timer(
        self,
        callback: Callable[[], None | Coroutine] | None = None,
    ) -> bool:
        """Starts or restarts AsyncDelayedCallback timer."""
        if not self.delay:
            return False
        if self._timer is None:
            assert isinstance(
                self.delay,
                (int, float),
            ), f"Invalid delay: {self.delay}"
            self._timer = AsyncDelayedCallback(delay=self.delay, callback=callback)
        self._timer.start()
        return True


def _update_dial_descriptions() -> None:
    for _k, _v in Dial.__fields__.items():
        _v.field_info.description = (
            _v.field_info.description.replace("on the button", "above the dial")
            .replace("button", "dial")
            .replace("pressed", "rotated")
        )
        if _k == "delay":
            _v.field_info.description = (
                "The delay (in seconds) before the `service` is called."
                " This counts down from the specified time and collects the called turn events and"
                " sends the bundled value to Home Assistant after the dial hasn't been turned for the specified time in delay."
            )


_update_dial_descriptions()


def _to_filename(id_: str, suffix: str = "") -> Path:
    """Converts an id with ":" and "_" to a filename with optional suffix."""
    filename = ASSETS_PATH / id_.replace("/", "_").replace(":", "_")
    return filename.with_suffix(suffix)


def to_pandas_table(cls: type[BaseModel]) -> pd.DataFrame:
    """Return a markdown table with the schema."""
    import pandas as pd

    rows = []
    for k, field in cls.__fields__.items():
        info = field.field_info
        if info.description is None:
            continue

        def code(text: str) -> str:
            return f"`{text}`"

        row = {
            "Variable name": code(k),
            "Description": info.description,
            "Default": code(info.default) if info.default is not Undefined else "",
            "Type": code(field._type_display()),
        }
        rows.append(row)
    return pd.DataFrame(rows)


def _pandas_to_rich_table(df: pd.DataFrame) -> Table:
    """Return a rich table from a pandas DataFrame."""
    table = Table()

    # Add the columns
    for column in df.columns:
        table.add_column(column)

    # Add the rows
    for _, row in df.iterrows():
        table.add_row(*row.astype(str).tolist())

    return table


class Page(BaseModel):
    """A page of buttons."""

    name: str = Field(description="The name of the page.")
    buttons: list[Button] = Field(
        default_factory=list,
        description="A list of buttons on the page.",
    )

    dials: list[Dial] = Field(
        default_factory=list,
        description="A list of dials on the page.",
    )

    _parent_page_index: int = PrivateAttr([])

    _dials_sorted: list[Dial] = PrivateAttr([])

    def sort_dials(self) -> list[tuple[Dial, Dial | None]]:
        """Sorts dials by dialEventType."""
        self._dials_sorted = []
        skip = False
        for index, dial in enumerate(self.dials):
            if index + 1 < len(self.dials):
                if skip:
                    skip = False
                    continue

                next_dial = self.dials[index + 1]
                if dial.dial_event_type != next_dial.dial_event_type:
                    self._dials_sorted.append((dial, next_dial))  # type: ignore[arg-type]
                    skip = True
                else:
                    self._dials_sorted.append((dial, None))  # type: ignore[arg-type]
            else:
                self._dials_sorted.append((dial, None))  # type: ignore[arg-type]
        return self._dials_sorted  # type: ignore[return-value]

    def get_sorted_key(self, dial: Dial) -> int | None:
        """Returns the integer key for a dial."""
        dial_list = self._dials_sorted
        for i in range(len(dial_list)):
            if dial in dial_list[i]:
                return i
        return None

    def connection_page(deck: StreamDeck) -> Page:
        connection_buttons = [
            Button(special_type="network-status"),
            Button(special_type="ha-status"),
        ]
        close_button = [Button(special_type="close-page")]
        n_assigned_buttons = len(connection_buttons) + len(close_button)
        empty_buttons = [Button(special_type="empty")] * (
            deck.key_count() - n_assigned_buttons
        )
        buttons = connection_buttons + empty_buttons + close_button
        return Page(
            name="Connection-auto",
            buttons=buttons,
        )

    @classmethod
    def to_pandas_table(cls: type[Page]) -> pd.DataFrame:
        """Return a pandas DataFrame with the schema."""
        return to_pandas_table(cls)

    @classmethod
    def to_markdown_table(cls: type[Page]) -> str:
        """Return a markdown table with the schema."""
        return cls.to_pandas_table().to_markdown(index=False)


class Config(BaseModel):
    """Configuration file."""

    yaml_encoding: str | None = Field(
        default="utf-8",
        description="The encoding of the YAML file.",
    )
    pages: list[Page] = Field(
        default_factory=list,
        description="A list of `Page`s in the configuration.",
    )
    anonymous_pages: list[Page] = Field(
        default_factory=list,
        description="A list of anonymous Pages in the configuration."
        " These pages are hidden and not displayed when cycling through the pages."
        " They can only be reached using the `special_type: 'go-to-page'` button."
        " Designed for single use, these pages return to the previous page"
        " upon clicking a button.",
    )
    state_entity_id: str | None = Field(
        default=None,
        description="The entity ID to sync display state with. For"
        " example `input_boolean.streamdeck` or `binary_sensor.anyone_home`.",
    )
    brightness: int = Field(
        default=100,
        description="The default brightness of the Stream Deck (0-100).",
    )
    auto_reload: bool = Field(
        default=False,
        description="If True, the configuration YAML file will automatically"
        " be reloaded when it is modified.",
    )
    long_press_duration: float = Field(
        default=0.5,
        description="The duration (in seconds) for a long press.",
    )
<<<<<<< HEAD
    return_to_home_after_no_presses: dict[str, Any] | None = Field(
        default=None,
        allow_template=False,
        description="Configuration to return to a home page after inactivity."
        " Includes `duration` (float, seconds of inactivity) and `home_page` (str, name of the page)."
        " If not specified, no automatic return occurs. Requires a restart to take effect.",
    )
=======
>>>>>>> b74d891e
    _current_page_index: int = PrivateAttr(default=0)
    _parent_page_index: int = PrivateAttr(default=0)
    _is_on: bool = PrivateAttr(default=True)
    _detached_page: Page | None = PrivateAttr(default=None)
    _configuration_file: Path | None = PrivateAttr(default=None)
    _include_files: list[Path] = PrivateAttr(default_factory=list)

    @validator("return_to_home_after_no_presses", pre=True)
    def _validate_return_to_home(cls, v: Any) -> Any:
        if v is None:
            return None
        if not isinstance(v, dict):
            msg = "return_to_home_after_no_presses must be a dictionary"
            raise TypeError(msg)
        required_keys = {"duration", "home_page"}
        missing_keys = required_keys - set(v.keys())
        if missing_keys:
            msg = f"Missing keys in return_to_home_after_no_presses: {missing_keys}"
            raise ValueError(msg)
        extra_keys = set(v.keys()) - required_keys
        if extra_keys:
            msg = f"Extra keys in return_to_home_after_no_presses: {extra_keys}"
            raise ValueError(msg)
        if not isinstance(v["duration"], (int, float)) or v["duration"] <= 0:
            msg = f"duration must be a positive number, not {v['duration']}"
            raise ValueError(msg)
        if not isinstance(v["home_page"], str):
            msg = "home_page must be a string"
            raise TypeError(msg)
        return v

    @classmethod
    def load(
        cls: type[Config],
        fname: Path,
        yaml_encoding: str | None = None,
    ) -> Config:
        """Read the configuration file."""
        with fname.open() as f:
            data, include_files = safe_load_yaml(
                f,
                return_included_paths=True,
                encoding=yaml_encoding,
            )
            config = cls(**data)  # type: ignore[arg-type]
            config._configuration_file = fname
            config._include_files = include_files
            config.current_page().sort_dials()
            return config

    def reload(self) -> None:
        """Reload the configuration file."""
        assert self._configuration_file is not None
        # Updates all public attributes
        new_config = self.load(
            self._configuration_file,
            yaml_encoding=self.yaml_encoding,
        )
        self.__dict__.update(new_config.__dict__)
        self._include_files = new_config._include_files
        # Set the private attributes we want to preserve
        if self._detached_page is not None:
            self._detached_page = self.to_page(self._detached_page.name)
            self.current_page().sort_dials()
        if self._current_page_index >= len(self.pages):
            # In case pages were removed, reset to the first page
            self._current_page_index = 0

    @classmethod
    def to_pandas_table(cls: type[Config]) -> pd.DataFrame:
        """Return a pandas DataFrame with the schema."""
        return to_pandas_table(cls)

    @classmethod
    def to_markdown_table(cls: type[Config]) -> str:
        """Return a markdown table with the schema."""
        return cls.to_pandas_table().to_markdown(index=False)

    def update_timers(
        self,
        deck: StreamDeck,
        complete_state: dict[str, dict[str, Any]],
    ) -> None:
        """Update all timers."""
        for key in range(deck.key_count()):
            button = self.button(key)
            if button is not None and button.is_sleeping():
                console.log(f"Updating timer for key {key}")
                update_key_image(
                    deck,
                    key=key,
                    config=self,
                    complete_state=complete_state,
                    key_pressed=False,
                )

    def next_page(self) -> Page:
        """Go to the next page."""
        self._parent_page_index = self._current_page_index
        self._current_page_index = self.next_page_index
        return self.pages[self._current_page_index]

    @property
    def next_page_index(self) -> int:
        """Return the next page index."""
        return (self._current_page_index + 1) % len(self.pages)

    @property
    def previous_page_index(self) -> int:
        """Return the previous page index."""
        return (self._current_page_index - 1) % len(self.pages)

    def previous_page(self) -> Page:
        """Go to the previous page."""
        self._parent_page_index = self._current_page_index
        self._current_page_index = self.previous_page_index
        return self.pages[self._current_page_index]

    def current_page(self) -> Page:
        """Return the current page."""
        if self._detached_page is not None:
            return self._detached_page
        return self.pages[self._current_page_index]

    def dial(self, key: int) -> Dial | None:
        """Gets Dial from key."""
        dials = self.current_page().dials
        if key < len(dials):
            return dials[key]
        return None

    def dial_sorted(self, key: int) -> tuple[Dial, Dial | None] | None:
        """Gets sorted dials by key."""
        dials = self.current_page()._dials_sorted
        if key < len(dials):
            return dials[key]
        return None

    def button(self, key: int) -> Button | None:
        """Return the button for a key."""
        buttons = self.current_page().buttons
        if key < len(buttons):
            return buttons[key]
        return None

    def to_page(self, page: int | str) -> Page:
        """Go to a page based on the page name or index."""
        if isinstance(page, int):
            self._parent_page_index = self._current_page_index
            self._current_page_index = page
            return self.current_page()

        for i, p in enumerate(self.pages):
            if p.name == page:
                self._current_page_index = i
                return self.current_page()

        for p in self.anonymous_pages:
            if p.name == page:
                self._detached_page = p
                return p
        console.log(f"Could find page {page}, staying on current page")
        return self.current_page()

    def load_page_as_detached(self, page: Page) -> None:
        """Load a page as detached."""
        self._detached_page = page

    def close_detached_page(self) -> None:
        """Close the detached page."""
        self._detached_page = None

    def close_page(self) -> Page:
        """Close the current page."""
        self._detached_page = None
        self._current_page_index = self._parent_page_index
        return self.current_page()

    def load_page_as_detached(self, page: Page) -> Page:
        """Load a page."""
        self._detached_page = page
        return self.current_page()


def _next_id() -> int:
    global _ID_COUNTER
    _ID_COUNTER += 1
    return _ID_COUNTER


class AsyncDelayedCallback:
    """A callback that is called after a delay.

    Parameters
    ----------
    delay
        The delay in seconds after which the callback will be called.
    callback
        The function or coroutine to be called after the delay.

    """

    def __init__(
        self,
        delay: float,
        callback: Callable[[], None | Coroutine] | None = None,
    ) -> None:
        """Initialize."""
        self.delay = delay
        self.callback = callback
        self.task: asyncio.Task | None = None
        self.start_time: float | None = None
        self.is_sleeping: bool = False

    async def _run(self) -> None:
        """Run the timer. Don't call this directly, use start() instead."""
        self.is_sleeping = True
        self.start_time = time.time()
        await asyncio.sleep(self.delay)
        self.is_sleeping = False
        if self.callback is not None:
            if asyncio.iscoroutinefunction(self.callback):
                await self.callback()
            else:
                self.callback()

    def is_running(self) -> bool:
        """Return whether the timer is running."""
        return self.task is not None and not self.task.done()

    def start(self) -> None:
        """Start the timer."""
        if self.task is not None and not self.task.done():
            self.cancel()
        self.task = asyncio.ensure_future(self._run())

    def cancel(self) -> None:
        """Cancel the timer."""
        console.log("Cancel timer")
        if self.task:
            self.task.cancel()
            self.is_sleeping = False
            self.task = None

    def remaining_time(self) -> float:
        """Return the remaining time before the timer expires."""
        if self.task is None:
            return 0
        if self.start_time is not None:
            elapsed_time = time.time() - self.start_time
            return max(0, self.delay - elapsed_time)
        return 0


def _draw_percentage_ring(
    percentage: float,
    size: tuple[int, int],
    *,
    radius: int | None = None,
    thickness: int = 4,
    ring_color: tuple[int, int, int] = (255, 0, 0),
    full_ring_backgroud_color: tuple[int, int, int] = (100, 100, 100),
) -> Image.Image:
    """Draw a ring with a percentage."""
    img = Image.new("RGB", size, (0, 0, 0))

    if radius is None:
        radius = size[0] // 2 - thickness // 2

    # Draw the full ring for the background
    draw = ImageDraw.Draw(img)
    draw.ellipse(
        [
            (size[0] // 2 - radius, size[1] // 2 - radius),
            (size[0] // 2 + radius, size[1] // 2 + radius),
        ],
        outline=full_ring_backgroud_color,
        width=thickness,
    )

    # Draw the percentage of the ring with a bright color
    start_angle = -90
    end_angle = start_angle + (360 * percentage / 100)
    draw.arc(
        [
            (size[0] // 2 - radius, size[1] // 2 - radius),
            (size[0] // 2 + radius, size[1] // 2 + radius),
        ],
        start_angle,
        end_angle,
        fill=ring_color,
        width=thickness,
    )
    return img


def _linspace(start: float, stop: float, num: int) -> list[float]:
    """Return evenly spaced numbers over a specified interval."""
    if num == 1:
        return [start]
    step = (stop - start) / (num - 1)
    return [start + i * step for i in range(num)]


def _generate_colors_from_colormap(num_colors: int, colormap: str) -> tuple[str, ...]:
    """Returns `num_colors` number of colors in hexadecimal format, sampled from colormaps."""
    try:
        import matplotlib.pyplot as plt
        import numpy as np
    except ModuleNotFoundError:
        msg = "You need to install matplotlib to use the colormap feature."
        raise ModuleNotFoundError(msg) from None

    cmap = plt.get_cmap(colormap)
    colors = cmap(np.linspace(0, 1, num_colors))
    return tuple(plt.matplotlib.colors.to_hex(color) for color in colors)


def _color_temp_kelvin_to_rgb(  # noqa: PLR0912
    colour_temperature: int,
) -> tuple[int, int, int]:
    """Converts from K to RGB.

    Algorithm courtesy of
    http://www.tannerhelland.com/4435/convert-temperature-rgb-algorithm-code/.
    """
    # range check
    if colour_temperature < 1000:  # noqa: PLR2004
        colour_temperature = 1000
    elif colour_temperature > 40000:  # noqa: PLR2004
        colour_temperature = 40000

    tmp_internal = colour_temperature / 100.0

    # red
    if tmp_internal <= 66:  # noqa: PLR2004
        red = 255
    else:
        tmp_red = 329.698727446 * math.pow(tmp_internal - 60, -0.1332047592)
        if tmp_red < 0:
            red = 0
        elif tmp_red > 255:  # noqa: PLR2004
            red = 255
        else:
            red = int(tmp_red)

    # green
    if tmp_internal <= 66:  # noqa: PLR2004
        tmp_green = 99.4708025861 * math.log(tmp_internal) - 161.1195681661
        if tmp_green < 0:
            green = 0
        elif tmp_green > 255:  # noqa: PLR2004
            green = 255
        else:
            green = int(tmp_green)
    else:
        tmp_green = 288.1221695283 * math.pow(tmp_internal - 60, -0.0755148492)
        if tmp_green < 0:
            green = 0
        elif tmp_green > 255:  # noqa: PLR2004
            green = 255
        else:
            green = int(tmp_green)

    # blue
    if tmp_internal >= 66:  # noqa: PLR2004
        blue = 255
    elif tmp_internal <= 19:  # noqa: PLR2004
        blue = 0
    else:
        tmp_blue = 138.5177312231 * math.log(tmp_internal - 10) - 305.0447927307
        if tmp_blue < 0:
            blue = 0
        elif tmp_blue > 255:  # noqa: PLR2004
            blue = 255
        else:
            blue = int(tmp_blue)

    return red, green, blue


def _generate_uniform_hex_colors(n_colors: int) -> tuple[str, ...]:
    """Generate a list of `n_colors` hex colors that are uniformly perceptually spaced.

    Parameters
    ----------
    n_colors
        The number of colors to generate.

    Returns
    -------
    list[str]
        A list of `n_colors` hex colors, represented as strings.

    Examples
    --------
    >>> _generate_uniform_hex_colors(3)
    ['#0000ff', '#00ff00', '#ff0000']

    """

    def generate_hues(n_hues: int) -> list[float]:
        """Generate `n_hues` hues that are uniformly spaced around the color wheel."""
        return _linspace(0, 1, n_hues)

    def generate_saturations(n_saturations: int) -> list[float]:
        """Generate `n_saturations` saturations that increase linearly from 0 to 1."""
        return _linspace(0, 1, n_saturations)

    def generate_values(n_values: int) -> list[float]:
        """Generate `n_values` values that increase linearly from 1 to 0.5 and then decrease to 0."""
        values = _linspace(1, 0.5, n_values // 2)
        if n_values % 2 == 1:
            values.append(0.0)
        values += _linspace(0.5, 0, n_values // 2)
        return values

    def hsv_to_hex(hsv: tuple[float, float, float]) -> str:
        """Convert an HSV color tuple to a hex color string."""
        rgb = tuple(int(round(x * 255)) for x in colorsys.hsv_to_rgb(*hsv))
        return "#{:02x}{:02x}{:02x}".format(*rgb)

    hues = generate_hues(n_colors)
    saturations = generate_saturations(n_colors)
    values = generate_values(n_colors)
    hsv_colors = [(h, s, v) for h in hues for s in saturations for v in values]
    hex_colors = [hsv_to_hex(hsv) for hsv in hsv_colors]
    return tuple(hex_colors[:n_colors])


def _max_contrast_color(hex_color: str) -> str:
    """Given hex color return a color with maximal contrast."""
    # Convert hex color to RGB format
    r, g, b = _hex_to_rgb(hex_color)
    # Convert RGB color to grayscale
    gray = 0.2989 * r + 0.5870 * g + 0.1140 * b
    # Determine whether white or black will have higher contrast
    middle_range = 128
    return "#FFFFFF" if gray < middle_range else "#000000"


@ft.lru_cache(maxsize=16)
def _light_page(
    entity_id: str,
    n_colors: int,
    deck_key_count: int,
    colors: tuple[str, ...] | None,
    color_temp_kelvin: tuple[int, ...] | None,
    colormap: str | None,
    brightnesses: tuple[int, ...] | None,
) -> Page:
    """Return a page of buttons for controlling lights."""
    if colormap is None and colors is None:
        colors = _generate_uniform_hex_colors(n_colors)
    elif colormap is not None:
        colors = _generate_colors_from_colormap(n_colors, colormap)
    assert colors is not None
    buttons_colors = [
        Button(
            icon_background_color=color,
            service="light.turn_on",
            service_data={
                "entity_id": entity_id,
                "rgb_color": _hex_to_rgb(color),
            },
        )
        for color in colors
    ]
    buttons_color_temp_kelvin = [
        Button(
            icon_background_color=_rgb_to_hex(_color_temp_kelvin_to_rgb(kelvin)),
            service="light.turn_on",
            service_data={
                "entity_id": entity_id,
                "color_temp_kelvin": kelvin,
            },
        )
        for kelvin in (color_temp_kelvin or ())
    ]
    buttons_brightness = []
    for brightness in brightnesses if brightnesses is not None else [0, 33, 66, 100]:
        background_color = _scale_hex_color("#FFFFFF", brightness / 100)
        button = Button(
            icon_background_color=background_color,
            service="light.turn_on",
            text_color=_max_contrast_color(background_color),
            text=f"{brightness}%" if brightness > 0 else "OFF",
            service_data={
                "entity_id": entity_id,
                "brightness_pct": brightness,
            },
        )
        buttons_brightness.append(button)
    buttons_back = [Button(special_type="close-page")]
    number_of_buttons_except_close_and_empty = (
        len(buttons_colors)
        + len(buttons_color_temp_kelvin)
        + len(buttons_brightness)
        + len(buttons_back)
    )
    number_of_empty_buttons = deck_key_count - number_of_buttons_except_close_and_empty
    if number_of_empty_buttons > 0:
        buttons_empty = [Button(special_type="empty")] * number_of_empty_buttons
    else:
        console.log(
            f"""
            Too many buttons on light page. Not showing everything"
            Deck key count: {deck_key_count}
            Number of defined buttons: {number_of_buttons_except_close_and_empty}
            colors: {colors}
            color_temp_kelvin: {color_temp_kelvin}
            colormap: {colormap}
            brightnesses: {brightnesses}
            """,
        )
        buttons_empty = []

    return Page(
        name="Lights",
        buttons=buttons_colors
        + buttons_color_temp_kelvin
        + buttons_empty
        + buttons_brightness
        + buttons_back,
    )

def _climate_page(
    entity_id: str,
    complete_state: StateDict,
    temperatures: tuple[int, ...] | None,
    hvac_modes: list[str] | None,
    name: str | None,
    deck_key_count: int,
) -> Page:
    """Return a page of buttons for controlling lights."""
    console.log(f"Creating climate page for {entity_id}")
    state = complete_state.get(entity_id, {})

    current_temperature = state.get("attributes", {}).get(
        "current_temperature",
        "MISSING",
    )
    
    def format_temp(temp: float | None) -> str:
        if temp is None:
            return "?"
        return f"{temp:.2f}".rstrip('0').rstrip('.')
                 
    def mode_button(mode: str) -> Button:
        icon_mdi, text, text_color = get_climate_icon_text_and_color(mode)
        return Button(
            service="climate.set_hvac_mode",
            service_data={
                "entity_id": entity_id,
                "hvac_mode": mode,
            },
            text=f"Set\n{text.capitalize()}",
            text_color=text_color,
            icon_mdi=icon_mdi,
        )
      
    button_status = [Button.climate_control_with_status(
        entity_id=entity_id,
        complete_state=complete_state,
        display_climate_string=False,
        display_mode=True,
        open_climate_page_on_press=False,
        name=name,
        special_type_data=None,
    )]
    buttons_temperatures = [
        Button(
            service="climate.set_temperature",
            service_data={
                "entity_id": entity_id,
                "temperature": temperature,
            },
            text=format_temp(temperature) + "°C",
        )
        for temperature in (temperatures or ())
    ]
    buttons_hvac_modes = [
        mode_button(mode)
        for mode in (hvac_modes or [])
    ]
    button_back = [
        Button(
            special_type="close-page"
        ),
    ]
    button_off = [
        Button(
            service="climate.turn_off",
            text="OFF",
            service_data={"entity_id": entity_id},
        ),
    ]
    buttons_before_temperatures = button_status + button_off + buttons_hvac_modes
    buttons_after_temperatures_and_empty = button_back
    n_empty_buttons = deck_key_count - len(buttons_before_temperatures) - len(buttons_temperatures) - len(buttons_after_temperatures_and_empty)
    if n_empty_buttons < 0:
        console.log(
            f"Too many buttons in the climate page. Some might not be shown. The deck has {abs(n_empty_buttons)} too many buttons. Remove some temperatures or hvac modes.",
            style="red",
        )
        n_empty_buttons = 0
    # Create empty buttons to fill the remaining space, so that the close button is in the usual place.
    buttons_empty = [Button(special_type="empty")] * n_empty_buttons
        

    return Page(
        name="Climate",
        buttons=buttons_before_temperatures
        + buttons_temperatures
        + buttons_empty
        + buttons_after_temperatures_and_empty,
    )

def _climate_page(
    entity_id: str,
    complete_state: StateDict,
    temperatures: tuple[int, ...] | None,
    hvac_modes: list[str] | None,
    name: str | None,
    deck_key_count: int,
) -> Page:
    """Return a page of buttons for controlling climate."""
    console.log(f"Creating climate page for {entity_id}")

    def format_temp(temp: float | None) -> str:
        if temp is None:
            return "?"
        return f"{temp:.2f}".rstrip("0").rstrip(".")

    def mode_button(mode: str) -> Button:
        mode_info = get_hvac_mode_info(mode)
        return Button(
            service="climate.set_hvac_mode",
            service_data={
                "entity_id": entity_id,
                "hvac_mode": mode,
            },
            text=f"Set\n{mode_info.text.capitalize()}",
            text_color=mode_info.color,
            icon_mdi=mode_info.icon_mdi,
        )

    button_status = [
        Button.climate_control_with_status(
            entity_id=entity_id,
            complete_state=complete_state,
            display_climate_string=False,
            display_mode=True,
            open_climate_page_on_press=False,
            name=name,
            special_type_data=None,
        ),
    ]
    buttons_temperatures = [
        Button(
            service="climate.set_temperature",
            service_data={
                "entity_id": entity_id,
                "temperature": temperature,
            },
            text=format_temp(temperature) + "°C",
        )
        for temperature in (temperatures or ())
    ]
    buttons_hvac_modes = [mode_button(mode) for mode in (hvac_modes or [])]
    button_back = [
        Button(special_type="close-page"),
    ]
    button_off = [
        Button(
            service="climate.turn_off",
            text="OFF",
            service_data={"entity_id": entity_id},
        ),
    ]
    buttons_before_temperatures = button_status + button_off + buttons_hvac_modes
    buttons_after_temperatures_and_empty = button_back
    n_empty_buttons = (
        deck_key_count
        - len(buttons_before_temperatures)
        - len(buttons_temperatures)
        - len(buttons_after_temperatures_and_empty)
    )
    if n_empty_buttons < 0:
        console.log(
            "Too many buttons in the climate page. Some might not be shown.\n"
            "The page configuration has has {abs(n_empty_buttons)} too many buttons."
            "Remove some temperatures or hvac modes.",
            style="red",
        )
        n_empty_buttons = 0
    # Create empty buttons to fill the remaining space, so that the close button is in the usual place.
    buttons_empty = [Button(special_type="empty")] * n_empty_buttons

    return Page(
        name="Climate",
        buttons=buttons_before_temperatures
        + buttons_temperatures
        + buttons_empty
        + buttons_after_temperatures_and_empty,
    )


@asynccontextmanager
async def setup_ws(
    host: str,
    token: str,
    protocol: Literal["wss", "ws"],
) -> websockets.WebSocketClientProtocol:
    """Set up the connection to Home Assistant."""
    uri = f"{protocol}://{host}/api/websocket"
    while True:
        try:
            # limit size to 10 MiB
            async with websockets.connect(uri, max_size=10485760) as websocket:
                # Send an authentication message to Home Assistant
                auth_payload = {"type": "auth", "access_token": token}
                await websocket.send(json.dumps(auth_payload))

                # Wait for the authentication response
                auth_response = await websocket.recv()
                console.log(auth_response)
                console.log("Connected to Home Assistant")
                yield websocket
        except ConnectionResetError:  # noqa: PERF203
            # Connection was reset, retrying in 3 seconds
            console.print_exception(show_locals=True)
            console.log("Connection was reset, retrying in 3 seconds")
            await asyncio.sleep(5)


async def subscribe_state_changes(
    websocket: websockets.WebSocketClientProtocol,
) -> None:
    """Subscribe to the state change events."""
    subscribe_payload = {
        "type": "subscribe_events",
        "event_type": "state_changed",
        "id": _next_id(),
    }
    await websocket.send(json.dumps(subscribe_payload))


async def handle_changes(
    websocket: websockets.WebSocketClientProtocol,
    complete_state: StateDict,
    deck: StreamDeck,
    config: Config,
) -> None:
    """Handle state changes."""

    async def process_websocket_messages() -> None:
        """Process websocket messages."""
        while True:
            data = json.loads(await websocket.recv())
            _update_state(complete_state, data, config, deck)

    async def call_update_timers() -> None:
        """Call config.update_timers every second."""
        while True:
            await asyncio.sleep(1)
            config.update_timers(deck, complete_state)

    async def watch_configuration_file() -> None:
        """Watch for changes to the configuration file and reload config when it changes."""
        if config._configuration_file is None:
            console.log("[red bold] No configuration file to watch[/]")
            return

        def edit_time(fn: Path) -> float:
            return fn.stat().st_mtime if fn.exists() else 0

        last_modified_time = edit_time(config._configuration_file)
        while True:
            files = [config._configuration_file, *config._include_files]
            if config.auto_reload and any(
                edit_time(fn) > last_modified_time for fn in files
            ):
                console.log("Configuration file has been modified, reloading")
                last_modified_time = max(edit_time(fn) for fn in files)
                try:
                    config.reload()
                    deck.reset()
                    update_all_key_images(deck, config, complete_state)
                    update_all_dials(deck, config, complete_state)
                except Exception as e:  # noqa: BLE001
                    console.log(f"Error reloading configuration: {e}")

            await asyncio.sleep(1)

    # Run the websocket message processing and timer update tasks concurrently
    await asyncio.gather(
        process_websocket_messages(),
        call_update_timers(),
        watch_configuration_file(),
    )


def _keys(entity_id: str, buttons: list[Button] | list[Dial]) -> list[int]:
    """Get the key indices for an entity_id."""
    return [
        i
        for i, button in enumerate(buttons)
        if button.entity_id == entity_id  # type: ignore[attr-defined] # noqa: PLR1714
        or button.linked_entity == entity_id  # type: ignore[attr-defined]
    ]


def _update_state(
    complete_state: StateDict,
    data: dict[str, Any],
    config: Config,
    deck: StreamDeck,
) -> None:
    """Update the state dictionary and update the keys."""
    buttons = config.current_page().buttons
    dials = config.current_page().dials
    if data["type"] == "event":
        event_data = data["event"]
        if event_data["event_type"] == "state_changed":
            event_data = event_data["data"]
            eid = event_data["entity_id"]
            complete_state[eid] = event_data["new_state"]

            # Handle the state entity (turning on/off display)
            if eid == config.state_entity_id:
                is_on = complete_state[config.state_entity_id]["state"] == "on"
                if is_on:
                    turn_on(config, deck, complete_state)
                else:
                    turn_off(config, deck)
                return

            keys_dials = _keys(eid, dials)
            for key in keys_dials:
                console.log(f"Updating dial {key} for {eid}")
                update_dial(
                    deck=deck,
                    key=key,
                    config=config,
                    complete_state=complete_state,
                    data=data,
                )

            keys = _keys(eid, buttons)
            for key in keys:
                console.log(f"Updating key {key} for {eid}")
                update_key_image(
                    deck,
                    key=key,
                    config=config,
                    complete_state=complete_state,
                    key_pressed=False,
                )


def _state_attr(
    entity_id: str,
    attr: str,
    complete_state: StateDict,
) -> Any:
    """Get the state attribute for an entity."""
    attrs = complete_state.get(entity_id, {}).get("attributes", {})
    state_attr = attrs.get(attr)
    return _maybe_number(state_attr)


def _is_state_attr(
    entity_id: str,
    attr: str,
    value: Any,
    complete_state: StateDict,
) -> bool:
    """Check if the state attribute for an entity is a value."""
    return _state_attr(entity_id, attr, complete_state) == _maybe_number(value)


def _is_float(s: str) -> bool:
    try:
        float(s)
    except ValueError:
        return False
    else:
        return True


def _maybe_number(s: str, *, rounded: bool = False) -> int | str | float:
    """Convert a string to a number if possible."""
    if not isinstance(s, str):  # already a number or other type
        return s

    if _is_integer(s):
        num = int(s)
    elif _is_float(s):
        num = float(s)  # type: ignore[assignment]
    else:
        return s

    if rounded:
        return round(num)

    return num


def _is_integer(s: str) -> bool:
    try:
        int(s)
    except ValueError:
        return False
    else:
        return True


def _states(
    entity_id: str,
    *,
    with_unit: bool = False,
    rounded: bool = False,
    complete_state: StateDict | None = None,
) -> Any:
    """Get the state for an entity."""
    assert complete_state is not None
    entity_state = complete_state.get(entity_id, {})
    if not entity_state:
        return None
    state = entity_state["state"]
    state = _maybe_number(state, rounded=rounded)
    if with_unit:
        unit = entity_state.get("attributes", {}).get("unit_of_measurement")
        if unit:
            state = f"{state} {unit}"
    return state


def _is_state(
    entity_id: str,
    state: str,
    complete_state: StateDict,
) -> bool:
    """Check if the state for an entity is a value."""
    return _states(entity_id, complete_state=complete_state) == _maybe_number(state)


def _min_filter(value: float, other_value: float) -> float:
    """Return the minimum of two values.

    Can be used in Jinja templates like
    >>> {{ 1 | min(2) }}
    1
    """
    return min(value, other_value)


def _max_filter(value: float, other_value: float) -> float:
    """Return the maximum of two values.

    Can be used in Jinja templates like
    >>> {{ 1 | max(2) }}
    2
    """
    return max(value, other_value)


def _round(num: float, digits: int) -> int | float:
    """Returns rounded value with number of digits."""
    return round(num, digits)


def _dial_value(dial: Dial | None) -> float:
    if dial is None:
        return 0
    try:
        attributes = dial.get_attributes()
        return float(attributes["state"])
    except KeyError:
        return 0


def _dial_attr(
    attr: str,
    dial: Dial | None,
) -> float:
    if dial is None:
        return 0
    try:
        assert attr is not None
        dial_attributes = dial.get_attributes()
        return dial_attributes[attr]
    except ValueError as e:
        console.log(
            f"Error while trying to get attribute {attr} from dial with error code {e}",
        )
        return 0


def _render_jinja(
    text: str,
    complete_state: StateDict,
    dial: Dial | None = None,
) -> str:
    """Render a Jinja template."""
    if not isinstance(text, str):
        return text
    if "{" not in text:
        return text
    try:
        env = jinja2.Environment(
            loader=jinja2.BaseLoader(),
            autoescape=False,  # noqa: S701
        )
        env.filters["min"] = _min_filter
        env.filters["max"] = _max_filter
        template = env.from_string(text)
        return template.render(
            min=min,
            max=max,
            is_state_attr=ft.partial(_is_state_attr, complete_state=complete_state),
            state_attr=ft.partial(_state_attr, complete_state=complete_state),
            states=ft.partial(_states, complete_state=complete_state),
            is_state=ft.partial(_is_state, complete_state=complete_state),
            round=_round,
            dial_value=ft.partial(_dial_value, dial=dial),
            dial_attr=ft.partial(_dial_attr, dial=dial),
        ).strip()
    except jinja2.exceptions.TemplateError as err:
        console.print_exception(show_locals=True)
        console.log(f"Error rendering template: {err} with error type {type(err)}")
        return text


async def get_states(websocket: websockets.WebSocketClientProtocol) -> dict[str, Any]:
    """Get the current state of all entities."""
    _id = _next_id()
    subscribe_payload = {"type": "get_states", "id": _id}
    await websocket.send(json.dumps(subscribe_payload))
    while True:
        data = json.loads(await websocket.recv())
        if data["type"] == "result":
            # Extract the state data from the response
            return {state["entity_id"]: state for state in data["result"]}


async def unsubscribe(websocket: websockets.WebSocketClientProtocol, id_: int) -> None:
    """Unsubscribe from an event."""
    subscribe_payload = {
        "id": _next_id(),
        "type": "unsubscribe_events",
        "subscription": id_,
    }
    await websocket.send(json.dumps(subscribe_payload))


async def call_service(
    websocket: websockets.WebSocketClientProtocol,
    service: str,
    data: dict[str, Any],
    target: dict[str, Any] | None = None,
) -> None:
    """Call a service."""
    domain, service = service.split(".")
    subscribe_payload = {
        "id": _next_id(),
        "type": "call_service",
        "domain": domain,
        "service": service,
        "service_data": data,
    }
    if target is not None:
        subscribe_payload["target"] = target

    await websocket.send(json.dumps(subscribe_payload))


def _rgb_to_hex(rgb: tuple[int, int, int]) -> str:
    """Convert an RGB color to a hex color."""
    return "#{:02x}{:02x}{:02x}".format(*rgb)


def _hex_to_rgb(hex_color: str) -> tuple[int, int, int]:
    # Remove '#' if present
    if hex_color.startswith("#"):
        hex_color = hex_color[1:]

    # Convert hexadecimal to RGB
    r, g, b = tuple(int(hex_color[i : i + 2], 16) for i in (0, 2, 4))

    # Return RGB tuple
    return (r, g, b)


def _named_to_hex(color: str) -> str:
    """Convert a named color to a hex color."""
    rgb: tuple[int, int, int] | str = ImageColor.getrgb(color)
    if isinstance(rgb, tuple):
        return _rgb_to_hex(rgb)
    if color.startswith("#"):
        return color
    msg = f"Invalid color: {color}"
    raise ValueError(msg)


def _convert_to_grayscale(image: Image.Image) -> Image.Image:
    """Convert an image to grayscale."""
    return image.convert("L").convert("RGB")


def _download_and_save_mdi(icon_mdi: str) -> Path:
    url = _mdi_url(icon_mdi)
    filename_svg = ASSETS_PATH / f"{icon_mdi}.svg"
    if filename_svg.exists():
        return filename_svg
    svg_content = _download(url)
    try:
        etree.fromstring(svg_content)  # noqa: S320
    except etree.XMLSyntaxError:
        msg = (f"Invalid SVG: {url}, `svg_content` starts with: {svg_content[:100]!r}",)
        console.log(f"[b red]{msg}[/]")
        raise ValueError(msg) from None

    with filename_svg.open("wb") as f:
        f.write(svg_content)
    return filename_svg


@ft.lru_cache(maxsize=128)  # storing 128 72x72 icons in memory takes ≈2MB
def _init_icon(
    *,
    icon_filename: str | None = None,
    icon_mdi: str | None = None,
    icon_mdi_margin: int | None = None,
    icon_mdi_color: str | None = None,  # hex color
    icon_background_color: str | None = None,  # hex color
    size: tuple[int, int] = (ICON_PIXELS, ICON_PIXELS),
) -> Image.Image:
    """Initialize the icon."""
    if icon_filename is not None:
        icon_path = Path(icon_filename)
        path = icon_path if icon_path.is_absolute() else ASSETS_PATH / icon_path
        icon = Image.open(path)
        # Convert to RGB if needed
        if icon.mode != "RGB":
            icon = icon.convert("RGB")
        if icon.size != size:
            console.log(f"Resizing icon {icon_filename} to from {icon.size} to {size}")
            icon = icon.resize(size)
        return icon
    if icon_mdi is not None:
        assert icon_mdi_margin is not None
        filename_svg = _download_and_save_mdi(icon_mdi)
        return _convert_svg_to_png(
            filename_svg=filename_svg,
            color=icon_mdi_color,
            background_color=icon_background_color,
            opacity=0.3,
            margin=icon_mdi_margin,
            size=size,
        ).copy()  # copy to avoid modifying the cached image
    if icon_background_color is None:
        icon_background_color = "white"
    color = _named_to_hex(icon_background_color)
    rgb_color = _hex_to_rgb(color)
    return Image.new("RGB", size, rgb_color)


def _add_text(
    *,
    image: Image.Image,
    font_filename: str,
    text_size: int,
    text: str,
    text_color: str,
    text_offset: int = 0,
) -> None:
    if text_size == 0:
        console.log(f"Text size is 0, not drawing text: {text!r}")
        return
    draw = ImageDraw.Draw(image)
    font = ImageFont.truetype(str(ASSETS_PATH / font_filename), text_size)
    draw.text(
        (image.width / 2, image.height / 2 + text_offset),
        text=text,
        font=font,
        anchor="ms",
        fill=text_color,
        align="center",
    )


def _generate_failed_icon(
    size: tuple[int, int] = (ICON_PIXELS, ICON_PIXELS),
) -> Image.Image:
    """Generate a red icon with 'rendering failed' text."""
    background_color = "red"
    text_color = "white"
    font_filename = DEFAULT_FONT
    text_size = int(min(size) * 0.15)  # Adjust font size based on the icon size
    icon = Image.new("RGB", size, background_color)
    _add_text(
        image=icon,
        font_filename=font_filename,
        text_size=text_size,
        text="Rendering\nfailed",
        text_color=text_color,
    )
    return icon


def update_all_dials(
    deck: StreamDeck,
    config: Config,
    complete_state: StateDict,
) -> None:
    """Updates all dials."""
    console.log("Called update_all_dials")
    for key, current_dial in enumerate(config.current_page().dials):
        assert current_dial is not None
        if current_dial.entity_id is None:
            return
        update_dial(
            deck,
            key,
            config,
            complete_state,
            complete_state[current_dial.entity_id],
        )


def update_dial(
    deck: StreamDeck,
    key: int,
    config: Config,
    complete_state: StateDict,
    data: dict[str, Any] | None = None,
) -> None:
    """Update the dial."""
    dial = config.dial(key)
    assert dial is not None

    if dial.dial_event_type == "PUSH":
        return

    if data is not None:
        if "event" in data and "data" in data["event"]:
            event_data = data["event"]["data"]
            new_state = event_data["new_state"]
            dial.update_attributes(new_state)
        else:
            dial.update_attributes(data)

    size_lcd = deck.touchscreen_image_format()["size"]
    size_per_dial = (size_lcd[0] // deck.dial_count(), size_lcd[1])
    dial_key = config.current_page().get_sorted_key(dial)
    assert dial_key is not None
    dial_offset = dial_key * size_per_dial[0]
    image = dial.render_lcd_image(
        complete_state=complete_state,
        size=(size_per_dial),
        key=config.current_page().get_sorted_key(dial),  # type: ignore[arg-type]
    )
    img_bytes = io.BytesIO()
    image.save(img_bytes, format="JPEG")
    lcd_image_bytes = img_bytes.getvalue()
    deck.set_touchscreen_image(
        lcd_image_bytes,
        dial_offset,
        0,
        size_per_dial[0],
        size_per_dial[1],
    )


def update_key_image(
    deck: StreamDeck,
    *,
    key: int,
    config: Config,
    complete_state: StateDict,
    key_pressed: bool = False,
) -> None:
    """Update the image for a key."""
    button = config.button(key)

    def clear_image() -> None:
        deck.set_key_image(key, None)

    if button is None:
        clear_image()
        return
    if button.special_type == "empty":
        clear_image()
        return
    size = deck.key_image_format()["size"]
    image = button.try_render_icon(
        complete_state=complete_state,
        key_pressed=key_pressed,
        size=size,
    )
    assert image is not None
    image = PILHelper.to_native_format(deck, image)
    with deck:
        deck.set_key_image(key, image)


def get_deck() -> StreamDeck:
    """Get the first Stream Deck device found on the system."""
    streamdecks = DeviceManager().enumerate()
    found = False
    for deck in streamdecks:
        if not deck.is_visual():
            continue
        deck.open()
        deck.reset()
        found = True
        break
    if not found:
        msg = "No Stream Deck found"
        raise RuntimeError(msg)
    console.log(f"Found {deck.key_count()} keys, {deck=}")
    return deck


def turn_on(config: Config, deck: StreamDeck, complete_state: StateDict) -> None:
    """Turn on the Stream Deck and update all key images."""
    console.log(f"Calling turn_on, with {config._is_on=}")
    if config._is_on:
        return
    config._is_on = True
    update_all_key_images(deck, config, complete_state)
    update_all_dials(deck, config, complete_state)
    deck.set_brightness(config.brightness)


def turn_off(config: Config, deck: StreamDeck) -> None:
    """Turn off the Stream Deck."""
    console.log(f"Calling turn_off, with {config._is_on=}")
    if not config._is_on:
        return
    config._is_on = False
    # This resets all buttons except the turn-off button that
    # was just pressed, however, this doesn't matter with the
    # 0 brightness. Unless no button was pressed.
    deck.reset()
    deck.set_brightness(0)


async def _sync_input_boolean(
    state_entity_id: str | None,
    websocket: websockets.WebSocketClientProtocol,
    state: Literal["on", "off"],
) -> None:
    """Sync the input boolean state with the Stream Deck."""
    if (state_entity_id is not None) and (
        state_entity_id.split(".")[0] == "input_boolean"
    ):
        await call_service(
            websocket,
            f"input_boolean.turn_{state}",
            {},
            {"entity_id": state_entity_id},
        )


@dataclass
class InactivityState:
    """Tracks inactivity and handles returning to home page."""

    last_interaction_time = Field(
        default_factory=time.time,
    )  # default to current time
    inactivity_task: asyncio.Task | None = None

    async def update_interaction(
        self,
        config: Config,
        websocket: websockets.WebSocketClientProtocol,
        complete_state: StateDict,
        deck: StreamDeck,
    ) -> None:
        """Update the last interaction time and returns to home if inactive for too long."""
        self.last_interaction_time = time.time()
        if self.inactivity_task:
            self.inactivity_task.cancel()

        return_config = config.return_to_home_after_no_presses
        if return_config is not None:
            # Only check for inactivity if there is an inactivity config.
            async def check_inactivity() -> None:
                duration = return_config["duration"]
                home_page = return_config["home_page"]
                await asyncio.sleep(duration)
                if time.time() - self.last_interaction_time >= duration:
                    console.log(
                        f"No activity for {duration}s, returning to {home_page}",
                    )
                    if config._detached_page is not None:
                        console.log("Clearing detached page")
                        config._detached_page = None
                    dummy_button = Button(
                        special_type="go-to-page",
                        special_type_data=home_page,
                    )
                    await _handle_key_press(
                        websocket,
                        complete_state,
                        config,
                        dummy_button,
                        deck,
                        is_long_press=False,
                    )
                    console.log(
                        f"Completed return to {home_page}, current index: {config._current_page_index}",
                    )

            self.inactivity_task = asyncio.create_task(check_inactivity())


def _on_touchscreen_event_callback(
    inactivity_state: InactivityState,
    websocket: websockets.WebSocketClientProtocol,
    complete_state: StateDict,
    config: Config,
) -> Callable[
    [StreamDeck, TouchscreenEventType, dict[str, int]],
    Coroutine[StreamDeck, TouchscreenEventType, None],
]:
    async def touchscreen_event_callback(
        deck: StreamDeck,
        event_type: TouchscreenEventType,
        value: dict[str, int],
    ) -> None:
        console.log(f"Touchscreen event {event_type} called at value {value}")
        await inactivity_state.update_interaction(
            config,
            websocket,
            complete_state,
            deck,
        )  # Update for inactivity monitoring
        if event_type == TouchscreenEventType.DRAG:
            # go to next or previous page
            if value["x"] > value["x_out"]:
                console.log(f"Going to page {config.next_page_index}")
                config.to_page(config.next_page_index)

            else:
                console.log(f"Going to page {config.next_page_index}")
                config.to_page(config.previous_page_index)
            config.current_page().sort_dials()
            update_all_key_images(deck, config, complete_state)
            update_all_dials(deck, config, complete_state)
        else:
            # Short touch: Sets dial value to minimal value
            # Long touch: Sets dial to maximal value
            lcd_icon_size = (
                deck.touchscreen_image_format()["size"][0] / deck.dial_count()
            )
            icon_pos = value["x"] // lcd_icon_size
            dials = config.dial_sorted(int(icon_pos))
            assert dials is not None

            selected_dial = (
                dials[0]
                if dials[0].dial_event_type == DialEventType.TURN.name
                else dials[1]
            )
            assert selected_dial is not None

            if selected_dial.allow_touchscreen_events:
                if event_type == TouchscreenEventType.SHORT:
                    set_type = "min"
                elif event_type == TouchscreenEventType.LONG:
                    set_type = "max"
                selected_dial.set_state(selected_dial.get_attributes()[set_type])
                await handle_dial_event(
                    websocket,
                    complete_state,
                    config,
                    dials,
                    deck,
                    DialEventType.TURN,
                    0,
                    False,  # noqa: FBT003
                )

    return touchscreen_event_callback


async def handle_dial_event(
    websocket: websockets.WebSocketClientProtocol,
    complete_state: StateDict,
    config: Config,
    dial: tuple[Dial, Dial | None],
    deck: StreamDeck,
    event_type: DialEventType,
    value: int,
    local_update: bool = False,  # noqa: FBT001, FBT002
) -> None:
    """Handles dial_event."""
    if not config._is_on:
        turn_on(config, deck, complete_state)
        await _sync_input_boolean(config.state_entity_id, websocket, "on")
        return

    if dial[0].dial_event_type == event_type.name:
        selected_dial = dial[0]
    elif dial[1].dial_event_type == event_type.name:  # type: ignore[union-attr]
        assert isinstance(dial[1], Dial)
        selected_dial = dial[1]
    else:
        console.log("Could not resolve event type for dial")
        return
    dial_num_sorted = config.current_page().get_sorted_key(selected_dial)
    assert selected_dial is not None

    if event_type == DialEventType.TURN:
        selected_dial.increment_state(value)
    elif value:
        return

    if selected_dial.service is not None:
        selected_dial = selected_dial.rendered_template_dial(complete_state)
        service_data = (
            {"entity_id": selected_dial.entity_id}
            if selected_dial.service_data is None
            else selected_dial.service_data
        )

    # Ensures the entity id is given to the service even if service_data is set
    if "entity_id" not in service_data:
        service_data["entity_id"] = selected_dial.entity_id

    assert selected_dial.service is not None
    if local_update:
        assert isinstance(dial_num_sorted, int)
        update_dial(deck, dial_num_sorted, config, complete_state)
        return
    console.log(
        f"Calling service {selected_dial.service} with data {selected_dial.service_data}",
    )
    await call_service(
        websocket,
        selected_dial.service,
        service_data,
        selected_dial.target,
    )


def _on_dial_event_callback(
    inactivity_state: InactivityState,
    websocket: websockets.WebSocketClientProtocol,
    complete_state: StateDict,
    config: Config,
) -> Callable[
    [StreamDeck, int, DialEventType, int],
    Coroutine[StreamDeck, int, None],
]:
    async def dial_event_callback(
        deck: StreamDeck,
        dial_num: int,
        event_type: DialEventType,
        value: int,
    ) -> None:
        console.log(
            f"Dial {dial_num} event {event_type} at value {value} has been called",
        )
        dial = config.dial_sorted(dial_num)
        assert dial is not None
        await inactivity_state.update_interaction(
            config,
            websocket,
            complete_state,
            deck,
        )  # Update for inactivity monitoring

        async def callback() -> None:
            await handle_dial_event(
                websocket,
                complete_state,
                config,
                dial,
                deck,
                event_type,
                0,
            )

        current_dial = config.dial(dial_num)
        assert isinstance(current_dial, Dial)
        if event_type == DialEventType.TURN and current_dial.start_or_restart_timer(
            callback,
        ):
            await handle_dial_event(
                websocket,
                complete_state,
                config,
                dial,
                deck,
                event_type,
                value,
                True,  # noqa: FBT003
            )
            return

        await handle_dial_event(
            websocket,
            complete_state,
            config,
            dial,
            deck,
            event_type,
            value,
        )

    return dial_event_callback


<<<<<<< HEAD
async def _handle_key_press(  # noqa: PLR0912 PLR0915
=======
async def _handle_key_press(  # noqa: PLR0915 C901
>>>>>>> b74d891e
    websocket: websockets.WebSocketClientProtocol,
    complete_state: StateDict,
    config: Config,
    button: Button,
    deck: StreamDeck,
    *,
    is_long_press: bool,
) -> None:
    if not config._is_on:
        turn_on(config, deck, complete_state)
        await _sync_input_boolean(config.state_entity_id, websocket, "on")
        return

    def update_all() -> None:
        config.current_page().sort_dials()
        update_all_key_images(deck, config, complete_state)
        update_all_dials(deck, config, complete_state)

<<<<<<< HEAD
    async def handle_press(
=======
    async def handle_press(  # noqa: PLR0912 PLR0915
>>>>>>> b74d891e
        button: Button,
        entity_id: str | None = None,
        service: str | None = None,
        service_data: dict[str, Any] | None = None,
        target: dict[str, Any] | None = None,
        special_type: str | None = None,
        special_type_data: str | None = None,
    ) -> None:
        if special_type == "next-page":
            config.next_page()
            update_all()
        elif special_type == "previous-page":
            config.previous_page()
            update_all()
        elif button.special_type == "close-page":
            config.close_page()
            update_all()
        elif special_type == "go-to-page":
            assert isinstance(special_type_data, (str, int))
            config.to_page(special_type_data)  # type: ignore[arg-type]
            update_all()
            return  # to skip the _detached_page reset below
        elif special_type == "turn-off":
            turn_off(config, deck)
            await _sync_input_boolean(config.state_entity_id, websocket, "off")
        elif special_type == "light-control":
            assert isinstance(special_type_data, dict)
            try:
                page = _light_page(
                    entity_id=entity_id,
<<<<<<< HEAD
                    n_colors=9,
                    colormap=special_type_data.get("colormap", None),
                    colors=special_type_data.get("colors", None),
                    color_temp_kelvin=special_type_data.get("color_temp_kelvin", None),
                    brightnesses=button.special_type_data.get("brightnesses", None),
                    deck_key_count=deck.key_count(),
=======
                    n_colors=10,
                    colormap=special_type_data.get("colormap", None),
                    colors=special_type_data.get("colors", None),
                    color_temp_kelvin=special_type_data.get("color_temp_kelvin", None),
>>>>>>> b74d891e
                )
                config.load_page_as_detached(page)
                update_all()
            except Exception as e:
                console.print_exception(show_locals=True)
                console.log(f"Error while creating light page: {e}")
                raise
            return  # to skip the _detached_page reset below
        elif special_type == "climate-control":
            assert isinstance(special_type_data, dict) or special_type_data is None
<<<<<<< HEAD
            temperatures = special_type_data.get("temperatures", None)
            hvac_modes = special_type_data.get("hvac_modes", None)
            name = special_type_data.get("name", None)  # Pass name explicitly
            try:
                if entity_id not in complete_state:
                    console.log(f"Error: entity_id {entity_id} not found in complete_state")
=======

            if isinstance(special_type_data, dict):
                temperatures = special_type_data.get("temperatures")
                hvac_modes = special_type_data.get("hvac_modes")
                name = special_type_data.get("name")
            else:
                temperatures = None
                hvac_modes = None
                name = None

            try:
                if entity_id not in complete_state:
                    console.log(
                        f"Error: entity_id {entity_id} not found in complete_state",
                    )
>>>>>>> b74d891e
                    return
                page = _climate_page(
                    entity_id=entity_id,
                    complete_state=complete_state,
                    temperatures=temperatures,
                    hvac_modes=hvac_modes,
                    name=name,
                    deck_key_count=deck.key_count(),
                )
                console.log(f"got detached page {page}")
<<<<<<< HEAD
                config.load_page_as_detached(page)
=======
                config._detached_page = page
>>>>>>> b74d891e
                update_all()
            except Exception as e:
                console.print_exception(show_locals=True)  # Log full stack trace
                console.log(f"Error creating climate page: {e}")
                raise
            return  # to skip the _detached_page reset below
<<<<<<< HEAD
        elif special_type == "climate-control":
            assert isinstance(special_type_data, dict) or special_type_data is None
            temperatures = special_type_data.get("temperatures", None)
            hvac_modes = special_type_data.get("hvac_modes", None)
            name = special_type_data.get("name", None)  # Pass name explicitly
            try:
                if entity_id not in complete_state:
                    console.log(f"Error: entity_id {entity_id} not found in complete_state")
                    return
                page = _climate_page(
                    entity_id=entity_id,
                    complete_state=complete_state,
                    temperatures=temperatures,
                    hvac_modes=hvac_modes,
                    name=name,
                    deck_key_count=deck.key_count(),
                )
                console.log(f"got detached page {page}")
                config.load_page_as_detached(page)
                update_all()
            except Exception as e:
                console.print_exception(show_locals=True)  # Log full stack trace
                console.log(f"Error creating climate page: {e}")
                return
            return  # to skip the _detached_page reset below
=======
>>>>>>> b74d891e
        elif special_type == "reload":
            config.reload()
            update_all()
            return
        elif service is not None:
            button = button.rendered_template_button(complete_state)
            if service_data is None:
                service_data = {}
                if entity_id is not None:
                    service_data["entity_id"] = entity_id
            assert service is not None  # for mypy
            await call_service(websocket, service, service_data, target)

        if config._detached_page:
            config.close_detached_page()
            update_all()

    if is_long_press:
        if button.long_press:
            await handle_press(
                entity_id=button.long_press.get("entity_id", button.entity_id),
                service=button.long_press.get("service"),
                service_data=button.long_press.get("service_data"),
                target=button.long_press.get("target", button.target),
                special_type=button.long_press.get("special_type"),
                special_type_data=button.long_press.get("special_type_data"),
                button=button,
            )
        else:
            console.log(
                f"Long press detected, but no long press action defined for {button.entity_id}",
            )
            return
    else:
        await handle_press(
            entity_id=button.entity_id,
            service=button.service,
            service_data=button.service_data,
            target=button.target,
            special_type=button.special_type,
            special_type_data=button.special_type_data,
            button=button,
        )


def _on_press_callback(  # noqa: PLR0915
<<<<<<< HEAD
    inactivity_state: InactivityState,
=======
>>>>>>> b74d891e
    websocket: websockets.WebSocketClientProtocol,
    complete_state: StateDict,
    config: Config,
) -> Callable[[StreamDeck, int, bool], Coroutine[StreamDeck, int, None]]:
    press_tasks: dict[int, asyncio.Task] = {}  # Track ongoing press tasks
    press_start_times: dict[int, float] = {}  # Track press start times
    long_press_threshold = config.long_press_duration

<<<<<<< HEAD
    async def key_change_callback(  # noqa: PLR0915
=======
    async def key_change_callback(
>>>>>>> b74d891e
        deck: StreamDeck,
        key: int,
        key_pressed: bool,  # noqa: FBT001
    ) -> None:
        console.log(f"Key {key} {'pressed' if key_pressed else 'released'}")
        await inactivity_state.update_interaction(
            config,
            websocket,
            complete_state,
            deck,
        )  # Fixed
        button = config.button(key)
        if button is None:
            console.log(f"No button found for key {key}")
            return

        if key_pressed:
            press_start_times[key] = time.time()
            console.log(
                f"Key {key} pressed, starting long press monitor with threshold {long_press_threshold}s",
            )
            update_key_image(
                deck,
                key=key,
                config=config,
                complete_state=complete_state,
                key_pressed=True,
            )

            async def monitor_long_press() -> None:
                try:
                    await asyncio.sleep(long_press_threshold)
                    if key in press_start_times:  # Button still pressed
                        console.log(
                            f"Key {key} long press detected after {long_press_threshold}s",
                        )
                        try:
                            await _handle_key_press(
                                websocket,
                                complete_state,
                                config,
                                button,
                                deck,
                                is_long_press=True,
                            )
                        except Exception as e:
                            console.print_exception(show_locals=True)
                            console.log(f"Error in long press handling: {e}")
                            raise
                        # Update key image to unpressed state after long press
                        update_key_image(
                            deck,
                            key=key,
                            config=config,
                            complete_state=complete_state,
                            key_pressed=False,
                        )
                        del press_start_times[key]
                except asyncio.CancelledError:
                    console.log(f"Long press monitor for key {key} was canceled")
                except Exception as e:
                    console.log(
                        f"Unexpected error in long press monitor for key {key}: {e}",
                    )
                    raise

            press_tasks[key] = asyncio.create_task(monitor_long_press())

        else:  # Key released
            if key in press_tasks:
                # Cancel the long press task if it hasn't completed
                press_tasks[key].cancel()
                del press_tasks[key]

            if key in press_start_times:
                # If still in press_start_times, it was a short press
                press_duration = time.time() - press_start_times[key]
                del press_start_times[key]

                # Update the key image back to unpressed state
                update_key_image(
                    deck,
                    key=key,
                    config=config,
                    complete_state=complete_state,
                    key_pressed=False,
                )

                console.log(f"Key {key} released after {press_duration:.2f}s")
                if press_duration < long_press_threshold:
                    console.log(f"Handling short press for key {key}")

                    async def cb() -> None:
                        """Update the deck once more after the timer is over."""
                        assert button is not None  # for mypy
                        try:
                            await _handle_key_press(
                                websocket,
                                complete_state,
                                config,
                                button,
                                deck,
                                is_long_press=False,
                            )
                        except Exception as e:
                            console.log(f"Error in short press handling: {e}")
                            raise

                    if button.maybe_start_or_cancel_timer(cb):
                        console.log(
                            f"Timer started for key {key}, delaying short press",
                        )
                        return

                    await _handle_key_press(
                        websocket,
                        complete_state,
                        config,
                        button,
                        deck,
                        is_long_press=False,
                    )

    return key_change_callback


@ft.lru_cache(maxsize=128)
def _download(url: str) -> bytes:
    """Download the content from the URL."""
    console.log(f"Downloading {url}")
    response = requests.get(url, timeout=5)
    console.log(f"Downloaded {len(response.content)} bytes")
    return response.content


def _url_to_filename(url: str, hash_len: int = 8) -> Path:
    """Converts a URL to a Path on disk with an optional hash.

    Parameters
    ----------
    url
        The URL to convert to a filename.
    hash_len
        The length of the hash to include in the filename, by default 8.

    Returns
    -------
    Path
        The filename with the hash included, if specified.

    """
    domain, path = re.findall(r"(?<=://)([a-zA-Z\.]+).*?(/.*)", url)[0]
    h = hashlib.sha256(f"{domain}{path}".encode()).hexdigest()[:hash_len]
    extension = Path(path).suffix
    filename = f"{domain.replace('.', '_')}-{h}{extension}"
    return ASSETS_PATH / Path(filename)


def _scale_hex_color(hex_color: str, scale: float) -> str:
    """Scales a HEX color by a given factor.

    0 is black, 1 is the original color.

    Parameters
    ----------
    hex_color
        A HEX color in the format "#RRGGBB".
    scale
        A scaling factor between 0 and 1.

    Returns
    -------
    A scaled HEX color in the format "#RRGGBB".

    """
    scale = max(0, min(1, scale))
    # Convert HEX color to RGB values
    r = int(hex_color[1:3], 16)
    g = int(hex_color[3:5], 16)
    b = int(hex_color[5:7], 16)

    # Scale RGB values
    r = int(r * scale)
    g = int(g * scale)
    b = int(b * scale)

    # Convert scaled RGB values back to HEX color
    return f"#{r:02x}{g:02x}{b:02x}"


class IconWarning(UserWarning):
    """Warning for when an icon is not found."""


@ft.lru_cache(maxsize=128)
def _convert_svg_to_png(
    *,
    filename_svg: Path,
    color: str,
    background_color: str,
    opacity: float,
    margin: int,
    filename_png: str | Path | None = None,
    size: tuple[int, int] = (ICON_PIXELS, ICON_PIXELS),
) -> Image.Image:
    """Load a SVG file and convert to PNG.

    Modify the fill and background colors based on the input color value,
    convert it to PNG format, and save the resulting PNG image to a file.

    Parameters
    ----------
    filename_svg
        The file name of the SVG file.
    color
        The HEX color to use for the icon.
    background_color
        The HEX color to use for the background.
    opacity
        The opacity of the icon. 0 is black, 1 is full color.
    margin
        The margin to add around the icon.
    filename_png
        The name of the file to save the PNG content to.
    size
        The size of the resulting PNG image.

    """
    import cairosvg  # importing here because it requires a non Python dep

    with filename_svg.open() as f:
        svg_content = f.read()

    fill_color = _scale_hex_color(color, opacity)

    try:
        svg_tree = etree.fromstring(svg_content)  # noqa: S320
        svg_tree.attrib["fill"] = fill_color
        svg_tree.attrib["style"] = f"background-color: {background_color}"
        modified_svg_content = etree.tostring(svg_tree)
    except etree.XMLSyntaxError:
        msg = (
            f"XML parsing failed for {filename_svg}. Creating an image with solid"
            f" fill color. Received `svg_content` starts with {svg_content[:100]}."
        )
        warnings.warn(msg, IconWarning, stacklevel=2)
        console.log(f"[b red]{msg}[/]")
        modified_svg_content = None

    png_content = (
        cairosvg.svg2png(
            bytestring=modified_svg_content,
            background_color=background_color,
            scale=4,
        )
        if modified_svg_content
        else None
    )

    image = (
        Image.open(io.BytesIO(png_content))
        if png_content
        else Image.new("RGBA", size, fill_color)
    )

    im = ImageOps.expand(image, border=(margin, margin), fill="black")
    im = im.resize(size)

    if filename_png is not None:
        im.save(filename_png)

    return im


def _mdi_url(mdi: str) -> str:
    """Return the URL of the Materian. opacity=Design Ico,.

    Check https://mdi.bessarabov.com for the available icons.
    """
    return f"https://raw.githubusercontent.com/Templarian/MaterialDesign/master/svg/{mdi}.svg"


@ft.lru_cache(maxsize=128)
def _download_spotify_image(
    id_: str,
    filename: Path | None = None,
    size: tuple[int, int] = (ICON_PIXELS, ICON_PIXELS),
) -> Image.Image:
    """Download the Spotify image for the given ID.

    Examples of ids are:
    - "playlist/37i9dQZF1DXaRycgyh6kXP"
    - "episode/3RIaY4PM7h4mO2IaD0eSXo"
    - "track/4o0LyB69tylqDG6eTGhmig"
    """
    if filename is not None and filename.exists():
        return Image.open(filename)
    url = f"https://embed.spotify.com/oembed/?url=http://open.spotify.com/{id_}"
    content = _download(url)
    data = json.loads(content)
    image_url = data["thumbnail_url"]
    return _download_image(image_url, filename, size)


@ft.lru_cache(maxsize=32)  # Change only a few images, because they might be large
def _download_image(
    url: str,
    filename: Path | None = None,
    size: tuple[int, int] = (ICON_PIXELS, ICON_PIXELS),
) -> Image.Image:
    """Download an image for a given url."""
    if filename is not None and filename.exists():
        image = Image.open(filename)
        # To correctly size after getting from file
        return image.resize(size)
    image_content = _download(url)
    image = Image.open(io.BytesIO(image_content))
    if image.mode != "RGB":
        image = image.convert("RGB")
    if filename is not None:
        image.save(filename)
    return image.resize(size)


def update_all_key_images(
    deck: StreamDeck,
    config: Config,
    complete_state: StateDict,
) -> None:
    """Update all key images."""
    console.log("Called update_all_key_images")
    for key in range(deck.key_count()):
        update_key_image(
            deck,
            key=key,
            config=config,
            complete_state=complete_state,
            key_pressed=False,
        )


async def is_network_available(host="8.8.8.8", port=53, timeout=3) -> bool:
    try:
        reader, writer = await asyncio.wait_for(
            asyncio.open_connection(host, port),
            timeout,
        )
        writer.close()
        await writer.wait_closed()
        return True
    except Exception:
        return False


async def run(
    host: str,
    token: str,
    protocol: Literal["wss", "ws"],
    config: Config,
    retry_attempts: float = 0,
    retry_delay: int = 0,
) -> None:
    """Main entry point for the Stream Deck integration, with retry logic."""
    deck = get_deck()
    attempt = 0
    global is_network_connected
    global is_ha_connected
    network_page = Page.network_page(deck)
    network_page_opened_by_self = False

    while retry_attempts == math.inf or attempt <= retry_attempts:
        try:
            async with setup_ws(host, token, protocol) as websocket:
                try:
                    complete_state = await get_states(websocket)
                    is_network_connected = await is_network_available()
                    is_ha_connected = True

                # Close the network page if network is OK, and network page
                # was opened by this script and is still open.
                if (
                    is_network_connected
                    and is_ha_connected
                    and network_page_opened_by_self
                    and Config.current_page() == network_page
                ):
                    Config.close_page()

                    attempt = 0  # Reset attempt counter on successful connect
                    # Initialize shared inactivity state
                    inactivity_state = InactivityState()
                    deck.set_brightness(config.brightness)
                    # Turn on state entity boolean on home assistant
                    await _sync_input_boolean(config.state_entity_id, websocket, "on")
                    update_all_key_images(deck, config, complete_state)
                    deck.set_key_callback_async(
                        _on_press_callback(
                    inactivity_state,
                    websocket,
                    complete_state,
                    config,
                ),  # Fixed
                    )
                    update_all_dials(deck, config, complete_state)
                    if deck.dial_count() != 0:
                        deck.set_dial_callback_async(
                            _on_dial_event_callback(
                        inactivity_state,
                        websocket,
                        complete_state,
                        config,
                    ),  # Fixed
                        )
                    if deck.is_visual():
                        deck.set_touchscreen_callback_async(
                            _on_touchscreen_event_callback(
                        inactivity_state,
                        websocket,
                               
                        complete_state,
                               
                        config,
                    ),  # Fixed
                        )
                    deck.set_brightness(config.brightness)
                    await subscribe_state_changes(websocket)
                    await handle_changes(websocket, complete_state, deck, config)
                finally:
                    await _sync_input_boolean(config.state_entity_id, websocket, "off")
                    deck.reset()
                # If we got here, we successfully ran until shutdown. Exit loop
                break

        except (
            websockets.exceptions.ConnectionClosedError,
            OSError,
            asyncio.TimeoutError,
        ) as e:
            is_network_connected = await is_network_available()
            is_ha_connected = False

            Config.load_page_as_detached(Page.connection_page(deck))
            update_all_key_images(deck, config=config, complete_state=None)
            attempt += 1
            console.log(f"[WARNING] WebSocket connection failed: {e}")
            if retry_attempts != math.inf and attempt > retry_attempts:
                console.log("[ERROR] Max retry attempts reached, giving up.")
                break
            console.log(
                f"[INFO] Retrying in {retry_delay} seconds... (attempt {attempt})",
            )
            await asyncio.sleep(retry_delay)


def _rich_table_str(df: pd.DataFrame) -> str:
    table = _pandas_to_rich_table(df)
    console = Console(file=io.StringIO(), width=120)
    console.print(table)
    return console.file.getvalue()


def safe_load_yaml(
    f: TextIO | str,
    *,
    return_included_paths: bool = False,
    encoding: str | None = None,
) -> Any | tuple[Any, list]:
    """Load a YAML file."""
    included_files = []

    def _traverse_yaml(node: dict[str, Any], variables: dict[str, str]) -> None:
        if isinstance(node, dict):
            for key, value in node.items():
                if not isinstance(value, dict):
                    for var, var_value in variables.items():
                        if not isinstance(value, str):
                            continue

                        regex_format = rf"\$\{{{var}\}}"
                        node[key] = re.sub(regex_format, str(var_value), node[key])
                else:
                    _traverse_yaml(value, variables)
        elif isinstance(node, list):
            for item in node:
                _traverse_yaml(item, variables)

    class IncludeLoader(yaml.SafeLoader):
        """YAML Loader with `!include` constructor."""

        def __init__(self, stream: Any) -> None:
            """Initialize IncludeLoader."""
            self._root = (
                Path(stream.name).parent if hasattr(stream, "name") else Path.cwd()
            )
            super().__init__(stream)

    def _include(loader: IncludeLoader, node: yaml.nodes.Node) -> Any:
        """Include file referenced at node."""
        if isinstance(node.value, str):
            filepath = loader._root / str(loader.construct_scalar(node))  # type: ignore[arg-type]
            included_files.append(filepath)
            return yaml.load(
                filepath.read_text(encoding=encoding),
                IncludeLoader,  # noqa: S506
            )
        else:  # noqa: RET505
            mapping = loader.construct_mapping(node, deep=True)  # type: ignore[arg-type]
            assert mapping is not None
            filepath = loader._root / str(mapping["file"])
            included_files.append(filepath)
            variables = mapping["vars"]

            loaded_data = yaml.load(
                filepath.read_text(encoding=encoding),
                IncludeLoader,  # noqa: S506
            )
            assert loaded_data is not None
            assert variables is not None
            _traverse_yaml(loaded_data, variables)
            return loaded_data

    IncludeLoader.add_constructor("!include", _include)
    loaded_data = yaml.load(f, IncludeLoader)  # noqa: S506
    if return_included_paths:
        return loaded_data, included_files
    return loaded_data


def _help() -> str:
    try:
        return (
            f"See the configuration options below:\n\n"
            f"Config YAML options:\n{_rich_table_str(Config.to_pandas_table())}\n\n"
            f"Page YAML options:\n{_rich_table_str(Page.to_pandas_table())}\n\n"
            f"Button YAML options:\n{_rich_table_str(Button.to_pandas_table())}\n\n"
        )
    except ModuleNotFoundError:
        return ""


def main() -> None:
    """Start the Stream Deck integration."""
    import argparse
    import os

    from dotenv import load_dotenv

    load_dotenv()

    # Get the system default encoding
    system_encoding = locale.getpreferredencoding()
    yaml_encoding = os.getenv("YAML_ENCODING", system_encoding)

    def parse_retry_attempts_arg(val: str) -> float:
        if val is None:
            return 0
        if isinstance(val, str) and val.lower() == "inf":
            return math.inf
        try:
            return int(val)
        except (ValueError, TypeError):
            return 0

    parser = argparse.ArgumentParser(
        epilog=_help(),
        formatter_class=argparse.RawDescriptionHelpFormatter,
    )
    parser.add_argument("--host", default=os.environ.get("HASS_HOST", "localhost"))
    parser.add_argument("--token", default=os.environ.get("HASS_TOKEN"))
    parser.add_argument(
        "--config",
        default=os.environ.get("STREAMDECK_CONFIG", DEFAULT_CONFIG),
        type=Path,
    )
    parser.add_argument(
        "--yaml-encoding",
        default=yaml_encoding,
        help=f"Specify encoding for YAML files (default is system encoding or from environment variable YAML_ENCODING (default: {yaml_encoding})",
    )

    parser.add_argument(
        "--protocol",
        default=os.environ.get("WEBSOCKET_PROTOCOL", "wss"),
        choices=["wss", "ws"],
    )
    parser.add_argument(
        "--connection-retry-attempts",
        type=parse_retry_attempts_arg,
        default=os.getenv("CONNECTION_RETRY_ATTEMPTS", "0"),
        help="Maximum number of connection retry attempts ('inf' for infinite)",
    )
    parser.add_argument(
        "--connection-retry-delay",
        type=int,
        default=os.getenv("CONNECTION_RETRY_DELAY"),
        help="Delay between connection retry attempts in seconds",
    )
    args = parser.parse_args()
    console.log(f"Using version {__version__} of the Home Assistant Stream Deck.")
    console.log(
        f"Starting Stream Deck integration with {args.host=}, {args.config=}, {args.protocol=}",
    )
    config = Config.load(args.config, yaml_encoding=args.yaml_encoding)

    final_retry_attempts: float = args.connection_retry_attempts

    final_retry_delay = (
        int(args.connection_retry_delay)
        if args.connection_retry_delay is not None
        else 0
    )

    asyncio.run(
        run(
            host=args.host,
            token=args.token,
            protocol=args.protocol,
            config=config,
            retry_attempts=final_retry_attempts,
            retry_delay=final_retry_delay,
        ),
    )


if __name__ == "__main__":
    main()<|MERGE_RESOLUTION|>--- conflicted
+++ resolved
@@ -84,43 +84,11 @@
 StateDict: TypeAlias = dict[str, dict[str, Any]]
 
 
-<<<<<<< HEAD
 
 # Globals or context-level shared state
 is_network_connected: bool = False
 is_ha_connected: bool = False
 
-# Gets the climate icon, text, and text color for climate modes
-def get_climate_icon_text_and_color(mode: str) -> tuple[str, str, str]:
-    cool_color = "cyan"
-    cool_text = "cool"
-    cool_icon = "snowflake"
-    heat_color = "#FFA500"
-    heat_icon = "fire"
-    heat_text = "heat"
-    auto_color = "#00FF00"
-    auto_icon = "sun-snowflake"
-    auto_text = "auto"
-    off_text = "OFF"
-    off_icon = None
-    off_color = None 
-    unknown_icon = "help"
-    unknown_text = "UNKNOWN"
-    unknown_color = None
-    
-    match mode.lower():
-        case "cool":
-            return cool_icon, cool_text, cool_color     
-        case "heat":
-            return heat_icon, heat_text, heat_color
-        case "auto" | "heat_cool":
-            return auto_icon, auto_text, auto_color
-        case "off":
-            return off_icon, off_text, off_color
-        case _:
-            return unknown_icon, unknown_text, unknown_color
-       
-=======
 class HvacModeInfo(NamedTuple):
     """Aggregates some data to draw buttons representing a hvac mode."""
 
@@ -145,9 +113,8 @@
         case "off":
             return HvacModeInfo(icon_mdi=None, text="OFF", color=None)
         case _:
-            return HvacModeInfo(icon_mdi="help", text="MODE UNK", color=None)
-
->>>>>>> b74d891e
+            return unknown_icon, unknown_text, unknown_color
+       
 
 class _ButtonDialBase(BaseModel, extra="forbid"):  # type: ignore[call-arg]
     """Parent of Button and Dial."""
@@ -329,13 +296,9 @@
         " If `climate-control`, the button will control climate, and the `special_type_data`"
         " can be a dictionary, see its description. The climage control page shown is meant to "
         " be temporary, and will not update values dynamically."
-<<<<<<< HEAD
         " If `reload`, the button will reload the configuration file when pressed."
         " If `network-status`, but button will show the connection status to the network"
         " If `ha-status`, the button will show the status of Home Assistant.",
-=======
-        " If `reload`, the button will reload the configuration file when pressed.",
->>>>>>> b74d891e
     )
     special_type_data: Any | None = Field(
         default=None,
@@ -349,10 +312,7 @@
         " The `colormap` key and a value a colormap (https://matplotlib.org/stable/tutorials/colors/colormaps.html)"
         " can be used. This requires the `matplotlib` package to be installed. If no"
         " list of `colors` or `colormap` is specified, 10 equally spaced colors are used."
-<<<<<<< HEAD
         " The `brightnesses` key and a value of brightness level (0-100)."
-=======
->>>>>>> b74d891e
         " If `climate-control`, the data should optionally be a dictionary."
         " The dictionary can contain the following keys:"
         " The `temperatures` key and a value a list of max (`n_keys_on_streamdeck - 5`) temperatures in Celsius."
@@ -433,32 +393,12 @@
                 stacklevel=2,
             )
             return _generate_failed_icon(size)
-<<<<<<< HEAD
-        
-=======
-
->>>>>>> b74d891e
+
     @classmethod
     def climate_control_with_status(
         cls: type[Button],
         entity_id: str,
         complete_state: StateDict,
-<<<<<<< HEAD
-        display_climate_string: bool,
-        display_mode: bool,
-        open_climate_page_on_press: bool,
-        name: str | None = None,
-        special_type_data: Any | None = None,
-        base_button: Button | None = None,
-    ) -> Button:
-        """Return a climate control button, preserving base_button attributes except special_type, special_type_data, and always setting text_offset."""
-        state = complete_state.get(entity_id, {})
-        
-        def format_temp(temp: float | None) -> str:
-            if temp is None:
-                return "?"
-            return f"{temp:.2f}".rstrip('0').rstrip('.')
-=======
         name: str | None = None,
         special_type_data: Any | None = None,
         base_button: Button | None = None,
@@ -479,34 +419,11 @@
             if temp is None:
                 return "?"
             return f"{temp:.2f}".rstrip("0").rstrip(".")
->>>>>>> b74d891e
 
         # Compute climate-specific values for text, icon_mdi, and text_color
         current_temperature = state.get("attributes", {}).get("temperature")
         current_mode: str | None = state.get("state", None)
         computed_text = (
-<<<<<<< HEAD
-            ("Climate\n" if display_climate_string else "") +
-            (name + "\n" if name else "") +
-            format_temp(current_temperature) +
-            (f" -> {format_temp(current_temperature)}" if current_mode and current_mode.lower() != 'off' and current_temperature else "") +
-            "°C\n" +
-            (current_mode.capitalize() if display_mode and current_mode else "")
-        )
-        computed_icon_mdi, _, computed_text_color = get_climate_icon_text_and_color(current_mode or "unknown")
-        
-        # Initialize attributes
-        button_kwargs = {}
-        
-        # If base_button is provided, copy its attributes
-        if base_button:
-            button_kwargs = base_button.dict(exclude_unset=True)
-        
-        # Determine the text to use and count its lines
-        text = computed_text if ("text" not in button_kwargs or button_kwargs["text"] is None) else button_kwargs["text"]
-        lines = text.rstrip("\n").count("\n") + 1  # Add 1 for the last line (no trailing \n)
-        
-=======
             ("Climate\n" if display_climate_string else "")
             + (name + "\n" if name else "")
             + format_temp(current_temperature)
@@ -541,24 +458,16 @@
             text.rstrip("\n").count("\n") + 1
         )  # Add 1 for the last line (no trailing \n)
 
->>>>>>> b74d891e
         # Compute text_offset based on text_size (handle None explicitly)
         text_size = button_kwargs.get("text_size", 12)
         if text_size is None:
             text_size = DEFAULT_TEXT_SIZE  # Fallback to default if explicitly None
-<<<<<<< HEAD
-        computed_text_offset = -int(max(0, lines - 2) * text_size)  # Adjusted multiplier for better spacing
-        
-        # Set text, icon_mdi, and text_color only if not defined in base_button
-        # If text is not defined in base button, use the computed offset to center the 
-=======
         computed_text_offset = -int(
             max(0, lines - 2) * text_size,
         )  # Adjusted multiplier for better spacing
 
         # Set text, icon_mdi, and text_color only if not defined in base_button
         # If text is not defined in base button, use the computed offset to center the
->>>>>>> b74d891e
         # generated text. This overrides the base button's text_offset.
         if "text" not in button_kwargs or button_kwargs["text"] is None:
             button_kwargs["text"] = computed_text
@@ -567,22 +476,6 @@
             button_kwargs["icon_mdi"] = computed_icon_mdi
         if "text_color" not in button_kwargs or button_kwargs["text_color"] is None:
             button_kwargs["text_color"] = computed_text_color
-<<<<<<< HEAD
-        
-        # Always set text_offset and override entity_id, special_type, special_type_data
-        button_kwargs.update({
-            "entity_id": entity_id,
-            "text_offset": computed_text_offset,
-            "special_type": "climate-control" if open_climate_page_on_press else None,
-            "special_type_data": special_type_data if special_type_data is not None else (
-                base_button.special_type_data if base_button and base_button.special_type_data else None
-            ),
-        })
-        
-        return cls(**button_kwargs)
-
-    def render_icon(  # noqa: PLR0912 PLR0915 C901 C901
-=======
 
         # Always set text_offset and override entity_id, special_type, special_type_data
         button_kwargs.update(
@@ -606,8 +499,7 @@
 
         return cls(**button_kwargs)
 
-    def render_icon(  # noqa: PLR0912 PLR0915 C901
->>>>>>> b74d891e
+    def render_icon(  # noqa: PLR0912 PLR0915 C901 C901
         self,
         complete_state: StateDict,
         *,
@@ -629,13 +521,6 @@
                     display_climate_string=True,
                     display_mode=False,
                     open_climate_page_on_press=True,
-<<<<<<< HEAD
-                    name=self.special_type_data.get("name") if self.special_type_data else None,
-                    special_type_data=self.special_type_data,
-                    base_button=rendered_button,  # Pass self to preserve attributes
-                )
-            else:                
-=======
                     name=(
                         self.special_type_data.get("name")
                         if self.special_type_data
@@ -645,7 +530,6 @@
                     base_button=rendered_button,  # Pass self to preserve attributes
                 )
             else:
->>>>>>> b74d891e
                 button = rendered_button
             image = None
 
@@ -665,30 +549,6 @@
                 image = _draw_percentage_ring(pct, size)
 
         icon_convert_to_grayscale = False
-        
-        if button.text:
-            text = button.text
-        else:
-            match button.special_type:
-                case "climate-control":
-                    text = safe_load_yaml(
-                        f"""
-                        {{% if is_state('{entity_id}', 'heat') %}}
-                        {heat_color}
-                        {{% elif is_state('{entity_id}', 'cool') %}}
-                        {cool_color}
-                        {{% elif is_state('{entity_id}', 'heat_cool') or is_state('{entity_id}', 'auto') %}}
-                        {auto_color}
-                        {{% elif is_state('{entity_id}', 'off') %}}
-                        {off_color}
-                        {{% else %}}
-                        {unknown_color}
-                        {{% endif %}}"""
-                )
-                case _:
-                    text = None
-                    
-        
         text = button.text
         text_color = button.text_color or "white"
         icon_mdi = button.icon_mdi
@@ -763,14 +623,10 @@
         return image
 
     @staticmethod
-<<<<<<< HEAD
-    def _validate_special_type_data(special_type: str, v: Any) -> Any:  # noqa: PLR0912
-=======
     def _validate_special_type_data(  # noqa: C901 PLR0912
         special_type: str,
         v: Any,
     ) -> Any:
->>>>>>> b74d891e
         if special_type == "go-to-page" and not isinstance(v, (int, str)):
             msg = (
                 "If special_type is go-to-page, special_type_data must be an int or str"
@@ -794,11 +650,7 @@
                 )
                 raise AssertionError(msg)
 
-<<<<<<< HEAD
             allowed_keys = {"colors", "colormap", "color_temp_kelvin", "brightnesses"}
-=======
-            allowed_keys = {"colors", "colormap", "color_temp_kelvin"}
->>>>>>> b74d891e
             invalid_keys = v.keys() - allowed_keys
             if invalid_keys:
                 msg = (
@@ -825,7 +677,6 @@
                         raise AssertionError(msg)  # noqa: TRY004
                 # Cast color_temp_kelvin to tuple (to make it hashable)
                 v["color_temp_kelvin"] = tuple(v["color_temp_kelvin"])
-<<<<<<< HEAD
             if "brightnesses" in v:
                 for brightness in v["brightnesses"]:
                     if not isinstance(brightness, int):
@@ -835,8 +686,6 @@
                 v["brightnesses"] = tuple(v["brightnesses"])
                 # Cast brightness to tuple (to make it hashable)
                 v["brightness"] = tuple(v["brightness"])
-=======
->>>>>>> b74d891e
         if special_type == "climate-control":
             if v is None:
                 v = {}
@@ -1332,7 +1181,6 @@
         default=0.5,
         description="The duration (in seconds) for a long press.",
     )
-<<<<<<< HEAD
     return_to_home_after_no_presses: dict[str, Any] | None = Field(
         default=None,
         allow_template=False,
@@ -1340,8 +1188,6 @@
         " Includes `duration` (float, seconds of inactivity) and `home_page` (str, name of the page)."
         " If not specified, no automatic return occurs. Requires a restart to take effect.",
     )
-=======
->>>>>>> b74d891e
     _current_page_index: int = PrivateAttr(default=0)
     _parent_page_index: int = PrivateAttr(default=0)
     _is_on: bool = PrivateAttr(default=True)
@@ -1518,11 +1364,6 @@
         """Close the current page."""
         self._detached_page = None
         self._current_page_index = self._parent_page_index
-        return self.current_page()
-
-    def load_page_as_detached(self, page: Page) -> Page:
-        """Load a page."""
-        self._detached_page = page
         return self.current_page()
 
 
@@ -1868,97 +1709,6 @@
         + buttons_back,
     )
 
-def _climate_page(
-    entity_id: str,
-    complete_state: StateDict,
-    temperatures: tuple[int, ...] | None,
-    hvac_modes: list[str] | None,
-    name: str | None,
-    deck_key_count: int,
-) -> Page:
-    """Return a page of buttons for controlling lights."""
-    console.log(f"Creating climate page for {entity_id}")
-    state = complete_state.get(entity_id, {})
-
-    current_temperature = state.get("attributes", {}).get(
-        "current_temperature",
-        "MISSING",
-    )
-    
-    def format_temp(temp: float | None) -> str:
-        if temp is None:
-            return "?"
-        return f"{temp:.2f}".rstrip('0').rstrip('.')
-                 
-    def mode_button(mode: str) -> Button:
-        icon_mdi, text, text_color = get_climate_icon_text_and_color(mode)
-        return Button(
-            service="climate.set_hvac_mode",
-            service_data={
-                "entity_id": entity_id,
-                "hvac_mode": mode,
-            },
-            text=f"Set\n{text.capitalize()}",
-            text_color=text_color,
-            icon_mdi=icon_mdi,
-        )
-      
-    button_status = [Button.climate_control_with_status(
-        entity_id=entity_id,
-        complete_state=complete_state,
-        display_climate_string=False,
-        display_mode=True,
-        open_climate_page_on_press=False,
-        name=name,
-        special_type_data=None,
-    )]
-    buttons_temperatures = [
-        Button(
-            service="climate.set_temperature",
-            service_data={
-                "entity_id": entity_id,
-                "temperature": temperature,
-            },
-            text=format_temp(temperature) + "°C",
-        )
-        for temperature in (temperatures or ())
-    ]
-    buttons_hvac_modes = [
-        mode_button(mode)
-        for mode in (hvac_modes or [])
-    ]
-    button_back = [
-        Button(
-            special_type="close-page"
-        ),
-    ]
-    button_off = [
-        Button(
-            service="climate.turn_off",
-            text="OFF",
-            service_data={"entity_id": entity_id},
-        ),
-    ]
-    buttons_before_temperatures = button_status + button_off + buttons_hvac_modes
-    buttons_after_temperatures_and_empty = button_back
-    n_empty_buttons = deck_key_count - len(buttons_before_temperatures) - len(buttons_temperatures) - len(buttons_after_temperatures_and_empty)
-    if n_empty_buttons < 0:
-        console.log(
-            f"Too many buttons in the climate page. Some might not be shown. The deck has {abs(n_empty_buttons)} too many buttons. Remove some temperatures or hvac modes.",
-            style="red",
-        )
-        n_empty_buttons = 0
-    # Create empty buttons to fill the remaining space, so that the close button is in the usual place.
-    buttons_empty = [Button(special_type="empty")] * n_empty_buttons
-        
-
-    return Page(
-        name="Climate",
-        buttons=buttons_before_temperatures
-        + buttons_temperatures
-        + buttons_empty
-        + buttons_after_temperatures_and_empty,
-    )
 
 def _climate_page(
     entity_id: str,
@@ -2049,7 +1799,6 @@
         + buttons_after_temperatures_and_empty,
     )
 
-
 @asynccontextmanager
 async def setup_ws(
     host: str,
@@ -2961,11 +2710,7 @@
     return dial_event_callback
 
 
-<<<<<<< HEAD
-async def _handle_key_press(  # noqa: PLR0912 PLR0915
-=======
 async def _handle_key_press(  # noqa: PLR0915 C901
->>>>>>> b74d891e
     websocket: websockets.WebSocketClientProtocol,
     complete_state: StateDict,
     config: Config,
@@ -2984,11 +2729,7 @@
         update_all_key_images(deck, config, complete_state)
         update_all_dials(deck, config, complete_state)
 
-<<<<<<< HEAD
-    async def handle_press(
-=======
     async def handle_press(  # noqa: PLR0912 PLR0915
->>>>>>> b74d891e
         button: Button,
         entity_id: str | None = None,
         service: str | None = None,
@@ -3019,19 +2760,12 @@
             try:
                 page = _light_page(
                     entity_id=entity_id,
-<<<<<<< HEAD
                     n_colors=9,
                     colormap=special_type_data.get("colormap", None),
                     colors=special_type_data.get("colors", None),
                     color_temp_kelvin=special_type_data.get("color_temp_kelvin", None),
                     brightnesses=button.special_type_data.get("brightnesses", None),
                     deck_key_count=deck.key_count(),
-=======
-                    n_colors=10,
-                    colormap=special_type_data.get("colormap", None),
-                    colors=special_type_data.get("colors", None),
-                    color_temp_kelvin=special_type_data.get("color_temp_kelvin", None),
->>>>>>> b74d891e
                 )
                 config.load_page_as_detached(page)
                 update_all()
@@ -3040,54 +2774,6 @@
                 console.log(f"Error while creating light page: {e}")
                 raise
             return  # to skip the _detached_page reset below
-        elif special_type == "climate-control":
-            assert isinstance(special_type_data, dict) or special_type_data is None
-<<<<<<< HEAD
-            temperatures = special_type_data.get("temperatures", None)
-            hvac_modes = special_type_data.get("hvac_modes", None)
-            name = special_type_data.get("name", None)  # Pass name explicitly
-            try:
-                if entity_id not in complete_state:
-                    console.log(f"Error: entity_id {entity_id} not found in complete_state")
-=======
-
-            if isinstance(special_type_data, dict):
-                temperatures = special_type_data.get("temperatures")
-                hvac_modes = special_type_data.get("hvac_modes")
-                name = special_type_data.get("name")
-            else:
-                temperatures = None
-                hvac_modes = None
-                name = None
-
-            try:
-                if entity_id not in complete_state:
-                    console.log(
-                        f"Error: entity_id {entity_id} not found in complete_state",
-                    )
->>>>>>> b74d891e
-                    return
-                page = _climate_page(
-                    entity_id=entity_id,
-                    complete_state=complete_state,
-                    temperatures=temperatures,
-                    hvac_modes=hvac_modes,
-                    name=name,
-                    deck_key_count=deck.key_count(),
-                )
-                console.log(f"got detached page {page}")
-<<<<<<< HEAD
-                config.load_page_as_detached(page)
-=======
-                config._detached_page = page
->>>>>>> b74d891e
-                update_all()
-            except Exception as e:
-                console.print_exception(show_locals=True)  # Log full stack trace
-                console.log(f"Error creating climate page: {e}")
-                raise
-            return  # to skip the _detached_page reset below
-<<<<<<< HEAD
         elif special_type == "climate-control":
             assert isinstance(special_type_data, dict) or special_type_data is None
             temperatures = special_type_data.get("temperatures", None)
@@ -3111,10 +2797,42 @@
             except Exception as e:
                 console.print_exception(show_locals=True)  # Log full stack trace
                 console.log(f"Error creating climate page: {e}")
-                return
+                raise
             return  # to skip the _detached_page reset below
-=======
->>>>>>> b74d891e
+        elif special_type == "climate-control":
+            assert isinstance(special_type_data, dict) or special_type_data is None
+
+            if isinstance(special_type_data, dict):
+                temperatures = special_type_data.get("temperatures")
+                hvac_modes = special_type_data.get("hvac_modes")
+                name = special_type_data.get("name")
+            else:
+                temperatures = None
+                hvac_modes = None
+                name = None
+
+            try:
+                if entity_id not in complete_state:
+                    console.log(
+                        f"Error: entity_id {entity_id} not found in complete_state",
+                    )
+                    return
+                page = _climate_page(
+                    entity_id=entity_id,
+                    complete_state=complete_state,
+                    temperatures=temperatures,
+                    hvac_modes=hvac_modes,
+                    name=name,
+                    deck_key_count=deck.key_count(),
+                )
+                console.log(f"got detached page {page}")
+                config.load_page_as_detached(page)
+                update_all()
+            except Exception as e:
+                console.print_exception(show_locals=True)  # Log full stack trace
+                console.log(f"Error creating climate page: {e}")
+                raise
+            return  # to skip the _detached_page reset below
         elif special_type == "reload":
             config.reload()
             update_all()
@@ -3161,10 +2879,7 @@
 
 
 def _on_press_callback(  # noqa: PLR0915
-<<<<<<< HEAD
     inactivity_state: InactivityState,
-=======
->>>>>>> b74d891e
     websocket: websockets.WebSocketClientProtocol,
     complete_state: StateDict,
     config: Config,
@@ -3173,11 +2888,7 @@
     press_start_times: dict[int, float] = {}  # Track press start times
     long_press_threshold = config.long_press_duration
 
-<<<<<<< HEAD
     async def key_change_callback(  # noqa: PLR0915
-=======
-    async def key_change_callback(
->>>>>>> b74d891e
         deck: StreamDeck,
         key: int,
         key_pressed: bool,  # noqa: FBT001
