#!/usr/bin/env python3
"""Home Assistant Stream Deck integration."""

from __future__ import annotations

import asyncio
import colorsys
import functools as ft
import hashlib
import io
import json
import locale
import math
import re
import time
import warnings
from contextlib import asynccontextmanager
from importlib.metadata import PackageNotFoundError, version
from pathlib import Path
from typing import (
    TYPE_CHECKING,
    Any,
    Callable,
    Literal,
    TextIO,
    TypeAlias,
)

import jinja2
import requests
import websockets
import yaml
from lxml import etree
from PIL import Image, ImageColor, ImageDraw, ImageFont, ImageOps
from pydantic import BaseModel, Field, PrivateAttr, validator
from pydantic.fields import Undefined
from rich.console import Console
from rich.table import Table
from StreamDeck.DeviceManager import DeviceManager
from StreamDeck.Devices.StreamDeck import DialEventType, TouchscreenEventType
from StreamDeck.ImageHelpers import PILHelper

if TYPE_CHECKING:
    from collections.abc import Coroutine

    import pandas as pd
    from StreamDeck.Devices import StreamDeck


try:
    __version__ = version("home_assistant_streamdeck_yaml")
except PackageNotFoundError:
    __version__ = "unknown"


SCRIPT_DIR = Path(__file__).parent
ASSETS_PATH = SCRIPT_DIR / "assets"
DEFAULT_CONFIG = SCRIPT_DIR / "configuration.yaml"
DEFAULT_FONT: str = "Roboto-Regular.ttf"
DEFAULT_MDI_ICONS = {
    "light": "lightbulb",
    "switch": "power-socket-eu",
    "script": "script",
}
ICON_PIXELS = 72
_ID_COUNTER = 0

# Resolution for Stream deck plus
LCD_PIXELS_X = 800
LCD_PIXELS_Y = 100

# Default resolution for each icon on Stream deck plus
LCD_ICON_SIZE_X = 200
LCD_ICON_SIZE_Y = 100

press_start_times: Dict[int, float] = (
    {}
)  # Dictionary to store press start times per key.

console = Console()
StateDict: TypeAlias = dict[str, dict[str, Any]]


class _ButtonDialBase(BaseModel, extra="forbid"):  # type: ignore[call-arg]
    """Parent of Button and Dial."""

    entity_id: str | None = Field(
        default=None,
        allow_template=True,
        description="The `entity_id` that this button controls."
        " This entity will be passed to the `service` when the button is pressed."
        " The button is re-rendered whenever the state of this entity changes.",
    )
    linked_entity: str | None = Field(
        default=None,
        allow_template=True,
        description="A secondary entity_id that is used for updating images and states",
    )
    service: str | None = Field(
        default=None,
        allow_template=True,
        description="The `service` that will be called when the button is pressed.",
    )
    service_data: dict[str, Any] | None = Field(
        default=None,
        allow_template=True,
        description="The `service_data` that will be passed to the `service` when the button is pressed."
        " If empty, the `entity_id` will be passed.",
    )
    target: dict[str, Any] | None = Field(
        default=None,
        allow_template=True,
        description="The `target` that will be passed to the `service` when the button is pressed.",
    )
    text: str = Field(
        default="",
        allow_template=True,
        description="The text to display on the button."
        " If empty, no text is displayed."
        r" You might want to add `\n` characters to spread the text over several"
        r" lines, or use the `\|` character in YAML to create a multi-line string.",
    )
    text_color: str | None = Field(
        default=None,
        allow_template=True,
        description="Color of the text."
        " If empty, the color is `white`, unless an `entity_id` is specified, in"
        " which case the color is `amber` when the state is `on`, and `white` when it is `off`.",
    )
    text_size: int = Field(
        default=12,
        allow_template=False,
        description="Integer size of the text.",
    )
    text_offset: int = Field(
        default=0,
        allow_template=False,
        description="The text's position can be moved up or down from the center of"
        " the button, and this movement is measured in pixels. The value can be"
        " positive (for upward movement) or negative (for downward movement).",
    )
    icon: str | None = Field(
        default=None,
        allow_template=True,
        description="The icon filename to display on the button."
        " Make the path absolute (e.g., `/config/streamdeck/my_icon.png`) or relative to the"
        " `assets` directory (e.g., `my_icon.png`)."
        " If empty, a icon with `icon_background_color` and `text` is displayed."
        " The icon can be a URL to an image,"
        " like `'url:https://www.nijho.lt/authors/admin/avatar.jpg'`, or a `spotify:`"
        " icon, like `'spotify:album/6gnYcXVaffdG0vwVM34cr8'`."
        " If the icon is a `spotify:` icon, the icon will be downloaded and cached."
        " The icon can also display a partially complete ring, like a progress bar,"
        " or sensor value, like `ring:25` for a 25% complete ring.",
    )
    icon_mdi: str | None = Field(
        default=None,
        allow_template=True,
        description="The Material Design Icon to display on the button."
        " If empty, no icon is displayed."
        " See https://mdi.bessarabov.com/ for a list of icons."
        " The SVG icon will be downloaded and cached.",
    )
    icon_background_color: str = Field(
        default="#000000",
        allow_template=True,
        description="A color (in hex format, e.g., '#FF0000') for the background of the icon (if no `icon` is specified).",
    )
    icon_mdi_color: str | None = Field(
        default=None,
        allow_template=True,
        description="The color of the Material Design Icon (in hex format, e.g., '#FF0000')."
        " If empty, the color is derived from `text_color` but is less saturated (gray is mixed in).",
    )
    icon_gray_when_off: bool = Field(
        default=False,
        allow_template=False,
        description="When specifying `icon` and `entity_id`, if the state is `off`, the icon will be converted to grayscale.",
    )
    delay: float | str = Field(
        default=0.0,
        allow_template=True,
        description="The delay (in seconds) before the `service` is called."
        " This is useful if you want to wait before calling the `service`."
        " Counts down from the time the button is pressed."
        " If while counting the button is pressed again, the timer is cancelled."
        " Should be a float or template string that evaluates to a float.",
    )

    _timer: AsyncDelayedCallback | None = PrivateAttr(None)

    @classmethod
    def templatable(cls: type[Button]) -> set[str]:
        """Return if an attribute is templatable, which is if the type-annotation is str."""
        schema = cls.schema()
        properties = schema["properties"]
        return {k for k, v in properties.items() if v["allow_template"]}

    @classmethod
    def to_pandas_table(cls: type[Button]) -> pd.DataFrame:
        """Return a pandas table with the schema."""
        import pandas as pd

        rows = []
        for k, field in cls.__fields__.items():
            info = field.field_info
            if info.description is None:
                continue

            def code(text: str) -> str:
                return f"`{text}`"

            row = {
                "Variable name": code(k),
                "Allow template": "✅" if info.extra["allow_template"] else "❌",
                "Description": info.description,
                "Default": code(info.default) if info.default else "",
                "Type": code(field._type_display()),
            }
            rows.append(row)
        return pd.DataFrame(rows)

    @classmethod
    def to_markdown_table(cls: type[Button]) -> str:
        """Return a markdown table with the schema."""
        return cls.to_pandas_table().to_markdown(index=False)


class Button(_ButtonDialBase, extra="forbid"):  # type: ignore[call-arg]
    """Button configuration."""

    special_type: (
        Literal[
            "next-page",
            "previous-page",
            "empty",
            "go-to-page",
            "turn-off",
            "light-control",
            "reload",
        ]
        | None
    ) = Field(
        default=None,
        allow_template=False,
        description="Special type of button."
        " If no specified, the button is a normal button."
        " If `next-page`, the button will go to the next page."
        " If `previous-page`, the button will go to the previous page."
        " If `turn-off`, the button will turn off the SteamDeck until any button is pressed."
        " If `empty`, the button will be empty."
        " If `go-to-page`, the button will go to the page specified by `special_type_data`"
        " (either an `int` or `str` (name of the page))."
        " If `light-control`, the button will control a light, and the `special_type_data`"
        " can be a dictionary, see its description."
        " If `reload`, the button will reload the configuration file when pressed.",
    )
    special_type_data: Any | None = Field(
        default=None,
        allow_template=True,
        description="Data for the special type of button."
        " If `go-to-page`, the data should be an `int` or `str` (name of the page)."
        " If `light-control`, the data should optionally be a dictionary."
        " The dictionary can contain the following keys:"
        " The `colors` key and a value a list of max (`n_keys_on_streamdeck - 5`) hex colors."
        " The `color_temp_kelvin` key and a value a list of max (`n_keys_on_streamdeck - 5`) color temperatures in Kelvin."
        " The `colormap` key and a value a colormap (https://matplotlib.org/stable/tutorials/colors/colormaps.html)"
        " can be used. This requires the `matplotlib` package to be installed. If no"
        " list of `colors` or `colormap` is specified, 10 equally spaced colors are used.",
    )
    long_press: dict[str, Any] | None = Field(
        default=None,
        allow_template=True,
        description="Configuration for long press actions. Can include:"
        " `service`: The service to call on long press (e.g., 'light.turn_off')."
        " `service_data`: Data to pass to the service (e.g., {'brightness_pct': 10})."
        " `entity_id`: The entity ID to target (e.g., 'light.living_room'), overriding the button's entity_id if specified."
        " `special_type`: Special action for long press (e.g., 'next-page', 'light-control')."
        " `special_type_data`: Data for the special type action (e.g., {'colors': ['#FF0000']})."
        " If not specified, the default service or special_type action is used for both short and long presses.",
    )

    @classmethod
    def from_yaml(
        cls: type[Button],
        yaml_str: str,
        encoding: str | None = None,
    ) -> Button:
        """Set the attributes from a YAML string."""
        data = safe_load_yaml(yaml_str, encoding=encoding)
        return cls(**data[0])

    @property
    def domain(self) -> str | None:
        """Return the domain of the entity."""
        if self.service is None:
            return None
        return self.service.split(".", 1)[0]

    def rendered_template_button(
        self,
        complete_state: StateDict,
    ) -> Button:
        """Return a button with the rendered text."""
        dct = self.dict(exclude_unset=True)
        for key in self.templatable():
            if key not in dct:
                continue
            val = dct[key]
            if isinstance(val, dict):  # e.g., service_data, target
                for k, v in val.items():
                    val[k] = _render_jinja(v, complete_state)
            else:
                dct[key] = _render_jinja(val, complete_state)  # type: ignore[assignment]
        return Button(**dct)

    def try_render_icon(
        self,
        complete_state: StateDict,
        *,
        key_pressed: bool = False,
        size: tuple[int, int] = (ICON_PIXELS, ICON_PIXELS),
        icon_mdi_margin: int = 0,
        font_filename: str = DEFAULT_FONT,
    ) -> Image.Image:
        """Try to render the icon."""
        try:
            return self.render_icon(
                complete_state,
                key_pressed=key_pressed,
                size=size,
                icon_mdi_margin=icon_mdi_margin,
                font_filename=font_filename,
            )
        except Exception as exc:  # noqa: BLE001
            console.print_exception()
            warnings.warn(
                f"Failed to render icon for {self}: {exc}",
                IconWarning,
                stacklevel=2,
            )
            return _generate_failed_icon(size)

    def render_icon(  # noqa: PLR0912 PLR0915
        self,
        complete_state: StateDict,
        *,
        key_pressed: bool = False,
        size: tuple[int, int] = (ICON_PIXELS, ICON_PIXELS),
        icon_mdi_margin: int = 0,
        font_filename: str = DEFAULT_FONT,
    ) -> Image.Image:
        """Render the icon."""
        if self.is_sleeping():
            button, image = self.sleep_button_and_image(size)
        else:
            button = self.rendered_template_button(complete_state)
            image = None

        if isinstance(button.icon, str) and ":" in button.icon:
            which, id_ = button.icon.split(":", 1)
            if which == "spotify":
                filename = _to_filename(button.icon, ".jpeg")
                # copy to avoid modifying the cached image
                image = _download_spotify_image(id_, filename).copy()
            if which == "url":
                filename = _url_to_filename(id_)
                # copy to avoid modifying the cached image
                image = _download_image(id_, filename, size).copy()
            if which == "ring":
                pct = _maybe_number(id_)
                assert isinstance(pct, (int, float)), f"Invalid ring percentage: {id_}"
                image = _draw_percentage_ring(pct, size)

        icon_convert_to_grayscale = False
        text = button.text
        text_color = button.text_color or "white"
        icon_mdi = button.icon_mdi

        if button.special_type == "next-page":
            text = button.text or "Next\nPage"
            icon_mdi = button.icon_mdi or "chevron-right"
        elif button.special_type == "previous-page":
            text = button.text or "Previous\nPage"
            icon_mdi = button.icon_mdi or "chevron-left"
        elif button.special_type == "go-to-page":
            page = button.special_type_data
            text = button.text or f"Go to\nPage\n{page}"
            icon_mdi = button.icon_mdi or "book-open-page-variant"
        elif button.special_type == "turn-off":
            text = button.text or "Turn off"
            icon_mdi = button.icon_mdi or "power"
        elif button.special_type == "reload":
            text = button.text or "Reload\nconfig"
            icon_mdi = button.icon_mdi or "reload"
        elif button.entity_id in complete_state:
            # Has entity_id
            state = complete_state[button.entity_id]

            if button.text_color is not None:
                text_color = button.text_color
            elif state["state"] == "on":
                text_color = "orangered"

            if (
                button.icon_mdi is None
                and button.icon is None
                and button.domain in DEFAULT_MDI_ICONS
            ):
                icon_mdi = DEFAULT_MDI_ICONS[button.domain]

            if state["state"] == "off":
                icon_convert_to_grayscale = button.icon_gray_when_off

        if image is None:
            image = _init_icon(
                icon_background_color=button.icon_background_color,
                icon_filename=button.icon,
                icon_mdi=icon_mdi,
                icon_mdi_margin=icon_mdi_margin,
                icon_mdi_color=_named_to_hex(button.icon_mdi_color or text_color),
                size=size,
            ).copy()  # copy to avoid modifying the cached image

        if icon_convert_to_grayscale:
            image = _convert_to_grayscale(image)

        _add_text(
            image=image,
            font_filename=font_filename,
            text_size=self.text_size,
            text=text,
            text_color=text_color if not key_pressed else "green",
            text_offset=self.text_offset,
        )
        return image

    @staticmethod
    def _validate_special_type_data(special_type: str, v: Any) -> Any:  # noqa: PLR0912
        if special_type == "go-to-page" and not isinstance(v, (int, str)):
            msg = (
                "If special_type is go-to-page, special_type_data must be an int or str"
            )
            raise AssertionError(msg)

        if (
            special_type in {"next-page", "previous-page", "empty", "turn-off"}
            and v is not None
        ):
            msg = f"special_type_data needs to be empty with {special_type=}"
            raise AssertionError(msg)

        if special_type == "light-control":
            if v is None:
                v = {}
            if not isinstance(v, dict):
                msg = (
                    "With 'light-control', 'special_type_data' must"
                    f" be a dict, not '{v}'"
                )
                raise AssertionError(msg)

            allowed_keys = {"colors", "colormap", "color_temp_kelvin"}
            invalid_keys = v.keys() - allowed_keys
            if invalid_keys:
                msg = (
                    f"Invalid keys in 'special_type_data', only {allowed_keys} allowed"
                )
                raise AssertionError(msg)

            # If colors is present, it must be a list of strings
            if "colors" in v:
                if not isinstance(v["colors"], (tuple, list)):
                    msg = "If 'colors' is present, it must be a list"
                    raise AssertionError(msg)
                for color in v["colors"]:
                    if not isinstance(color, str):
                        msg = "All colors must be strings"
                        raise AssertionError(msg)  # noqa: TRY004
                # Cast colors to tuple (to make it hashable)
                v["colors"] = tuple(v["colors"])

            if "color_temp_kelvin" in v:
                for kelvin in v["color_temp_kelvin"]:
                    if not isinstance(kelvin, int):
                        msg = "All color_temp_kelvin must be integers"
                        raise AssertionError(msg)  # noqa: TRY004
                # Cast color_temp_kelvin to tuple (to make it hashable)
                v["color_temp_kelvin"] = tuple(v["color_temp_kelvin"])

        return v

<<<<<<< HEAD
    @validator("long_press", pre=True)
    def _validate_long_press(cls, v: Any, values: dict[str, Any]) -> Any:
        if v is None:
            return None
        if not isinstance(v, dict):
            raise ValueError("long_press must be a dictionary")
        allowed_keys = {
            "service",
            "service_data",
            "entity_id",
            "special_type",
            "special_type_data",
        }
        invalid_keys = set(v.keys()) - allowed_keys
        if invalid_keys:
            raise ValueError(
                f"Invalid keys in long_press: {invalid_keys}. Allowed: {allowed_keys}",
            )
        if "service" in v and not isinstance(v["service"], str):
            raise ValueError("long_press.service must be a string")
        if "service_data" in v and not isinstance(v["service_data"], dict):
            raise ValueError("long_press.service_data must be a dictionary")
        if "entity_id" in v and not isinstance(v["entity_id"], str):
            raise ValueError("long_press.entity_id must be a string")
        if "special_type" in v:
            allowed_special_types = {
                "next-page",
                "previous-page",
                "empty",
                "go-to-page",
                "close-page",
                "turn-off",
                "light-control",
                "climate-control",
                "reload",
            }
            if v["special_type"] not in allowed_special_types:
                raise ValueError(
                    f"long_press.special_type must be one of {allowed_special_types}",
                )
        if "special_type_data" in v and "special_type" not in v:
            raise ValueError(
                "long_press.special_type_data requires special_type to be set",
            )
        if "special_type" in v and "special_type_data" in v:
            cls._validate_special_type(
                v["special_type_data"],
                {"special_type": v["special_type"]},
            )
        return v

    @classmethod
    def templatable(cls: type[Button]) -> set[str]:
        """Return if an attribute is templatable, which is if the type-annotation is str."""
        schema = cls.schema()
        properties = schema["properties"]
        return {k for k, v in properties.items() if v["allow_template"]} | {
            "long_press",
        }
=======
    @validator("special_type_data")
    def _validate_special_type(
        cls: type[Button],
        v: Any,
        values: dict[str, Any],
    ) -> Any:
        """Validate the special_type_data."""
        special_type = values["special_type"]
        return cls._validate_special_type_data(special_type, v)
>>>>>>> 0548f657

    def maybe_start_or_cancel_timer(
        self,
        callback: Callable[[], None | Coroutine] | None = None,
    ) -> bool:
        """Start or cancel the timer."""
        if self.delay:
            if self._timer is None:
                assert isinstance(
                    self.delay,
                    (int, float),
                ), f"Invalid delay: {self.delay}"
                self._timer = AsyncDelayedCallback(delay=self.delay, callback=callback)
            if self._timer.is_running():
                self._timer.cancel()
            else:
                self._timer.start()
            return True
        return False

    def is_sleeping(self) -> bool:
        """Return True if the timer is sleeping."""
        return self._timer is not None and self._timer.is_sleeping

    def sleep_button_and_image(
        self,
        size: tuple[int, int],
    ) -> tuple[Button, Image.Image]:
        """Return the button and image for the sleep button."""
        assert self._timer is not None
        assert isinstance(self.delay, (int, float)), f"Invalid delay: {self.delay}"
        remaining = self._timer.remaining_time()
        pct = round(remaining / self.delay * 100)
        image = _draw_percentage_ring(pct, size)
        button = Button(
            text=f"{remaining:.0f}s\n{pct}%",
            text_color="white",
        )
        return button, image


class Dial(_ButtonDialBase, extra="forbid"):  # type: ignore[call-arg]
    """Dial configuration."""

    dial_event_type: str | None = Field(
        default=None,
        allow_template=True,
        description="The event type of the dial that will trigger the service."
        " Either `DialEventType.TURN` or `DialEventType.PUSH`.",
    )

    state_attribute: str | None = Field(
        default=None,
        allow_template=True,
        description="The attribute of the entity which gets used for the dial state.",
        # TODO: use this?
        # An attribute of an HA entity that the dial should control e.g., brightness for a light.
    )
    attributes: dict[str, float] | None = Field(
        default=None,
        allow_template=True,
        description="Sets the attributes of the dial."
        " `min`: The minimal value of the dial."
        " `max`: The maximal value of the dial."
        " `step`: the step size by which the value of the dial is increased by on an event.",
    )
    allow_touchscreen_events: bool = Field(
        default=False,
        allow_template=True,
        description="Whether events from the touchscreen are allowed, for example set the minimal value on `SHORT` and set maximal value on `LONG`.",
    )

    # vars for timer
    _timer: AsyncDelayedCallback | None = PrivateAttr(None)

    # Internal attributes for Dial
    _attributes: dict[str, float] = PrivateAttr(
        {"state": 0, "min": 0, "max": 100, "step": 1},
    )

    def update_attributes(self, data: dict[str, Any]) -> None:
        """Updates all home assistant entity attributes."""
        if self.attributes is None:
            self._attributes = data["attributes"]
        else:
            self._attributes = self.attributes

        if self.state_attribute is None:
            self._attributes.update({"state": float(data["state"])})
        else:
            try:
                if data["attributes"][self.state_attribute] is None:
                    self._attributes["state"] = 0
                else:
                    self._attributes["state"] = float(
                        data["attributes"][self.state_attribute],
                    )
            except KeyError:
                console.log(f"Could not find attribute {self.state_attribute}")
                self._attributes["state"] = 0

    def get_attributes(self) -> dict[str, float]:
        """Returns all home assistant entity attributes."""
        return self._attributes

    def increment_state(self, value: float) -> None:
        """Increments the value of the dial with checks for the minimal and maximal value."""
        num: float = self._attributes["state"] + value * self._attributes["step"]
        num = min(self._attributes["max"], num)
        num = max(self._attributes["min"], num)
        self._attributes["state"] = num

    def set_state(self, value: float) -> None:
        """Sets the value of the dial without checks for the minimal and maximal value."""
        self._attributes["state"] = value

    def rendered_template_dial(
        self,
        complete_state: StateDict,
    ) -> Dial:
        """Return a dial with the rendered text."""
        dct = self.dict(exclude_unset=True)
        for key in self.templatable():
            if key not in dct:
                continue
            val = dct[key]
            if isinstance(val, dict):
                for k, v in val.items():
                    val[k] = _render_jinja(v, complete_state, self)
            else:
                dct[key] = _render_jinja(val, complete_state, self)
        return Dial(**dct)

    # LCD/Touchscreen management
    def render_lcd_image(
        self,
        complete_state: StateDict,
        key: int,  # Key needs to be from sorted dials
        size: tuple[int, int],
        icon_mdi_margin: int = 0,
        font_filename: str = DEFAULT_FONT,
    ) -> Image.Image:
        """Render the image for the LCD."""
        try:
            image = None
            dial = self.rendered_template_dial(complete_state)

            if isinstance(dial.icon, str) and ":" in dial.icon:
                which, id_ = dial.icon.split(":", 1)
                if which == "spotify":
                    filename = _to_filename(dial.icon, ".jpeg")
                    image = _download_spotify_image(id_, filename).copy()
                elif which == "url":
                    filename = _url_to_filename(id_)
                    image = _download_image(id_, filename, size).copy()
                elif which == "ring":
                    pct = _maybe_number(id_)
                    assert isinstance(
                        pct,
                        (int, float),
                    ), f"Invalid ring percentage: {id_}"
                    image = _draw_percentage_ring(
                        percentage=pct,
                        size=size,
                        radius=40,
                    )

            icon_convert_to_grayscale = False
            text = dial.text
            text_color = dial.text_color or "white"

            assert dial.entity_id is not None
            if (
                complete_state[dial.entity_id]["state"] == "off"
                and dial.icon_gray_when_off
            ):
                icon_convert_to_grayscale = True

            if image is None:
                image = _init_icon(
                    icon_background_color=dial.icon_background_color,
                    icon_filename=dial.icon,
                    icon_mdi=dial.icon_mdi,
                    icon_mdi_margin=icon_mdi_margin,
                    icon_mdi_color=_named_to_hex(dial.icon_mdi_color or text_color),
                    size=size,
                ).copy()

            if icon_convert_to_grayscale:
                image = _convert_to_grayscale(image)

            _add_text(
                image=image,
                font_filename=font_filename,
                text_size=self.text_size,
                text=text,
                text_color=text_color,
                text_offset=self.text_offset,
            )
            return image  # noqa: TRY300

        except ValueError as e:
            console.log(e)
            warnings.warn(
                f"Failed to render icon for dial {key}",
                IconWarning,
                stacklevel=2,
            )
            return _generate_failed_icon(size=size)

    def start_or_restart_timer(
        self,
        callback: Callable[[], None | Coroutine] | None = None,
    ) -> bool:
        """Starts or restarts AsyncDelayedCallback timer."""
        if not self.delay:
            return False
        if self._timer is None:
            assert isinstance(
                self.delay,
                (int, float),
            ), f"Invalid delay: {self.delay}"
            self._timer = AsyncDelayedCallback(delay=self.delay, callback=callback)
        self._timer.start()
        return True


def _update_dial_descriptions() -> None:
    for _k, _v in Dial.__fields__.items():
        _v.field_info.description = (
            _v.field_info.description.replace("on the button", "above the dial")
            .replace("button", "dial")
            .replace("pressed", "rotated")
        )
        if _k == "delay":
            _v.field_info.description = (
                "The delay (in seconds) before the `service` is called."
                " This counts down from the specified time and collects the called turn events and"
                " sends the bundled value to Home Assistant after the dial hasn't been turned for the specified time in delay."
            )


_update_dial_descriptions()


def _to_filename(id_: str, suffix: str = "") -> Path:
    """Converts an id with ":" and "_" to a filename with optional suffix."""
    filename = ASSETS_PATH / id_.replace("/", "_").replace(":", "_")
    return filename.with_suffix(suffix)


def to_pandas_table(cls: type[BaseModel]) -> pd.DataFrame:
    """Return a markdown table with the schema."""
    import pandas as pd

    rows = []
    for k, field in cls.__fields__.items():
        info = field.field_info
        if info.description is None:
            continue

        def code(text: str) -> str:
            return f"`{text}`"

        row = {
            "Variable name": code(k),
            "Description": info.description,
            "Default": code(info.default) if info.default is not Undefined else "",
            "Type": code(field._type_display()),
        }
        rows.append(row)
    return pd.DataFrame(rows)


def _pandas_to_rich_table(df: pd.DataFrame) -> Table:
    """Return a rich table from a pandas DataFrame."""
    table = Table()

    # Add the columns
    for column in df.columns:
        table.add_column(column)

    # Add the rows
    for _, row in df.iterrows():
        table.add_row(*row.astype(str).tolist())

    return table


class Page(BaseModel):
    """A page of buttons."""

    name: str = Field(description="The name of the page.")
    buttons: list[Button] = Field(
        default_factory=list,
        description="A list of buttons on the page.",
    )

    dials: list[Dial] = Field(
        default_factory=list,
        description="A list of dials on the page.",
    )

    _dials_sorted: list[Dial] = PrivateAttr([])

    def sort_dials(self) -> list[tuple[Dial, Dial | None]]:
        """Sorts dials by dialEventType."""
        self._dials_sorted = []
        skip = False
        for index, dial in enumerate(self.dials):
            if index + 1 < len(self.dials):
                if skip:
                    skip = False
                    continue

                next_dial = self.dials[index + 1]
                if dial.dial_event_type != next_dial.dial_event_type:
                    self._dials_sorted.append((dial, next_dial))  # type: ignore[arg-type]
                    skip = True
                else:
                    self._dials_sorted.append((dial, None))  # type: ignore[arg-type]
            else:
                self._dials_sorted.append((dial, None))  # type: ignore[arg-type]
        return self._dials_sorted  # type: ignore[return-value]

    def get_sorted_key(self, dial: Dial) -> int | None:
        """Returns the integer key for a dial."""
        dial_list = self._dials_sorted
        for i in range(len(dial_list)):
            if dial in dial_list[i]:
                return i
        return None

    @classmethod
    def to_pandas_table(cls: type[Page]) -> pd.DataFrame:
        """Return a pandas DataFrame with the schema."""
        return to_pandas_table(cls)

    @classmethod
    def to_markdown_table(cls: type[Page]) -> str:
        """Return a markdown table with the schema."""
        return cls.to_pandas_table().to_markdown(index=False)


class Config(BaseModel):
    """Configuration file."""

    yaml_encoding: str | None = Field(
        default="utf-8",
        description="The encoding of the YAML file.",
    )
    pages: list[Page] = Field(
        default_factory=list,
        description="A list of `Page`s in the configuration.",
    )
    anonymous_pages: list[Page] = Field(
        default_factory=list,
        description="A list of anonymous Pages in the configuration."
        " These pages are hidden and not displayed when cycling through the pages."
        " They can only be reached using the `special_type: 'go-to-page'` button."
        " Designed for single use, these pages return to the previous page"
        " upon clicking a button.",
    )
    state_entity_id: str | None = Field(
        default=None,
        description="The entity ID to sync display state with. For"
        " example `input_boolean.streamdeck` or `binary_sensor.anyone_home`.",
    )
    brightness: int = Field(
        default=100,
        description="The default brightness of the Stream Deck (0-100).",
    )
    auto_reload: bool = Field(
        default=False,
        description="If True, the configuration YAML file will automatically"
        " be reloaded when it is modified.",
    )
    long_press_duration: float = Field(
        default=0.5,
        description="The duration (in seconds) for a long press.",
    )
    _current_page_index: int = PrivateAttr(default=0)
    _is_on: bool = PrivateAttr(default=True)
    _detached_page: Page | None = PrivateAttr(default=None)
    _configuration_file: Path | None = PrivateAttr(default=None)
    _include_files: list[Path] = PrivateAttr(default_factory=list)

    @classmethod
    def load(
        cls: type[Config],
        fname: Path,
        yaml_encoding: str | None = None,
    ) -> Config:
        """Read the configuration file."""
        with fname.open() as f:
            data, include_files = safe_load_yaml(
                f,
                return_included_paths=True,
                encoding=yaml_encoding,
            )
            config = cls(**data)  # type: ignore[arg-type]
            config._configuration_file = fname
            config._include_files = include_files
            config.current_page().sort_dials()
            return config

    def reload(self) -> None:
        """Reload the configuration file."""
        assert self._configuration_file is not None
        # Updates all public attributes
        new_config = self.load(
            self._configuration_file,
            yaml_encoding=self.yaml_encoding,
        )
        self.__dict__.update(new_config.__dict__)
        self._include_files = new_config._include_files
        # Set the private attributes we want to preserve
        if self._detached_page is not None:
            self._detached_page = self.to_page(self._detached_page.name)
            self.current_page().sort_dials()
        if self._current_page_index >= len(self.pages):
            # In case pages were removed, reset to the first page
            self._current_page_index = 0

    @classmethod
    def to_pandas_table(cls: type[Config]) -> pd.DataFrame:
        """Return a pandas DataFrame with the schema."""
        return to_pandas_table(cls)

    @classmethod
    def to_markdown_table(cls: type[Config]) -> str:
        """Return a markdown table with the schema."""
        return cls.to_pandas_table().to_markdown(index=False)

    def update_timers(
        self,
        deck: StreamDeck,
        complete_state: dict[str, dict[str, Any]],
    ) -> None:
        """Update all timers."""
        for key in range(deck.key_count()):
            button = self.button(key)
            if button is not None and button.is_sleeping():
                console.log(f"Updating timer for key {key}")
                update_key_image(
                    deck,
                    key=key,
                    config=self,
                    complete_state=complete_state,
                    key_pressed=False,
                )

    def next_page(self) -> Page:
        """Go to the next page."""
        self._current_page_index = self.next_page_index
        return self.pages[self._current_page_index]

    @property
    def next_page_index(self) -> int:
        """Return the next page index."""
        return (self._current_page_index + 1) % len(self.pages)

    @property
    def previous_page_index(self) -> int:
        """Return the previous page index."""
        return (self._current_page_index - 1) % len(self.pages)

    def previous_page(self) -> Page:
        """Go to the previous page."""
        self._current_page_index = self.previous_page_index
        return self.pages[self._current_page_index]

    def current_page(self) -> Page:
        """Return the current page."""
        if self._detached_page is not None:
            return self._detached_page
        return self.pages[self._current_page_index]

    def dial(self, key: int) -> Dial | None:
        """Gets Dial from key."""
        dials = self.current_page().dials
        if key < len(dials):
            return dials[key]
        return None

    def dial_sorted(self, key: int) -> tuple[Dial, Dial | None] | None:
        """Gets sorted dials by key."""
        dials = self.current_page()._dials_sorted
        if key < len(dials):
            return dials[key]
        return None

    def button(self, key: int) -> Button | None:
        """Return the button for a key."""
        buttons = self.current_page().buttons
        if key < len(buttons):
            return buttons[key]
        return None

    def to_page(self, page: int | str) -> Page:
        """Go to a page based on the page name or index."""
        if isinstance(page, int):
            self._current_page_index = page
            return self.current_page()

        for i, p in enumerate(self.pages):
            if p.name == page:
                self._current_page_index = i
                return self.current_page()

        for p in self.anonymous_pages:
            if p.name == page:
                self._detached_page = p
                return p
        console.log(f"Could find page {page}, staying on current page")
        return self.current_page()

    def load_page_as_detached(self, page: Page) -> None:
        """Load a page as detached."""
        self._detached_page = page

    def close_detached_page(self) -> None:
        """Close the detached page."""
        self._detached_page = None


def _next_id() -> int:
    global _ID_COUNTER
    _ID_COUNTER += 1
    return _ID_COUNTER


class AsyncDelayedCallback:
    """A callback that is called after a delay.

    Parameters
    ----------
    delay
        The delay in seconds after which the callback will be called.
    callback
        The function or coroutine to be called after the delay.

    """

    def __init__(
        self,
        delay: float,
        callback: Callable[[], None | Coroutine] | None = None,
    ) -> None:
        """Initialize."""
        self.delay = delay
        self.callback = callback
        self.task: asyncio.Task | None = None
        self.start_time: float | None = None
        self.is_sleeping: bool = False

    async def _run(self) -> None:
        """Run the timer. Don't call this directly, use start() instead."""
        self.is_sleeping = True
        self.start_time = time.time()
        await asyncio.sleep(self.delay)
        self.is_sleeping = False
        if self.callback is not None:
            if asyncio.iscoroutinefunction(self.callback):
                await self.callback()
            else:
                self.callback()

    def is_running(self) -> bool:
        """Return whether the timer is running."""
        return self.task is not None and not self.task.done()

    def start(self) -> None:
        """Start the timer."""
        if self.task is not None and not self.task.done():
            self.cancel()
        self.task = asyncio.ensure_future(self._run())

    def cancel(self) -> None:
        """Cancel the timer."""
        console.log("Cancel timer")
        if self.task:
            self.task.cancel()
            self.is_sleeping = False
            self.task = None

    def remaining_time(self) -> float:
        """Return the remaining time before the timer expires."""
        if self.task is None:
            return 0
        if self.start_time is not None:
            elapsed_time = time.time() - self.start_time
            return max(0, self.delay - elapsed_time)
        return 0


def _draw_percentage_ring(
    percentage: float,
    size: tuple[int, int],
    *,
    radius: int | None = None,
    thickness: int = 4,
    ring_color: tuple[int, int, int] = (255, 0, 0),
    full_ring_backgroud_color: tuple[int, int, int] = (100, 100, 100),
) -> Image.Image:
    """Draw a ring with a percentage."""
    img = Image.new("RGB", size, (0, 0, 0))

    if radius is None:
        radius = size[0] // 2 - thickness // 2

    # Draw the full ring for the background
    draw = ImageDraw.Draw(img)
    draw.ellipse(
        [
            (size[0] // 2 - radius, size[1] // 2 - radius),
            (size[0] // 2 + radius, size[1] // 2 + radius),
        ],
        outline=full_ring_backgroud_color,
        width=thickness,
    )

    # Draw the percentage of the ring with a bright color
    start_angle = -90
    end_angle = start_angle + (360 * percentage / 100)
    draw.arc(
        [
            (size[0] // 2 - radius, size[1] // 2 - radius),
            (size[0] // 2 + radius, size[1] // 2 + radius),
        ],
        start_angle,
        end_angle,
        fill=ring_color,
        width=thickness,
    )
    return img


def _linspace(start: float, stop: float, num: int) -> list[float]:
    """Return evenly spaced numbers over a specified interval."""
    if num == 1:
        return [start]
    step = (stop - start) / (num - 1)
    return [start + i * step for i in range(num)]


def _generate_colors_from_colormap(num_colors: int, colormap: str) -> tuple[str, ...]:
    """Returns `num_colors` number of colors in hexadecimal format, sampled from colormaps."""
    try:
        import matplotlib.pyplot as plt
        import numpy as np
    except ModuleNotFoundError:
        msg = "You need to install matplotlib to use the colormap feature."
        raise ModuleNotFoundError(msg) from None

    cmap = plt.get_cmap(colormap)
    colors = cmap(np.linspace(0, 1, num_colors))
    return tuple(plt.matplotlib.colors.to_hex(color) for color in colors)


def _color_temp_kelvin_to_rgb(  # noqa: PLR0912
    colour_temperature: int,
) -> tuple[int, int, int]:
    """Converts from K to RGB.

    Algorithm courtesy of
    http://www.tannerhelland.com/4435/convert-temperature-rgb-algorithm-code/.
    """
    # range check
    if colour_temperature < 1000:  # noqa: PLR2004
        colour_temperature = 1000
    elif colour_temperature > 40000:  # noqa: PLR2004
        colour_temperature = 40000

    tmp_internal = colour_temperature / 100.0

    # red
    if tmp_internal <= 66:  # noqa: PLR2004
        red = 255
    else:
        tmp_red = 329.698727446 * math.pow(tmp_internal - 60, -0.1332047592)
        if tmp_red < 0:
            red = 0
        elif tmp_red > 255:  # noqa: PLR2004
            red = 255
        else:
            red = int(tmp_red)

    # green
    if tmp_internal <= 66:  # noqa: PLR2004
        tmp_green = 99.4708025861 * math.log(tmp_internal) - 161.1195681661
        if tmp_green < 0:
            green = 0
        elif tmp_green > 255:  # noqa: PLR2004
            green = 255
        else:
            green = int(tmp_green)
    else:
        tmp_green = 288.1221695283 * math.pow(tmp_internal - 60, -0.0755148492)
        if tmp_green < 0:
            green = 0
        elif tmp_green > 255:  # noqa: PLR2004
            green = 255
        else:
            green = int(tmp_green)

    # blue
    if tmp_internal >= 66:  # noqa: PLR2004
        blue = 255
    elif tmp_internal <= 19:  # noqa: PLR2004
        blue = 0
    else:
        tmp_blue = 138.5177312231 * math.log(tmp_internal - 10) - 305.0447927307
        if tmp_blue < 0:
            blue = 0
        elif tmp_blue > 255:  # noqa: PLR2004
            blue = 255
        else:
            blue = int(tmp_blue)

    return red, green, blue


def _generate_uniform_hex_colors(n_colors: int) -> tuple[str, ...]:
    """Generate a list of `n_colors` hex colors that are uniformly perceptually spaced.

    Parameters
    ----------
    n_colors
        The number of colors to generate.

    Returns
    -------
    list[str]
        A list of `n_colors` hex colors, represented as strings.

    Examples
    --------
    >>> _generate_uniform_hex_colors(3)
    ['#0000ff', '#00ff00', '#ff0000']

    """

    def generate_hues(n_hues: int) -> list[float]:
        """Generate `n_hues` hues that are uniformly spaced around the color wheel."""
        return _linspace(0, 1, n_hues)

    def generate_saturations(n_saturations: int) -> list[float]:
        """Generate `n_saturations` saturations that increase linearly from 0 to 1."""
        return _linspace(0, 1, n_saturations)

    def generate_values(n_values: int) -> list[float]:
        """Generate `n_values` values that increase linearly from 1 to 0.5 and then decrease to 0."""
        values = _linspace(1, 0.5, n_values // 2)
        if n_values % 2 == 1:
            values.append(0.0)
        values += _linspace(0.5, 0, n_values // 2)
        return values

    def hsv_to_hex(hsv: tuple[float, float, float]) -> str:
        """Convert an HSV color tuple to a hex color string."""
        rgb = tuple(int(round(x * 255)) for x in colorsys.hsv_to_rgb(*hsv))
        return "#{:02x}{:02x}{:02x}".format(*rgb)

    hues = generate_hues(n_colors)
    saturations = generate_saturations(n_colors)
    values = generate_values(n_colors)
    hsv_colors = [(h, s, v) for h in hues for s in saturations for v in values]
    hex_colors = [hsv_to_hex(hsv) for hsv in hsv_colors]
    return tuple(hex_colors[:n_colors])


def _max_contrast_color(hex_color: str) -> str:
    """Given hex color return a color with maximal contrast."""
    # Convert hex color to RGB format
    r, g, b = _hex_to_rgb(hex_color)
    # Convert RGB color to grayscale
    gray = 0.2989 * r + 0.5870 * g + 0.1140 * b
    # Determine whether white or black will have higher contrast
    middle_range = 128
    return "#FFFFFF" if gray < middle_range else "#000000"


@ft.lru_cache(maxsize=16)
def _light_page(
    entity_id: str,
    n_colors: int,
    colors: tuple[str, ...] | None,
    color_temp_kelvin: tuple[int, ...] | None,
    colormap: str | None,
) -> Page:
    """Return a page of buttons for controlling lights."""
    if colormap is None and colors is None:
        colors = _generate_uniform_hex_colors(n_colors)
    elif colormap is not None:
        colors = _generate_colors_from_colormap(n_colors, colormap)
    assert colors is not None
    buttons_colors = [
        Button(
            icon_background_color=color,
            service="light.turn_on",
            service_data={
                "entity_id": entity_id,
                "rgb_color": _hex_to_rgb(color),
            },
        )
        for color in colors
    ]
    buttons_color_temp_kelvin = [
        Button(
            icon_background_color=_rgb_to_hex(_color_temp_kelvin_to_rgb(kelvin)),
            service="light.turn_on",
            service_data={
                "entity_id": entity_id,
                "color_temp_kelvin": kelvin,
            },
        )
        for kelvin in (color_temp_kelvin or ())
    ]
    buttons_brightness = []
    for brightness in [0, 10, 30, 60, 100]:
        background_color = _scale_hex_color("#FFFFFF", brightness / 100)
        button = Button(
            icon_background_color=background_color,
            service="light.turn_on",
            text_color=_max_contrast_color(background_color),
            text=f"{brightness}%",
            service_data={
                "entity_id": entity_id,
                "brightness_pct": brightness,
            },
        )
        buttons_brightness.append(button)
    return Page(
        name="Lights",
        buttons=buttons_colors + buttons_color_temp_kelvin + buttons_brightness,
    )


@asynccontextmanager
async def setup_ws(
    host: str,
    token: str,
    protocol: Literal["wss", "ws"],
) -> websockets.WebSocketClientProtocol:
    """Set up the connection to Home Assistant."""
    uri = f"{protocol}://{host}/api/websocket"
    while True:
        try:
            # limit size to 10 MiB
            async with websockets.connect(uri, max_size=10485760) as websocket:
                # Send an authentication message to Home Assistant
                auth_payload = {"type": "auth", "access_token": token}
                await websocket.send(json.dumps(auth_payload))

                # Wait for the authentication response
                auth_response = await websocket.recv()
                console.log(auth_response)
                console.log("Connected to Home Assistant")
                yield websocket
        except ConnectionResetError:  # noqa: PERF203
            # Connection was reset, retrying in 3 seconds
            console.print_exception(show_locals=True)
            console.log("Connection was reset, retrying in 3 seconds")
            await asyncio.sleep(5)


async def subscribe_state_changes(
    websocket: websockets.WebSocketClientProtocol,
) -> None:
    """Subscribe to the state change events."""
    subscribe_payload = {
        "type": "subscribe_events",
        "event_type": "state_changed",
        "id": _next_id(),
    }
    await websocket.send(json.dumps(subscribe_payload))


async def handle_changes(
    websocket: websockets.WebSocketClientProtocol,
    complete_state: StateDict,
    deck: StreamDeck,
    config: Config,
) -> None:
    """Handle state changes."""

    async def process_websocket_messages() -> None:
        """Process websocket messages."""
        while True:
            data = json.loads(await websocket.recv())
            _update_state(complete_state, data, config, deck)

    async def call_update_timers() -> None:
        """Call config.update_timers every second."""
        while True:
            await asyncio.sleep(1)
            config.update_timers(deck, complete_state)

    async def watch_configuration_file() -> None:
        """Watch for changes to the configuration file and reload config when it changes."""
        if config._configuration_file is None:
            console.log("[red bold] No configuration file to watch[/]")
            return

        def edit_time(fn: Path) -> float:
            return fn.stat().st_mtime if fn.exists() else 0

        last_modified_time = edit_time(config._configuration_file)
        while True:
            files = [config._configuration_file, *config._include_files]
            if config.auto_reload and any(
                edit_time(fn) > last_modified_time for fn in files
            ):
                console.log("Configuration file has been modified, reloading")
                last_modified_time = max(edit_time(fn) for fn in files)
                try:
                    config.reload()
                    deck.reset()
                    update_all_key_images(deck, config, complete_state)
                    update_all_dials(deck, config, complete_state)
                except Exception as e:  # noqa: BLE001
                    console.log(f"Error reloading configuration: {e}")

            await asyncio.sleep(1)

    # Run the websocket message processing and timer update tasks concurrently
    await asyncio.gather(
        process_websocket_messages(),
        call_update_timers(),
        watch_configuration_file(),
    )


def _keys(entity_id: str, buttons: list[Button] | list[Dial]) -> list[int]:
    """Get the key indices for an entity_id."""
    return [
        i
        for i, button in enumerate(buttons)
        if button.entity_id == entity_id  # type: ignore[attr-defined] # noqa: PLR1714
        or button.linked_entity == entity_id  # type: ignore[attr-defined]
    ]


def _update_state(
    complete_state: StateDict,
    data: dict[str, Any],
    config: Config,
    deck: StreamDeck,
) -> None:
    """Update the state dictionary and update the keys."""
    buttons = config.current_page().buttons
    dials = config.current_page().dials
    if data["type"] == "event":
        event_data = data["event"]
        if event_data["event_type"] == "state_changed":
            event_data = event_data["data"]
            eid = event_data["entity_id"]
            complete_state[eid] = event_data["new_state"]

            # Handle the state entity (turning on/off display)
            if eid == config.state_entity_id:
                is_on = complete_state[config.state_entity_id]["state"] == "on"
                if is_on:
                    turn_on(config, deck, complete_state)
                else:
                    turn_off(config, deck)
                return

            keys_dials = _keys(eid, dials)
            for key in keys_dials:
                console.log(f"Updating dial {key} for {eid}")
                update_dial(
                    deck=deck,
                    key=key,
                    config=config,
                    complete_state=complete_state,
                    data=data,
                )

            keys = _keys(eid, buttons)
            for key in keys:
                console.log(f"Updating key {key} for {eid}")
                update_key_image(
                    deck,
                    key=key,
                    config=config,
                    complete_state=complete_state,
                    key_pressed=False,
                )


def _state_attr(
    entity_id: str,
    attr: str,
    complete_state: StateDict,
) -> Any:
    """Get the state attribute for an entity."""
    attrs = complete_state.get(entity_id, {}).get("attributes", {})
    state_attr = attrs.get(attr)
    return _maybe_number(state_attr)


def _is_state_attr(
    entity_id: str,
    attr: str,
    value: Any,
    complete_state: StateDict,
) -> bool:
    """Check if the state attribute for an entity is a value."""
    return _state_attr(entity_id, attr, complete_state) == _maybe_number(value)


def _is_float(s: str) -> bool:
    try:
        float(s)
    except ValueError:
        return False
    else:
        return True


def _maybe_number(s: str, *, rounded: bool = False) -> int | str | float:
    """Convert a string to a number if possible."""
    if not isinstance(s, str):  # already a number or other type
        return s

    if _is_integer(s):
        num = int(s)
    elif _is_float(s):
        num = float(s)  # type: ignore[assignment]
    else:
        return s

    if rounded:
        return round(num)

    return num


def _is_integer(s: str) -> bool:
    try:
        int(s)
    except ValueError:
        return False
    else:
        return True


def _states(
    entity_id: str,
    *,
    with_unit: bool = False,
    rounded: bool = False,
    complete_state: StateDict | None = None,
) -> Any:
    """Get the state for an entity."""
    assert complete_state is not None
    entity_state = complete_state.get(entity_id, {})
    if not entity_state:
        return None
    state = entity_state["state"]
    state = _maybe_number(state, rounded=rounded)
    if with_unit:
        unit = entity_state.get("attributes", {}).get("unit_of_measurement")
        if unit:
            state = f"{state} {unit}"
    return state


def _is_state(
    entity_id: str,
    state: str,
    complete_state: StateDict,
) -> bool:
    """Check if the state for an entity is a value."""
    return _states(entity_id, complete_state=complete_state) == _maybe_number(state)


def _min_filter(value: float, other_value: float) -> float:
    """Return the minimum of two values.

    Can be used in Jinja templates like
    >>> {{ 1 | min(2) }}
    1
    """
    return min(value, other_value)


def _max_filter(value: float, other_value: float) -> float:
    """Return the maximum of two values.

    Can be used in Jinja templates like
    >>> {{ 1 | max(2) }}
    2
    """
    return max(value, other_value)


def _round(num: float, digits: int) -> int | float:
    """Returns rounded value with number of digits."""
    return round(num, digits)


def _dial_value(dial: Dial | None) -> float:
    if dial is None:
        return 0
    try:
        attributes = dial.get_attributes()
        return float(attributes["state"])
    except KeyError:
        return 0


def _dial_attr(
    attr: str,
    dial: Dial | None,
) -> float:
    if dial is None:
        return 0
    try:
        assert attr is not None
        dial_attributes = dial.get_attributes()
        return dial_attributes[attr]
    except ValueError as e:
        console.log(
            f"Error while trying to get attribute {attr} from dial with error code {e}",
        )
        return 0


def _render_jinja(
    text: str,
    complete_state: StateDict,
    dial: Dial | None = None,
) -> str:
    """Render a Jinja template."""
    if not isinstance(text, str):
        return text
    if "{" not in text:
        return text
    try:
        env = jinja2.Environment(
            loader=jinja2.BaseLoader(),
            autoescape=False,  # noqa: S701
        )
        env.filters["min"] = _min_filter
        env.filters["max"] = _max_filter
        template = env.from_string(text)
        return template.render(
            min=min,
            max=max,
            is_state_attr=ft.partial(_is_state_attr, complete_state=complete_state),
            state_attr=ft.partial(_state_attr, complete_state=complete_state),
            states=ft.partial(_states, complete_state=complete_state),
            is_state=ft.partial(_is_state, complete_state=complete_state),
            round=_round,
            dial_value=ft.partial(_dial_value, dial=dial),
            dial_attr=ft.partial(_dial_attr, dial=dial),
        ).strip()
    except jinja2.exceptions.TemplateError as err:
        console.print_exception(show_locals=True)
        console.log(f"Error rendering template: {err} with error type {type(err)}")
        return text


async def get_states(websocket: websockets.WebSocketClientProtocol) -> dict[str, Any]:
    """Get the current state of all entities."""
    _id = _next_id()
    subscribe_payload = {"type": "get_states", "id": _id}
    await websocket.send(json.dumps(subscribe_payload))
    while True:
        data = json.loads(await websocket.recv())
        if data["type"] == "result":
            # Extract the state data from the response
            return {state["entity_id"]: state for state in data["result"]}


async def unsubscribe(websocket: websockets.WebSocketClientProtocol, id_: int) -> None:
    """Unsubscribe from an event."""
    subscribe_payload = {
        "id": _next_id(),
        "type": "unsubscribe_events",
        "subscription": id_,
    }
    await websocket.send(json.dumps(subscribe_payload))


async def call_service(
    websocket: websockets.WebSocketClientProtocol,
    service: str,
    data: dict[str, Any],
    target: dict[str, Any] | None = None,
) -> None:
    """Call a service."""
    domain, service = service.split(".")
    subscribe_payload = {
        "id": _next_id(),
        "type": "call_service",
        "domain": domain,
        "service": service,
        "service_data": data,
    }
    if target is not None:
        subscribe_payload["target"] = target

    await websocket.send(json.dumps(subscribe_payload))


def _rgb_to_hex(rgb: tuple[int, int, int]) -> str:
    """Convert an RGB color to a hex color."""
    return "#{:02x}{:02x}{:02x}".format(*rgb)


def _hex_to_rgb(hex_color: str) -> tuple[int, int, int]:
    # Remove '#' if present
    if hex_color.startswith("#"):
        hex_color = hex_color[1:]

    # Convert hexadecimal to RGB
    r, g, b = tuple(int(hex_color[i : i + 2], 16) for i in (0, 2, 4))

    # Return RGB tuple
    return (r, g, b)


def _named_to_hex(color: str) -> str:
    """Convert a named color to a hex color."""
    rgb: tuple[int, int, int] | str = ImageColor.getrgb(color)
    if isinstance(rgb, tuple):
        return _rgb_to_hex(rgb)
    if color.startswith("#"):
        return color
    msg = f"Invalid color: {color}"
    raise ValueError(msg)


def _convert_to_grayscale(image: Image.Image) -> Image.Image:
    """Convert an image to grayscale."""
    return image.convert("L").convert("RGB")


def _download_and_save_mdi(icon_mdi: str) -> Path:
    url = _mdi_url(icon_mdi)
    filename_svg = ASSETS_PATH / f"{icon_mdi}.svg"
    if filename_svg.exists():
        return filename_svg
    svg_content = _download(url)
    try:
        etree.fromstring(svg_content)  # noqa: S320
    except etree.XMLSyntaxError:
        msg = (f"Invalid SVG: {url}, `svg_content` starts with: {svg_content[:100]!r}",)
        console.log(f"[b red]{msg}[/]")
        raise ValueError(msg) from None

    with filename_svg.open("wb") as f:
        f.write(svg_content)
    return filename_svg


@ft.lru_cache(maxsize=128)  # storing 128 72x72 icons in memory takes ≈2MB
def _init_icon(
    *,
    icon_filename: str | None = None,
    icon_mdi: str | None = None,
    icon_mdi_margin: int | None = None,
    icon_mdi_color: str | None = None,  # hex color
    icon_background_color: str | None = None,  # hex color
    size: tuple[int, int] = (ICON_PIXELS, ICON_PIXELS),
) -> Image.Image:
    """Initialize the icon."""
    if icon_filename is not None:
        icon_path = Path(icon_filename)
        path = icon_path if icon_path.is_absolute() else ASSETS_PATH / icon_path
        icon = Image.open(path)
        # Convert to RGB if needed
        if icon.mode != "RGB":
            icon = icon.convert("RGB")
        if icon.size != size:
            console.log(f"Resizing icon {icon_filename} to from {icon.size} to {size}")
            icon = icon.resize(size)
        return icon
    if icon_mdi is not None:
        assert icon_mdi_margin is not None
        filename_svg = _download_and_save_mdi(icon_mdi)
        return _convert_svg_to_png(
            filename_svg=filename_svg,
            color=icon_mdi_color,
            background_color=icon_background_color,
            opacity=0.3,
            margin=icon_mdi_margin,
            size=size,
        ).copy()  # copy to avoid modifying the cached image
    if icon_background_color is None:
        icon_background_color = "white"
    color = _named_to_hex(icon_background_color)
    rgb_color = _hex_to_rgb(color)
    return Image.new("RGB", size, rgb_color)


def _add_text(
    *,
    image: Image.Image,
    font_filename: str,
    text_size: int,
    text: str,
    text_color: str,
    text_offset: int = 0,
) -> None:
    if text_size == 0:
        console.log(f"Text size is 0, not drawing text: {text!r}")
        return
    draw = ImageDraw.Draw(image)
    font = ImageFont.truetype(str(ASSETS_PATH / font_filename), text_size)
    draw.text(
        (image.width / 2, image.height / 2 + text_offset),
        text=text,
        font=font,
        anchor="ms",
        fill=text_color,
        align="center",
    )


def _generate_failed_icon(
    size: tuple[int, int] = (ICON_PIXELS, ICON_PIXELS),
) -> Image.Image:
    """Generate a red icon with 'rendering failed' text."""
    background_color = "red"
    text_color = "white"
    font_filename = DEFAULT_FONT
    text_size = int(min(size) * 0.15)  # Adjust font size based on the icon size
    icon = Image.new("RGB", size, background_color)
    _add_text(
        image=icon,
        font_filename=font_filename,
        text_size=text_size,
        text="Rendering\nfailed",
        text_color=text_color,
    )
    return icon


def update_all_dials(
    deck: StreamDeck,
    config: Config,
    complete_state: StateDict,
) -> None:
    """Updates all dials."""
    console.log("Called update_all_dials")
    for key, current_dial in enumerate(config.current_page().dials):
        assert current_dial is not None
        if current_dial.entity_id is None:
            return
        update_dial(
            deck,
            key,
            config,
            complete_state,
            complete_state[current_dial.entity_id],
        )


def update_dial(
    deck: StreamDeck,
    key: int,
    config: Config,
    complete_state: StateDict,
    data: dict[str, Any] | None = None,
) -> None:
    """Update the dial."""
    dial = config.dial(key)
    assert dial is not None

    if dial.dial_event_type == "PUSH":
        return

    if data is not None:
        if "event" in data and "data" in data["event"]:
            event_data = data["event"]["data"]
            new_state = event_data["new_state"]
            dial.update_attributes(new_state)
        else:
            dial.update_attributes(data)

    size_lcd = deck.touchscreen_image_format()["size"]
    size_per_dial = (size_lcd[0] // deck.dial_count(), size_lcd[1])
    dial_key = config.current_page().get_sorted_key(dial)
    assert dial_key is not None
    dial_offset = dial_key * size_per_dial[0]
    image = dial.render_lcd_image(
        complete_state=complete_state,
        size=(size_per_dial),
        key=config.current_page().get_sorted_key(dial),  # type: ignore[arg-type]
    )
    img_bytes = io.BytesIO()
    image.save(img_bytes, format="JPEG")
    lcd_image_bytes = img_bytes.getvalue()
    deck.set_touchscreen_image(
        lcd_image_bytes,
        dial_offset,
        0,
        size_per_dial[0],
        size_per_dial[1],
    )


def update_key_image(
    deck: StreamDeck,
    *,
    key: int,
    config: Config,
    complete_state: StateDict,
    key_pressed: bool = False,
) -> None:
    """Update the image for a key."""
    button = config.button(key)
    if button is None:
        return
    if button.special_type == "empty":
        return
    size = deck.key_image_format()["size"]
    image = button.try_render_icon(
        complete_state=complete_state,
        key_pressed=key_pressed,
        size=size,
    )
    assert image is not None
    image = PILHelper.to_native_format(deck, image)
    with deck:
        deck.set_key_image(key, image)


def get_deck() -> StreamDeck:
    """Get the first Stream Deck device found on the system."""
    streamdecks = DeviceManager().enumerate()
    found = False
    for deck in streamdecks:
        if not deck.is_visual():
            continue
        deck.open()
        deck.reset()
        found = True
        break
    if not found:
        msg = "No Stream Deck found"
        raise RuntimeError(msg)
    console.log(f"Found {deck.key_count()} keys, {deck=}")
    return deck


def turn_on(config: Config, deck: StreamDeck, complete_state: StateDict) -> None:
    """Turn on the Stream Deck and update all key images."""
    console.log(f"Calling turn_on, with {config._is_on=}")
    if config._is_on:
        return
    config._is_on = True
    update_all_key_images(deck, config, complete_state)
    update_all_dials(deck, config, complete_state)
    deck.set_brightness(config.brightness)


def turn_off(config: Config, deck: StreamDeck) -> None:
    """Turn off the Stream Deck."""
    console.log(f"Calling turn_off, with {config._is_on=}")
    if not config._is_on:
        return
    config._is_on = False
    # This resets all buttons except the turn-off button that
    # was just pressed, however, this doesn't matter with the
    # 0 brightness. Unless no button was pressed.
    deck.reset()
    deck.set_brightness(0)


async def _sync_input_boolean(
    state_entity_id: str | None,
    websocket: websockets.WebSocketClientProtocol,
    state: Literal["on", "off"],
) -> None:
    """Sync the input boolean state with the Stream Deck."""
    if (state_entity_id is not None) and (
        state_entity_id.split(".")[0] == "input_boolean"
    ):
        await call_service(
            websocket,
            f"input_boolean.turn_{state}",
            {},
            {"entity_id": state_entity_id},
        )


def _on_touchscreen_event_callback(
    websocket: websockets.WebSocketClientProtocol,
    complete_state: StateDict,
    config: Config,
) -> Callable[
    [StreamDeck, TouchscreenEventType, dict[str, int]],
    Coroutine[StreamDeck, TouchscreenEventType, None],
]:
    async def touchscreen_event_callback(
        deck: StreamDeck,
        event_type: TouchscreenEventType,
        value: dict[str, int],
    ) -> None:
        console.log(f"Touchscreen event {event_type} called at value {value}")
        if event_type == TouchscreenEventType.DRAG:
            # go to next or previous page
            if value["x"] > value["x_out"]:
                console.log(f"Going to page {config.next_page_index}")
                config.to_page(config.next_page_index)

            else:
                console.log(f"Going to page {config.next_page_index}")
                config.to_page(config.previous_page_index)
            deck.reset()
            config.current_page().sort_dials()
            update_all_key_images(deck, config, complete_state)
            update_all_dials(deck, config, complete_state)
        else:
            # Short touch: Sets dial value to minimal value
            # Long touch: Sets dial to maximal value
            lcd_icon_size = (
                deck.touchscreen_image_format()["size"][0] / deck.dial_count()
            )
            icon_pos = value["x"] // lcd_icon_size
            dials = config.dial_sorted(int(icon_pos))
            assert dials is not None

            selected_dial = (
                dials[0]
                if dials[0].dial_event_type == DialEventType.TURN.name
                else dials[1]
            )
            assert selected_dial is not None

            if selected_dial.allow_touchscreen_events:
                if event_type == TouchscreenEventType.SHORT:
                    set_type = "min"
                elif event_type == TouchscreenEventType.LONG:
                    set_type = "max"
                selected_dial.set_state(selected_dial.get_attributes()[set_type])
                await handle_dial_event(
                    websocket,
                    complete_state,
                    config,
                    dials,
                    deck,
                    DialEventType.TURN,
                    0,
                    False,  # noqa: FBT003
                )

    return touchscreen_event_callback


async def handle_dial_event(
    websocket: websockets.WebSocketClientProtocol,
    complete_state: StateDict,
    config: Config,
    dial: tuple[Dial, Dial | None],
    deck: StreamDeck,
    event_type: DialEventType,
    value: int,
    local_update: bool = False,  # noqa: FBT001, FBT002
) -> None:
    """Handles dial_event."""
    if not config._is_on:
        turn_on(config, deck, complete_state)
        await _sync_input_boolean(config.state_entity_id, websocket, "on")
        return

    if dial[0].dial_event_type == event_type.name:
        selected_dial = dial[0]
    elif dial[1].dial_event_type == event_type.name:  # type: ignore[union-attr]
        assert isinstance(dial[1], Dial)
        selected_dial = dial[1]
    else:
        console.log("Could not resolve event type for dial")
        return
    dial_num_sorted = config.current_page().get_sorted_key(selected_dial)
    assert selected_dial is not None

    if event_type == DialEventType.TURN:
        selected_dial.increment_state(value)
    elif value:
        return

    if selected_dial.service is not None:
        selected_dial = selected_dial.rendered_template_dial(complete_state)
        service_data = (
            {"entity_id": selected_dial.entity_id}
            if selected_dial.service_data is None
            else selected_dial.service_data
        )

    # Ensures the entity id is given to the service even if service_data is set
    if "entity_id" not in service_data:
        service_data["entity_id"] = selected_dial.entity_id

    assert selected_dial.service is not None
    if local_update:
        assert isinstance(dial_num_sorted, int)
        update_dial(deck, dial_num_sorted, config, complete_state)
        return
    console.log(
        f"Calling service {selected_dial.service} with data {selected_dial.service_data}",
    )
    await call_service(
        websocket,
        selected_dial.service,
        service_data,
        selected_dial.target,
    )


def _on_dial_event_callback(
    websocket: websockets.WebSocketClientProtocol,
    complete_state: StateDict,
    config: Config,
) -> Callable[
    [StreamDeck, int, DialEventType, int],
    Coroutine[StreamDeck, int, None],
]:
    async def dial_event_callback(
        deck: StreamDeck,
        dial_num: int,
        event_type: DialEventType,
        value: int,
    ) -> None:
        console.log(
            f"Dial {dial_num} event {event_type} at value {value} has been called",
        )
        dial = config.dial_sorted(dial_num)
        assert dial is not None

        async def callback() -> None:
            await handle_dial_event(
                websocket,
                complete_state,
                config,
                dial,
                deck,
                event_type,
                0,
            )

        current_dial = config.dial(dial_num)
        assert isinstance(current_dial, Dial)
        if event_type == DialEventType.TURN and current_dial.start_or_restart_timer(
            callback,
        ):
            await handle_dial_event(
                websocket,
                complete_state,
                config,
                dial,
                deck,
                event_type,
                value,
                True,  # noqa: FBT003
            )
            return

        await handle_dial_event(
            websocket,
            complete_state,
            config,
            dial,
            deck,
            event_type,
            value,
        )

    return dial_event_callback


async def _handle_key_press(
    websocket: websockets.WebSocketClientProtocol,
    complete_state: StateDict,
    config: Config,
    button: Button,
    deck: StreamDeck,
    is_long_press: bool = False,
) -> None:
    if not config._is_on:
        turn_on(config, deck, complete_state)
        await _sync_input_boolean(config.state_entity_id, websocket, "on")
        return

    def update_all() -> None:
        deck.reset()
        config.current_page().sort_dials()
        update_all_key_images(deck, config, complete_state)
        update_all_dials(deck, config, complete_state)

    async def handle_press(
        button: Button,
        entity_id: str | None = None,
        service: str | None = None,
        service_data: dict[str, Any] | None = None,
        target: dict[str, Any] | None = None,
        special_type: str | None = None,
        special_type_data: str | None = None,
    ) -> None:
        if special_type == "next-page":
            config.next_page()
            update_all()
        elif special_type == "previous-page":
            config.previous_page()
            update_all()
        elif special_type == "go-to-page":
            assert isinstance(special_type_data, (str, int))
            config.to_page(special_type_data)  # type: ignore[arg-type]
            update_all()
            return  # to skip the _detached_page reset below
        elif special_type == "turn-off":
            turn_off(config, deck)
            await _sync_input_boolean(config.state_entity_id, websocket, "off")
        elif special_type == "light-control":
            assert isinstance(special_type_data, dict)
            try:
                page = _light_page(
                    entity_id=entity_id,
                    n_colors=10,
                    colormap=special_type_data.get("colormap", None),
                    colors=special_type_data.get("colors", None),
                    color_temp_kelvin=special_type_data.get("color_temp_kelvin", None),
                )
                config.load_page_as_detached(page)
                update_all()
            except Exception as e:
                console.print_exception(show_locals=True)
                console.log(f"Error while creating light page: {e}")
            return  # to skip the _detached_page reset below
        elif special_type == "reload":
            config.reload()
            update_all()
            return
        elif service is not None:
            button = button.rendered_template_button(complete_state)
            if service_data is None:
                service_data = {}
                if entity_id is not None:
                    service_data["entity_id"] = entity_id
            else:
                service_data = service_data
            assert service is not None  # for mypy
            await call_service(websocket, service, service_data, target)

        if config._detached_page:
            config.close_detached_page()
            update_all()

    if is_long_press:
        if button.long_press:
            await handle_press(
                entity_id=button.long_press.get("entity_id", button.entity_id),
                service=button.long_press.get("service"),
                service_data=button.long_press.get("service_data"),
                target=button.long_press.get("target", button.target),
                special_type=button.long_press.get("special_type"),
                special_type_data=button.long_press.get("special_type_data"),
                button=button,
            )
        else:
            console.log(
                f"Long press detected, but no long press action defined for {button.entity_id}",
            )
            return
    else:
        await handle_press(
            entity_id=button.entity_id,
            service=button.service,
            service_data=button.service_data,
            target=button.target,
            special_type=button.special_type,
            special_type_data=button.special_type_data,
            button=button,
        )


def _on_press_callback(
    websocket: websockets.WebSocketClientProtocol,
    complete_state: StateDict,
    config: Config,
) -> Callable[[StreamDeck, int, bool], Coroutine[StreamDeck, int, None]]:
    press_tasks: Dict[int, asyncio.Task] = {}  # Track ongoing press tasks
    press_start_times: Dict[int, float] = {}  # Track press start times
    long_press_threshold = config.long_press_duration

    async def key_change_callback(
        deck: StreamDeck,
        key: int,
        key_pressed: bool,  # noqa: FBT001
    ) -> None:
        console.log(f"Key {key} {'pressed' if key_pressed else 'released'}")

        button = config.button(key)
        if button is None:
            console.log(f"No button found for key {key}")
            return

        if key_pressed:
            press_start_times[key] = time.time()
            console.log(
                f"Key {key} pressed, starting long press monitor with threshold {long_press_threshold}s",
            )
            update_key_image(
                deck,
                key=key,
                config=config,
                complete_state=complete_state,
                key_pressed=True,
            )

            async def monitor_long_press():
                try:
                    await asyncio.sleep(long_press_threshold)
                    if key in press_start_times:  # Button still pressed
                        console.log(
                            f"Key {key} long press detected after {long_press_threshold}s",
                        )
                        try:
                            await _handle_key_press(
                                websocket,
                                complete_state,
                                config,
                                button,
                                deck,
                                is_long_press=True,
                            )
                        except Exception as e:
                            console.log(f"Error in long press handling: {e}")
                        # Update key image to unpressed state after long press
                        update_key_image(
                            deck,
                            key=key,
                            config=config,
                            complete_state=complete_state,
                            key_pressed=False,
                        )
                        del press_start_times[key]
                except asyncio.CancelledError:
                    console.log(f"Long press monitor for key {key} was canceled")
                except Exception as e:
                    console.log(
                        f"Unexpected error in long press monitor for key {key}: {e}",
                    )

            press_tasks[key] = asyncio.create_task(monitor_long_press())

        else:  # Key released
            if key in press_tasks:
                # Cancel the long press task if it hasn't completed
                press_tasks[key].cancel()
                del press_tasks[key]

            if key in press_start_times:
                # If still in press_start_times, it was a short press
                press_duration = time.time() - press_start_times[key]
                del press_start_times[key]

                # Update the key image back to unpressed state
                update_key_image(
                    deck,
                    key=key,
                    config=config,
                    complete_state=complete_state,
                    key_pressed=False,
                )

                console.log(f"Key {key} released after {press_duration:.2f}s")
                if press_duration < long_press_threshold:
                    console.log(f"Handling short press for key {key}")

                    async def cb() -> None:
                        """Update the deck once more after the timer is over."""
                        assert button is not None  # for mypy
                        try:
                            await _handle_key_press(
                                websocket,
                                complete_state,
                                config,
                                button,
                                deck,
                                is_long_press=False,
                            )
                        except Exception as e:
                            console.log(f"Error in short press handling: {e}")

                    if button.maybe_start_or_cancel_timer(cb):
                        console.log(
                            f"Timer started for key {key}, delaying short press",
                        )
                        return

                    await _handle_key_press(
                        websocket,
                        complete_state,
                        config,
                        button,
                        deck,
                        is_long_press=False,
                    )

    return key_change_callback


@ft.lru_cache(maxsize=128)
def _download(url: str) -> bytes:
    """Download the content from the URL."""
    console.log(f"Downloading {url}")
    response = requests.get(url, timeout=5)
    console.log(f"Downloaded {len(response.content)} bytes")
    return response.content


def _url_to_filename(url: str, hash_len: int = 8) -> Path:
    """Converts a URL to a Path on disk with an optional hash.

    Parameters
    ----------
    url
        The URL to convert to a filename.
    hash_len
        The length of the hash to include in the filename, by default 8.

    Returns
    -------
    Path
        The filename with the hash included, if specified.

    """
    domain, path = re.findall(r"(?<=://)([a-zA-Z\.]+).*?(/.*)", url)[0]
    h = hashlib.sha256(f"{domain}{path}".encode()).hexdigest()[:hash_len]
    extension = Path(path).suffix
    filename = f"{domain.replace('.', '_')}-{h}{extension}"
    return ASSETS_PATH / Path(filename)


def _scale_hex_color(hex_color: str, scale: float) -> str:
    """Scales a HEX color by a given factor.

    0 is black, 1 is the original color.

    Parameters
    ----------
    hex_color
        A HEX color in the format "#RRGGBB".
    scale
        A scaling factor between 0 and 1.

    Returns
    -------
    A scaled HEX color in the format "#RRGGBB".

    """
    scale = max(0, min(1, scale))
    # Convert HEX color to RGB values
    r = int(hex_color[1:3], 16)
    g = int(hex_color[3:5], 16)
    b = int(hex_color[5:7], 16)

    # Scale RGB values
    r = int(r * scale)
    g = int(g * scale)
    b = int(b * scale)

    # Convert scaled RGB values back to HEX color
    return f"#{r:02x}{g:02x}{b:02x}"


class IconWarning(UserWarning):
    """Warning for when an icon is not found."""


@ft.lru_cache(maxsize=128)
def _convert_svg_to_png(
    *,
    filename_svg: Path,
    color: str,
    background_color: str,
    opacity: float,
    margin: int,
    filename_png: str | Path | None = None,
    size: tuple[int, int] = (ICON_PIXELS, ICON_PIXELS),
) -> Image.Image:
    """Load a SVG file and convert to PNG.

    Modify the fill and background colors based on the input color value,
    convert it to PNG format, and save the resulting PNG image to a file.

    Parameters
    ----------
    filename_svg
        The file name of the SVG file.
    color
        The HEX color to use for the icon.
    background_color
        The HEX color to use for the background.
    opacity
        The opacity of the icon. 0 is black, 1 is full color.
    margin
        The margin to add around the icon.
    filename_png
        The name of the file to save the PNG content to.
    size
        The size of the resulting PNG image.

    """
    import cairosvg  # importing here because it requires a non Python dep

    with filename_svg.open() as f:
        svg_content = f.read()

    fill_color = _scale_hex_color(color, opacity)

    try:
        svg_tree = etree.fromstring(svg_content)  # noqa: S320
        svg_tree.attrib["fill"] = fill_color
        svg_tree.attrib["style"] = f"background-color: {background_color}"
        modified_svg_content = etree.tostring(svg_tree)
    except etree.XMLSyntaxError:
        msg = (
            f"XML parsing failed for {filename_svg}. Creating an image with solid"
            f" fill color. Received `svg_content` starts with {svg_content[:100]}."
        )
        warnings.warn(msg, IconWarning, stacklevel=2)
        console.log(f"[b red]{msg}[/]")
        modified_svg_content = None

    png_content = (
        cairosvg.svg2png(
            bytestring=modified_svg_content,
            background_color=background_color,
            scale=4,
        )
        if modified_svg_content
        else None
    )

    image = (
        Image.open(io.BytesIO(png_content))
        if png_content
        else Image.new("RGBA", size, fill_color)
    )

    im = ImageOps.expand(image, border=(margin, margin), fill="black")
    im = im.resize(size)

    if filename_png is not None:
        im.save(filename_png)

    return im


def _mdi_url(mdi: str) -> str:
    """Return the URL of the Materian. opacity=Design Ico,.

    Check https://mdi.bessarabov.com for the available icons.
    """
    return f"https://raw.githubusercontent.com/Templarian/MaterialDesign/master/svg/{mdi}.svg"


@ft.lru_cache(maxsize=128)
def _download_spotify_image(
    id_: str,
    filename: Path | None = None,
    size: tuple[int, int] = (ICON_PIXELS, ICON_PIXELS),
) -> Image.Image:
    """Download the Spotify image for the given ID.

    Examples of ids are:
    - "playlist/37i9dQZF1DXaRycgyh6kXP"
    - "episode/3RIaY4PM7h4mO2IaD0eSXo"
    - "track/4o0LyB69tylqDG6eTGhmig"
    """
    if filename is not None and filename.exists():
        return Image.open(filename)
    url = f"https://embed.spotify.com/oembed/?url=http://open.spotify.com/{id_}"
    content = _download(url)
    data = json.loads(content)
    image_url = data["thumbnail_url"]
    return _download_image(image_url, filename, size)


@ft.lru_cache(maxsize=32)  # Change only a few images, because they might be large
def _download_image(
    url: str,
    filename: Path | None = None,
    size: tuple[int, int] = (ICON_PIXELS, ICON_PIXELS),
) -> Image.Image:
    """Download an image for a given url."""
    if filename is not None and filename.exists():
        image = Image.open(filename)
        # To correctly size after getting from file
        return image.resize(size)
    image_content = _download(url)
    image = Image.open(io.BytesIO(image_content))
    if image.mode != "RGB":
        image = image.convert("RGB")
    if filename is not None:
        image.save(filename)
    return image.resize(size)


def update_all_key_images(
    deck: StreamDeck,
    config: Config,
    complete_state: StateDict,
) -> None:
    """Update all key images."""
    console.log("Called update_all_key_images")
    for key in range(deck.key_count()):
        update_key_image(
            deck,
            key=key,
            config=config,
            complete_state=complete_state,
            key_pressed=False,
        )


async def run(
    host: str,
    token: str,
    protocol: Literal["wss", "ws"],
    config: Config,
) -> None:
    """Main entry point for the Stream Deck integration."""
    deck = get_deck()
    async with setup_ws(host, token, protocol) as websocket:
        try:
            complete_state = await get_states(websocket)

            deck.set_brightness(config.brightness)
            # Turn on state entity boolean on home assistant
            await _sync_input_boolean(config.state_entity_id, websocket, "on")
            update_all_key_images(deck, config, complete_state)
            deck.set_key_callback_async(
                _on_press_callback(websocket, complete_state, config),
            )
            update_all_dials(deck, config, complete_state)
            if deck.dial_count() != 0:
                deck.set_dial_callback_async(
                    _on_dial_event_callback(websocket, complete_state, config),
                )
            if deck.is_visual():
                deck.set_touchscreen_callback_async(
                    _on_touchscreen_event_callback(websocket, complete_state, config),
                )
            deck.set_brightness(config.brightness)
            await subscribe_state_changes(websocket)
            await handle_changes(websocket, complete_state, deck, config)
        finally:
            await _sync_input_boolean(config.state_entity_id, websocket, "off")
            deck.reset()


def _rich_table_str(df: pd.DataFrame) -> str:
    table = _pandas_to_rich_table(df)
    console = Console(file=io.StringIO(), width=120)
    console.print(table)
    return console.file.getvalue()


def safe_load_yaml(
    f: TextIO | str,
    *,
    return_included_paths: bool = False,
    encoding: str | None = None,
) -> Any | tuple[Any, list]:
    """Load a YAML file."""
    included_files = []

    def _traverse_yaml(node: dict[str, Any], variables: dict[str, str]) -> None:
        if isinstance(node, dict):
            for key, value in node.items():
                if not isinstance(value, dict):
                    for var, var_value in variables.items():
                        if not isinstance(value, str):
                            continue

                        regex_format = rf"\$\{{{var}\}}"
                        node[key] = re.sub(regex_format, str(var_value), node[key])
                else:
                    _traverse_yaml(value, variables)
        elif isinstance(node, list):
            for item in node:
                _traverse_yaml(item, variables)

    class IncludeLoader(yaml.SafeLoader):
        """YAML Loader with `!include` constructor."""

        def __init__(self, stream: Any) -> None:
            """Initialize IncludeLoader."""
            self._root = (
                Path(stream.name).parent if hasattr(stream, "name") else Path.cwd()
            )
            super().__init__(stream)

    def _include(loader: IncludeLoader, node: yaml.nodes.Node) -> Any:
        """Include file referenced at node."""
        if isinstance(node.value, str):
            filepath = loader._root / str(loader.construct_scalar(node))  # type: ignore[arg-type]
            included_files.append(filepath)
            return yaml.load(
                filepath.read_text(encoding=encoding),
                IncludeLoader,  # noqa: S506
            )
        else:  # noqa: RET505
            mapping = loader.construct_mapping(node, deep=True)  # type: ignore[arg-type]
            assert mapping is not None
            filepath = loader._root / str(mapping["file"])
            included_files.append(filepath)
            variables = mapping["vars"]

            loaded_data = yaml.load(
                filepath.read_text(encoding=encoding),
                IncludeLoader,  # noqa: S506
            )
            assert loaded_data is not None
            assert variables is not None
            _traverse_yaml(loaded_data, variables)
            return loaded_data

    IncludeLoader.add_constructor("!include", _include)
    loaded_data = yaml.load(f, IncludeLoader)  # noqa: S506
    if return_included_paths:
        return loaded_data, included_files
    return loaded_data


def _help() -> str:
    try:
        return (
            f"See the configuration options below:\n\n"
            f"Config YAML options:\n{_rich_table_str(Config.to_pandas_table())}\n\n"
            f"Page YAML options:\n{_rich_table_str(Page.to_pandas_table())}\n\n"
            f"Button YAML options:\n{_rich_table_str(Button.to_pandas_table())}\n\n"
        )
    except ModuleNotFoundError:
        return ""


def main() -> None:
    """Start the Stream Deck integration."""
    import argparse
    import os

    from dotenv import load_dotenv

    load_dotenv()

    # Get the system default encoding
    system_encoding = locale.getpreferredencoding()
    yaml_encoding = os.getenv("YAML_ENCODING", system_encoding)

    parser = argparse.ArgumentParser(
        epilog=_help(),
        formatter_class=argparse.RawDescriptionHelpFormatter,
    )
    parser.add_argument("--host", default=os.environ.get("HASS_HOST", "localhost"))
    parser.add_argument("--token", default=os.environ.get("HASS_TOKEN"))
    parser.add_argument(
        "--config",
        default=os.environ.get("STREAMDECK_CONFIG", DEFAULT_CONFIG),
        type=Path,
    )
    parser.add_argument(
        "--yaml-encoding",
        default=yaml_encoding,
        help=f"Specify encoding for YAML files (default is system encoding or from environment variable YAML_ENCODING (default: {yaml_encoding})",
    )

    parser.add_argument(
        "--protocol",
        default=os.environ.get("WEBSOCKET_PROTOCOL", "wss"),
        choices=["wss", "ws"],
    )
    args = parser.parse_args()
    console.log(f"Using version {__version__} of the Home Assistant Stream Deck.")
    console.log(
        f"Starting Stream Deck integration with {args.host=}, {args.config=}, {args.protocol=}",
    )
    config = Config.load(args.config, yaml_encoding=args.yaml_encoding)
    asyncio.run(
        run(
            host=args.host,
            token=args.token,
            protocol=args.protocol,
            config=config,
        ),
    )


if __name__ == "__main__":
    main()<|MERGE_RESOLUTION|>--- conflicted
+++ resolved
@@ -73,7 +73,7 @@
 LCD_ICON_SIZE_X = 200
 LCD_ICON_SIZE_Y = 100
 
-press_start_times: Dict[int, float] = (
+press_start_times: dict[int, float] = (
     {}
 )  # Dictionary to store press start times per key.
 
@@ -490,13 +490,23 @@
 
         return v
 
-<<<<<<< HEAD
+    @validator("special_type_data")
+    def _validate_special_type(
+        cls: type[Button],
+        v: Any,
+        values: dict[str, Any],
+    ) -> Any:
+        """Validate the special_type_data."""
+        special_type = values["special_type"]
+        return cls._validate_special_type_data(special_type, v)
+
     @validator("long_press", pre=True)
-    def _validate_long_press(cls, v: Any, values: dict[str, Any]) -> Any:
+    def _validate_long_press(cls, v: Any) -> Any:
         if v is None:
             return None
         if not isinstance(v, dict):
-            raise ValueError("long_press must be a dictionary")
+            msg = "long_press must be a dictionary"
+            raise TypeError(msg)
         allowed_keys = {
             "service",
             "service_data",
@@ -506,15 +516,17 @@
         }
         invalid_keys = set(v.keys()) - allowed_keys
         if invalid_keys:
-            raise ValueError(
-                f"Invalid keys in long_press: {invalid_keys}. Allowed: {allowed_keys}",
-            )
+            msg = f"Invalid keys in long_press: {invalid_keys}. Allowed: {allowed_keys}"
+            raise AssertionError(msg)
         if "service" in v and not isinstance(v["service"], str):
-            raise ValueError("long_press.service must be a string")
+            msg = "long_press.service must be a string"
+            raise AssertionError(msg)
         if "service_data" in v and not isinstance(v["service_data"], dict):
-            raise ValueError("long_press.service_data must be a dictionary")
+            msg = "long_press.service_data must be a dictionary"
+            raise AssertionError(msg)
         if "entity_id" in v and not isinstance(v["entity_id"], str):
-            raise ValueError("long_press.entity_id must be a string")
+            msg = "long_press.entity_id must be a string"
+            raise AssertionError(msg)
         if "special_type" in v:
             allowed_special_types = {
                 "next-page",
@@ -528,18 +540,14 @@
                 "reload",
             }
             if v["special_type"] not in allowed_special_types:
-                raise ValueError(
-                    f"long_press.special_type must be one of {allowed_special_types}",
-                )
+                msg = f"long_press.special_type must be one of {allowed_special_types} (got {v['special_type']})"
+                raise AssertionError(msg)
         if "special_type_data" in v and "special_type" not in v:
-            raise ValueError(
-                "long_press.special_type_data requires special_type to be set",
-            )
+            msg = "long_press.special_type_data requires special_type to be set"
+            raise AssertionError(msg)
         if "special_type" in v and "special_type_data" in v:
-            cls._validate_special_type(
-                v["special_type_data"],
-                {"special_type": v["special_type"]},
-            )
+            cls._validate_special_type_data(v["special_type"], v["special_type_data"])
+
         return v
 
     @classmethod
@@ -550,17 +558,6 @@
         return {k for k, v in properties.items() if v["allow_template"]} | {
             "long_press",
         }
-=======
-    @validator("special_type_data")
-    def _validate_special_type(
-        cls: type[Button],
-        v: Any,
-        values: dict[str, Any],
-    ) -> Any:
-        """Validate the special_type_data."""
-        special_type = values["special_type"]
-        return cls._validate_special_type_data(special_type, v)
->>>>>>> 0548f657
 
     def maybe_start_or_cancel_timer(
         self,
@@ -2238,13 +2235,14 @@
     return dial_event_callback
 
 
-async def _handle_key_press(
+async def _handle_key_press(  # noqa: PLR0915
     websocket: websockets.WebSocketClientProtocol,
     complete_state: StateDict,
     config: Config,
     button: Button,
     deck: StreamDeck,
-    is_long_press: bool = False,
+    *,
+    is_long_press: bool,
 ) -> None:
     if not config._is_on:
         turn_on(config, deck, complete_state)
@@ -2295,6 +2293,7 @@
             except Exception as e:
                 console.print_exception(show_locals=True)
                 console.log(f"Error while creating light page: {e}")
+                raise
             return  # to skip the _detached_page reset below
         elif special_type == "reload":
             config.reload()
@@ -2306,8 +2305,6 @@
                 service_data = {}
                 if entity_id is not None:
                     service_data["entity_id"] = entity_id
-            else:
-                service_data = service_data
             assert service is not None  # for mypy
             await call_service(websocket, service, service_data, target)
 
@@ -2343,13 +2340,13 @@
         )
 
 
-def _on_press_callback(
+def _on_press_callback(  # noqa: PLR0915
     websocket: websockets.WebSocketClientProtocol,
     complete_state: StateDict,
     config: Config,
 ) -> Callable[[StreamDeck, int, bool], Coroutine[StreamDeck, int, None]]:
-    press_tasks: Dict[int, asyncio.Task] = {}  # Track ongoing press tasks
-    press_start_times: Dict[int, float] = {}  # Track press start times
+    press_tasks: dict[int, asyncio.Task] = {}  # Track ongoing press tasks
+    press_start_times: dict[int, float] = {}  # Track press start times
     long_press_threshold = config.long_press_duration
 
     async def key_change_callback(
@@ -2377,7 +2374,7 @@
                 key_pressed=True,
             )
 
-            async def monitor_long_press():
+            async def monitor_long_press() -> None:
                 try:
                     await asyncio.sleep(long_press_threshold)
                     if key in press_start_times:  # Button still pressed
@@ -2394,7 +2391,9 @@
                                 is_long_press=True,
                             )
                         except Exception as e:
+                            console.print_exception(show_locals=True)
                             console.log(f"Error in long press handling: {e}")
+                            raise
                         # Update key image to unpressed state after long press
                         update_key_image(
                             deck,
@@ -2410,6 +2409,7 @@
                     console.log(
                         f"Unexpected error in long press monitor for key {key}: {e}",
                     )
+                    raise
 
             press_tasks[key] = asyncio.create_task(monitor_long_press())
 
@@ -2451,6 +2451,7 @@
                             )
                         except Exception as e:
                             console.log(f"Error in short press handling: {e}")
+                            raise
 
                     if button.maybe_start_or_cancel_timer(cb):
                         console.log(
