--- conflicted
+++ resolved
@@ -1146,7 +1146,6 @@
         try:
             image = None
 
-<<<<<<< HEAD
             # Ensure dial context is set
             dial = self
             icon = (
@@ -1165,9 +1164,6 @@
                 else self.text_color or "white"
             )
 
-            if isinstance(icon, str) and ":" in icon:
-                which, id_ = icon.split(":", 1)
-=======
             attributes = {}
             if self.entity_id is not None:
                 attributes = complete_state.get(self.entity_id, {}).get("attributes", {})
@@ -1175,9 +1171,8 @@
             def get_attr(key: str) -> str | None:
                 return attributes.get(key)
 
-            if isinstance(dial.icon, str) and ":" in dial.icon:
-                which, id_ = dial.icon.split(":", 1)
->>>>>>> 422ff7ee
+            if isinstance(icon, str) and ":" in icon:
+                which, id_ = icon.split(":", 1)
                 if which == "spotify":
                     filename = _to_filename(icon, ".jpeg")
                     image = _download_spotify_image(id_, filename).copy()
@@ -2899,20 +2894,6 @@
     config: Config,
     complete_state: StateDict,
 ) -> None:
-<<<<<<< HEAD
-    """Update all dials on the StreamDeck."""
-    for key in range(deck.dial_count()):
-        dial = config.dial(key)
-        if dial:
-            # Sync dial state with HA before rendering
-            dial.sync_with_ha_state(complete_state)
-            update_dial_lcd(
-                deck=deck,
-                key=key,
-                config=config,
-                complete_state=complete_state,
-            )
-=======
     """Updates configured dials and clears unconfigured dial slots."""
     console.log("Called update_all_dials")
 
@@ -2925,19 +2906,13 @@
         if current_dial.entity_id is None:
             console.log(f"Dial {key} has no entity_id, skipping")
             continue
-        dial_key: int | None = config.current_page().get_sorted_key(current_dial)
-        if dial_key is None:
-            console.log(f"Dial {key} has no valid dial_key, skipping")
-            continue
-        configured_keys.add(dial_key)
-        update_dial(
+        configured_keys.add(key)
+        update_dial_lcd(
             deck,
             key,
             config,
             complete_state,
-            complete_state[current_dial.entity_id],
         )
->>>>>>> 422ff7ee
 
     # Clear unconfigured dial slots
     num_physical: int = deck.dial_count()
@@ -2968,31 +2943,11 @@
     if not dial:
         return
 
-<<<<<<< HEAD
-    size_lcd = deck.touchscreen_image_format()["size"]
-    size_per_dial = (size_lcd[0] // deck.dial_count(), size_lcd[1])
+    size_per_dial = get_size_per_dial(deck)
     image = dial.render_lcd_image(
         complete_state=complete_state,
         size=size_per_dial,
         key=key,
-=======
-    if data is not None:
-        if "event" in data and "data" in data["event"]:
-            event_data = data["event"]["data"]
-            new_state = event_data["new_state"]
-            dial.update_attributes(new_state)
-        else:
-            dial.update_attributes(data)
-
-    size_per_dial = get_size_per_dial(deck)
-    dial_key = config.current_page().get_sorted_key(dial)
-    assert dial_key is not None
-    dial_offset = dial_key * size_per_dial[0]
-    image = dial.render_lcd_image(
-        complete_state=complete_state,
-        size=size_per_dial,
-        key=dial_key,
->>>>>>> 422ff7ee
     )
     img_bytes = io.BytesIO()
     image.save(img_bytes, format="JPEG")
