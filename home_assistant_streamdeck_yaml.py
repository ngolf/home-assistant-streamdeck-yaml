--- conflicted
+++ resolved
@@ -3268,13 +3268,12 @@
 ) -> None:
     """Main entry point for the Stream Deck integration, with retry logic."""
     deck = get_deck()
-<<<<<<< HEAD
     attempt = 0
     global is_network_connected
     global is_ha_connected
     connection_page = Page.connection_page(deck)
     connection_page_opened_by_self = False
-
+    inactivity_state = InactivityState()
     while retry_attempts == math.inf or attempt <= retry_attempts:
         try:
             async with setup_ws(host, token, protocol) as websocket:
@@ -3294,7 +3293,7 @@
                         config.close_page()
                     attempt = 0  # Reset attempt counter on successful connect
                     # Initialize shared inactivity state
-                    inactivity_state = InactivityState()
+
                     deck.set_brightness(config.brightness)
                     # Turn on state entity boolean on home assistant
                     await _sync_input_boolean(config.state_entity_id, websocket, "on")
@@ -3352,25 +3351,6 @@
                 break
             console.log(
                 f"[INFO] Retrying in {retry_delay} seconds... (attempt {attempt})",
-=======
-    inactivity_state = InactivityState()
-    async with setup_ws(host, token, protocol) as websocket:
-        try:
-            complete_state = await get_states(websocket)
-            # Initialize shared inactivity state
-
-            deck.set_brightness(config.brightness)
-            # Turn on state entity boolean on home assistant
-            await _sync_input_boolean(config.state_entity_id, websocket, "on")
-            update_all_key_images(deck, config, complete_state)
-            deck.set_key_callback_async(
-                _on_press_callback(
-                    inactivity_state,
-                    websocket,
-                    complete_state,
-                    config,
-                ),  # Fixed
->>>>>>> ffe9feb0
             )
             await asyncio.sleep(retry_delay)
 
