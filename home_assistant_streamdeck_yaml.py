--- conflicted
+++ resolved
@@ -1331,25 +1331,6 @@
     _parent_page_index: int = PrivateAttr([])
     _dials_sorted: list[Dial] = PrivateAttr([])
 
-<<<<<<< HEAD
-    def update_all_dials_with_ha_state(
-        self,
-        complete_state: StateDict,
-        deck: StreamDeck,
-    ) -> None:
-        """Updates the dial values with the Home Assistant state."""
-        for key, dial in enumerate(self.dials):
-            if dial.sync_with_ha_state(complete_state):
-                console.log(f"Dial {key} state updated, refreshing LCD")
-                update_dial_lcd(
-                    deck,
-                    key,
-                    self,
-                    complete_state,
-                )
-
-=======
->>>>>>> 0e58907c
     def update_all_dials_with_ha_state_change(
         self,
         complete_state: StateDict,
