--- conflicted
+++ resolved
@@ -82,10 +82,6 @@
 
 console = Console()
 StateDict: TypeAlias = dict[str, dict[str, Any]]
-
-# Globals or context-level shared state
-is_network_connected: bool = False
-is_ha_connected: bool = False
 
 
 # Globals or context-level shared state
@@ -297,12 +293,9 @@
         " (either an `int` or `str` (name of the page))."
         " If `light-control`, the button will control a light, and the `special_type_data`"
         " can be a dictionary, see its description."
-<<<<<<< HEAD
         " If `climate-control`, the button will control climate, and the `special_type_data`"
         " can be a dictionary, see its description. The climage control page shown is meant to "
         " be temporary, and will not update values dynamically."
-=======
->>>>>>> 4f718323
         " If `reload`, the button will reload the configuration file when pressed."
         " If `network-status`, but button will show the connection status to the network"
         " If `ha-status`, the button will show the status of Home Assistant.",
@@ -401,7 +394,6 @@
             )
             return _generate_failed_icon(size)
 
-<<<<<<< HEAD
     @classmethod
     def climate_control_with_status(
         cls: type[Button],
@@ -508,9 +500,6 @@
         return cls(**button_kwargs)
 
     def render_icon(  # noqa: PLR0912, PLR0915, C901
-=======
-    def render_icon(  # noqa: PLR0912 PLR0915 C901
->>>>>>> 4f718323
         self,
         complete_state: StateDict,
         *,
@@ -1128,11 +1117,7 @@
 
     @staticmethod
     def connection_page(deck: StreamDeck) -> Page:
-<<<<<<< HEAD
-        """Create a page with connection buttons."""
-=======
         """Returns a page showing connection to network and homeassistant."""
->>>>>>> 4f718323
         connection_buttons = [
             Button(special_type="network-status"),
             Button(special_type="ha-status"),
@@ -1367,7 +1352,6 @@
         console.log(f"Could find page {page}, staying on current page")
         return self.current_page()
 
-<<<<<<< HEAD
     def load_page_as_detached(self, page: Page) -> None:
         """Load a page as detached."""
         self._detached_page = page
@@ -1376,22 +1360,12 @@
         """Close the detached page."""
         self._detached_page = None
 
-=======
->>>>>>> 4f718323
     def close_page(self) -> Page:
         """Close the current page."""
         self._detached_page = None
         self._current_page_index = self._parent_page_index
         return self.current_page()
 
-<<<<<<< HEAD
-=======
-    def load_page_as_detached(self, page: Page) -> Page:
-        """Load a page."""
-        self._detached_page = page
-        return self.current_page()
-
->>>>>>> 4f718323
 
 def _next_id() -> int:
     global _ID_COUNTER
@@ -1703,7 +1677,6 @@
         )
         buttons_brightness.append(button)
     buttons_back = [Button(special_type="close-page")]
-<<<<<<< HEAD
     number_of_buttons_except_close_and_empty = (
         len(buttons_colors)
         + len(buttons_color_temp_kelvin)
@@ -1727,13 +1700,10 @@
         )
         buttons_empty = []
 
-=======
->>>>>>> 4f718323
     return Page(
         name="Lights",
         buttons=buttons_colors
         + buttons_color_temp_kelvin
-<<<<<<< HEAD
         + buttons_empty
         + buttons_brightness
         + buttons_back,
@@ -1827,10 +1797,6 @@
         + buttons_temperatures
         + buttons_empty
         + buttons_after_temperatures_and_empty,
-=======
-        + buttons_brightness
-        + buttons_back,
->>>>>>> 4f718323
     )
 
 
@@ -2745,11 +2711,7 @@
     return dial_event_callback
 
 
-<<<<<<< HEAD
-async def _handle_key_press(  # noqa: PLR0915 C901
-=======
-async def _handle_key_press(  # noqa: PLR0912
->>>>>>> 4f718323
+async def _handle_key_press(  # noqa: PLR0915 C901  # noqa: PLR0912
     websocket: websockets.WebSocketClientProtocol,
     complete_state: StateDict,
     config: Config,
@@ -2768,7 +2730,6 @@
         update_all_key_images(deck, config, complete_state)
         update_all_dials(deck, config, complete_state)
 
-<<<<<<< HEAD
     async def handle_press(  # noqa: PLR0912 PLR0915 C901 PLR0911
         button: Button,
         entity_id: str | None = None,
@@ -2922,33 +2883,6 @@
             special_type=button.special_type,
             special_type_data=button.special_type_data,
             button=button,
-=======
-    if button.special_type == "next-page":
-        config.next_page()
-        update_all()
-    elif button.special_type == "previous-page":
-        config.previous_page()
-        update_all()
-    elif button.special_type == "close-page":
-        config.close_page()
-        update_all()
-    elif button.special_type == "go-to-page":
-        assert isinstance(button.special_type_data, (str, int))
-        config.to_page(button.special_type_data)  # type: ignore[arg-type]
-        update_all()
-        return  # to skip the _detached_page reset below
-    elif button.special_type == "turn-off":
-        turn_off(config, deck)
-        await _sync_input_boolean(config.state_entity_id, websocket, "off")
-    elif button.special_type == "light-control":
-        assert isinstance(button.special_type_data, dict)
-        page = _light_page(
-            entity_id=button.entity_id,
-            n_colors=9,
-            colormap=button.special_type_data.get("colormap", None),
-            colors=button.special_type_data.get("colors", None),
-            color_temp_kelvin=button.special_type_data.get("color_temp_kelvin", None),
->>>>>>> 4f718323
         )
 
 
@@ -3336,34 +3270,12 @@
     attempt = 0
     global is_network_connected
     global is_ha_connected
-<<<<<<< HEAD
     connection_page = Page.connection_page(deck)
     connection_page_opened_by_self = False
-=======
-    network_page = Page.network_page(deck)
-    network_page_opened_by_self = False
->>>>>>> 4f718323
 
     while retry_attempts == math.inf or attempt <= retry_attempts:
         try:
             async with setup_ws(host, token, protocol) as websocket:
-<<<<<<< HEAD
-=======
-                is_network_connected = await is_network_available()
-                is_ha_connected = True
-
-                # Close the network page if network is OK, and network page
-                # was opened by this script and is still open.
-                if (
-                    is_network_connected
-                    and is_ha_connected
-                    and network_page_opened_by_self
-                    and config.current_page() == network_page
-                ):
-                    config.close_page()
-
-                attempt = 0  # Reset attempt counter on successful connect
->>>>>>> 4f718323
                 try:
                     complete_state = await get_states(websocket)
                     is_network_connected = await is_network_available()
@@ -3428,11 +3340,7 @@
         ) as e:
             is_network_connected = await is_network_available()
             is_ha_connected = False
-<<<<<<< HEAD
-
-=======
-            network_page_opened_by_self = True
->>>>>>> 4f718323
+            connection_page_opened_by_self = True
             config.load_page_as_detached(Page.connection_page(deck))
             update_all_key_images(deck, config=config, complete_state={})
             attempt += 1
