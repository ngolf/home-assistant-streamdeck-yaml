"""Test App Home_assistant_streamdeck_yaml for Streamdeck plus."""

from __future__ import annotations

import asyncio
import json
from pathlib import Path
from typing import Any
from unittest.mock import Mock

import pytest
import websockets
from PIL import Image
from StreamDeck.Devices.StreamDeck import DialEventType
from StreamDeck.Devices.StreamDeckPlus import StreamDeckPlus

from home_assistant_streamdeck_yaml import (
    Button,
    Config,
    Dial,
    InactivityState,
    Page,
    TouchscreenEventType,
    TurnProperties,
    _on_dial_event_callback,
    _on_press_callback,
    _on_touchscreen_event_callback,
    _update_state,
    safe_load_yaml,
    update_dial_lcd,
)

ROOT = Path(__file__).parent.parent
TEST_STATE_FILENAME = ROOT / "tests" / "state_plus.json"


# TESTS FOR STREAM DECK PLUS
@pytest.fixture
def websocket_mock() -> Mock:
    """Mock websocket client protocol."""
    return Mock(spec=websockets.WebSocketClientProtocol)


@pytest.fixture
def state() -> dict[str, dict[str, Any]]:
    """State fixture."""
    with TEST_STATE_FILENAME.open("r") as f:
        return json.load(f)


@pytest.fixture
def mock_deck_plus() -> Mock:
    """Mocks a StreamDeck Plus."""
    deck_mock = Mock(spec=StreamDeckPlus)

    deck_mock.KEY_PIXEL_WIDTH = StreamDeckPlus.KEY_PIXEL_WIDTH
    deck_mock.KEY_PIXEL_HEIGHT = StreamDeckPlus.KEY_PIXEL_HEIGHT
    deck_mock.KEY_FLIP = StreamDeckPlus.KEY_FLIP
    deck_mock.KEY_ROTATION = StreamDeckPlus.KEY_ROTATION
    deck_mock.KEY_IMAGE_FORMAT = StreamDeckPlus.KEY_IMAGE_FORMAT

    deck_mock.key_image_format.return_value = {
        "size": (deck_mock.KEY_PIXEL_WIDTH, deck_mock.KEY_PIXEL_HEIGHT),
        "format": deck_mock.KEY_IMAGE_FORMAT,
        "flip": deck_mock.KEY_FLIP,
        "rotation": deck_mock.KEY_ROTATION,
    }

    deck_mock.TOUCHSCREEN_PIXEL_WIDTH = StreamDeckPlus.TOUCHSCREEN_PIXEL_WIDTH
    deck_mock.TOUCHSCREEN_PIXEL_HEIGHT = StreamDeckPlus.TOUCHSCREEN_PIXEL_HEIGHT
    deck_mock.TOUCHSCREEN_IMAGE_FORMAT = StreamDeckPlus.TOUCHSCREEN_IMAGE_FORMAT
    deck_mock.TOUCHSCREEN_FLIP = StreamDeckPlus.TOUCHSCREEN_FLIP
    deck_mock.TOUCHSCREEN_ROTATION = StreamDeckPlus.TOUCHSCREEN_ROTATION

    deck_mock.touchscreen_image_format.return_value = {
        "size": (deck_mock.TOUCHSCREEN_PIXEL_WIDTH, deck_mock.TOUCHSCREEN_PIXEL_HEIGHT),
        "format": deck_mock.TOUCHSCREEN_IMAGE_FORMAT,
        "flip": deck_mock.TOUCHSCREEN_FLIP,
        "rotation": deck_mock.TOUCHSCREEN_ROTATION,
    }

    deck_mock.key_count.return_value = 8
    deck_mock.dial_count.return_value = 4

    deck_mock.__enter__ = Mock(return_value=deck_mock)
    deck_mock.__exit__ = Mock(return_value=False)

    return deck_mock


@pytest.fixture
def dial_yaml_config() -> str:
    """Returns YAML configuration for StreamDeck Plus dials."""
    yaml_file = Path(__file__).parent / "dial_config.yaml"
    with yaml_file.open("r") as f:
        return f.read()


@pytest.fixture
def dials(dial_yaml_config: str) -> list[Dial]:
    """Order of dials for page."""
    dial_configs = safe_load_yaml(dial_yaml_config, return_included_paths=False)
    assert isinstance(dial_configs, list)
    return [Dial(**config) for config in dial_configs]


@pytest.fixture
def state_change_msg() -> dict[str, Any]:
    """Message for state change."""
    return {
        "type": "event",
        "event": {
            "event_type": "state_changed",
            "data": {
                "entity_id": "input_number.streamdeck",
                "old_state": {
                    "entity_id": "input_number.streamdeck",
                    "state": "0",
                    "attributes": {
                        "initial": None,
                        "editable": True,
                        "min": 0,
                        "max": 100,
                        "step": 1,
                        "mode": "slider",
                        "friendly_name": "StreamDeck",
                    },
                    "last_changed": "2024-04-03T14:05:05.526890+00:00",
                    "last_updated": "2024-04-03T14:05:05.526890+00:00",
                },
                "new_state": {
                    "entity_id": "input_number.streamdeck",
                    "state": 1,
                    "attributes": {
                        "initial": None,
                        "editable": True,
                        "min": 0,
                        "max": 200,
                        "step": 5,
                        "mode": "slider",
                        "friendly_name": "StreamDeck",
                    },
                    "last_changed": "2024-04-03T14:05:05.526890+00:00",
                    "last_updated": "2024-04-03T14:05:05.526890+00:00",
                },
            },
        },
    }


def test_dials(dials: list[Dial], state: dict[str, dict[str, Any]]) -> None:
    """Tests setup of pages with dials and rendering of image."""
    page = Page(name="Home", dials=dials)
    config = Config(pages=[page])
    first_page = config.to_page(0)

    key = 0
    # change number value TURN event
    d = first_page.dials[key]
    turn_state = 50.0
    d.set_turn_state(turn_state)
    # check domain type
    assert d.entity_id is not None
    # check image rendering
    d = d.rendered_template_dial(state)
    icon = d.render_lcd_image(state, key, (200, 100))
    assert isinstance(icon, Image.Image)
    # check dial_value Jinja rendering
    assert d.turn is not None
    assert d.turn.service_data is not None
    assert isinstance(float(d.turn.service_data["value"]), float)
    assert float(d.turn.service_data["value"]) == turn_state  # Verify rendered state

    d = first_page.dials[1]
    assert d.push is not None
    assert d.push.service_data is not None

    key = 2
    d = first_page.dials[key]
    # check icon rendering for mdi icons
    d = d.rendered_template_dial(state)
    icon = d.render_lcd_image(state, key, (200, 100))
    assert isinstance(icon, Image.Image)
    assert d.text is not None
    assert d.turn is not None

    key = 3
    d = first_page.dials[key]
    d = d.rendered_template_dial(state)
    icon = d.render_lcd_image(state, key, (200, 100))
    assert isinstance(icon, Image.Image)
    assert d.turn is not None


async def test_streamdeck_plus(
    mock_deck_plus: Mock,
    websocket_mock: Mock,
    state: dict[str, dict[str, Any]],
    dials: list[Dial],
    state_change_msg: dict[str, dict[str, Any]],
) -> None:
    """Tests dials, buttons and pages on streamdeck plus with state change."""
    home = Page(
        name="home",
        buttons=[
            Button(special_type="go-to-page", special_type_data="page_1"),
            Button(special_type="go-to-page", special_type_data="page_anon"),
        ],
    )

    page_1 = Page(
        name="page_1",
        dials=dials,
    )

    page_anon = Page(name="page_anon", dials=dials)
    config = Config(pages=[home, page_1], anonymous_pages=[page_anon])
    assert config._current_page_index == 0
    assert config.to_page("page_1") == page_1
    assert config.current_page() == page_1

    dial = config.dial(0)
    assert dial is not None
    dial = dial.rendered_template_dial(state)
    assert dial.entity_id == "input_number.streamdeck"
    assert dial.turn is not None
    assert dial.turn.service == "input_number.set_value"

    # set TurnProperties as a TurnProperties object
    dial.turn.properties = TurnProperties(
        min=0,
        max=100,
        step=1,
        state=0.0,
        service_attribute="value",
    )

    # gets attributes of dial and checks if state is correct
    update_dial_lcd(mock_deck_plus, 0, config, state)
    dial_val = {
        "min": dial.turn.properties.min,
        "max": dial.turn.properties.max,
        "step": dial.turn.properties.step,
        "state": dial.turn.properties.state,
    }
    assert isinstance(dial_val, dict)
    dial_state = dial_val["state"]
    assert dial_state is not None
    # Fires dial event and increments state by 1
<<<<<<< HEAD
    config.current_page().sort_dials()
    inactivity_state = InactivityState()
    dial_event = _on_dial_event_callback(
        inactivity_state,
        websocket_mock,
        state,
        config,
    )
=======

    dial_event = _on_dial_event_callback(websocket_mock, state, config)
>>>>>>> c6c0ec5e
    await dial_event(mock_deck_plus, 0, DialEventType.TURN, 1)
    # Test update state
    _update_state(state, state_change_msg, config, mock_deck_plus)
    # Check if state changed for input_number
    assert float(state["input_number.streamdeck"]["state"]) == dial_state + 1

    # test update attributes
    turn_max_property = 200
    dial.turn.properties.max = turn_max_property
    turn_step_property = 5
    dial.turn.properties.step = turn_step_property
    updated_attributes = {
        "min": dial.turn.properties.min,
        "max": dial.turn.properties.max,
        "step": dial.turn.properties.step,
    }
    assert updated_attributes["max"] == turn_max_property
    assert updated_attributes["step"] == turn_step_property
    assert updated_attributes["min"] == 0


async def test_touchscreen(
    mock_deck_plus: Mock,
    websocket_mock: Mock,
    state: dict[str, dict[str, Any]],
    dials: list[Dial],
) -> None:
    """Test touchscreen events for dial."""
    home = Page(
        name="home",
        buttons=[
            Button(special_type="go-to-page", special_type_data="page_1"),
            Button(special_type="go-to-page", special_type_data="page_anon"),
        ],
    )

    page_1 = Page(
        name="page_1",
        dials=dials,
    )

    page_anon = Page(name="page_anon", dials=dials)
    config = Config(pages=[home, page_1], anonymous_pages=[page_anon])
    assert config._current_page_index == 0
    assert config.current_page() == home
    inactivity_state = InactivityState()
    # Check if you can change page using Touchscreen.
    touch_event = _on_touchscreen_event_callback(
        inactivity_state,
        websocket_mock,
        state,
        config,
    )
    await touch_event(
        mock_deck_plus,
        TouchscreenEventType.DRAG,
        {
            "x": 0,
            "y": 0,
            "x_out": 100,
            "y_out": 0,
        },
    )

    assert config.current_page() == page_1
    # Check if you can set max using touchscreen.
    dial = config.dial(0)
    assert dial is not None
    assert dial.turn is not None
    dial.turn.properties = Mock()
    dial.turn.properties.min = 0
    dial.turn.properties.max = 100
    dial.turn.properties.step = 1
    dial.turn.properties.state = 0.0
    dial.turn.properties.service_attribute = "value"

    touch_event = _on_touchscreen_event_callback(
        inactivity_state,
        websocket_mock,
        state,
        config,
    )
    await touch_event(
        mock_deck_plus,
        TouchscreenEventType.LONG,
        {
            "x": 100,
            "y": 50,
        },
    )
    attributes = {
        "min": dial.turn.properties.min,
        "max": dial.turn.properties.max,
        "state": dial.turn.properties.state,
    }
    assert attributes["state"] == attributes["max"]

    # Check if you can set min using touchscreen.
    touch_event = _on_touchscreen_event_callback(
        inactivity_state,
        websocket_mock,
        state,
        config,
    )
    await touch_event(
        mock_deck_plus,
        TouchscreenEventType.SHORT,
        {
            "x": 100,
            "y": 50,
        },
    )
    attributes = {
        "min": dial.turn.properties.min,
        "max": dial.turn.properties.max,
        "state": dial.turn.properties.state,
    }
    assert attributes["state"] == attributes["min"]

    # Check if disabling touchscreen events works
    dial = config.dial(3)
    assert dial is not None
    assert dial.turn is not None
    assert dial.allow_touchscreen_events is not True
    dial.turn.properties = Mock()
    dial.turn.properties.min = 0
    dial.turn.properties.max = 100
    dial.turn.properties.state = 50.0
    dial.turn.properties.service_attribute = "value"

    touch_event = _on_touchscreen_event_callback(
        inactivity_state,
        websocket_mock,
        state,
        config,
    )
    await touch_event(
        mock_deck_plus,
        TouchscreenEventType.SHORT,
        {
            "x": 300,
            "y": 50,
        },
    )
<<<<<<< HEAD
    attributes = dial.get_attributes()
    assert attributes["state"] is not attributes["min"]


async def test_return_to_home(  # noqa: PLR0915
    mock_deck_plus: Mock,
    websocket_mock: Mock,
    state: dict[str, dict[str, Any]],
    dials: list[Dial],
) -> None:
    """Test that the return to home works."""
    return_to_home_after = 0.8
    assert return_to_home_after
    shorter_than_return_to_home_after = return_to_home_after - 0.1
    assert shorter_than_return_to_home_after < return_to_home_after
    assert shorter_than_return_to_home_after > 0.0
    longer_than_return_to_home_after = return_to_home_after + 0.1
    assert longer_than_return_to_home_after > return_to_home_after
    assert longer_than_return_to_home_after > 0.0
    longer_and_shorter_delta = longer_than_return_to_home_after - shorter_than_return_to_home_after
    home = Page(
        name="home",
        buttons=[
            Button(special_type="go-to-page", special_type_data="anon"),
            Button(special_type="go-to-page", special_type_data="second"),
            Button(special_type="go-to-page", special_type_data="stay-on"),
        ],
    )
    second = Page(
        name="second",
        buttons=[Button(special_type="empty")],
        dials=dials,
    )
    anon = Page(
        name="anon",
        buttons=[Button(text="yolo"), Button(text="foo", delay=0.1)],
    )
    stay_on = Page(
        name="stay-on",
        buttons=[Button(text="close")],
        close_on_inactivity_timer=False,
    )
    config = Config(
        pages=[home, second],
        anonymous_pages=[anon, stay_on],
        return_to_home_after_no_presses={
            "home_page": "home",
            "duration": return_to_home_after,
        },
    )
    inactivity_state = InactivityState()

    # We need to have a release otherwise it will be timing for a long press
    async def press_and_release(key: int) -> None:
        press = _on_press_callback(inactivity_state, websocket_mock, state, config)
        await press(mock_deck_plus, key, True)  # noqa: FBT003
        await press(mock_deck_plus, key, False)  # noqa: FBT003

    assert config._current_page_index == 0
    assert config._detached_page is None
    await press_and_release(0)
    assert config._detached_page is not None
    assert config.current_page() == anon
    await asyncio.sleep(
        longer_than_return_to_home_after,
    )  # longer than delay should then switch to home
    # Should now be on the home page, with the anon page closed automatically
    assert config._detached_page is None
    assert config.current_page() == home
    # Check that the logic also works on non detached pages
    await press_and_release(1)
    assert config._detached_page is None
    assert config.current_page() == second
    await asyncio.sleep(
        shorter_than_return_to_home_after,
    )  # shorter than delay should stay on page
    assert config._detached_page is None
    assert config.current_page() == second
    await asyncio.sleep(longer_and_shorter_delta)
    assert config._detached_page is None
    assert config.current_page() == home
    # Check that multiple button presses delay the return to home
    # We have to use a non-detached page for these, as these close
    # When pressed
    await press_and_release(1)
    assert config._detached_page is None
    assert config.current_page() == second
    await asyncio.sleep(
        shorter_than_return_to_home_after,
    )  # shorter than delay should stay on page
    assert config._detached_page is None
    assert config.current_page() == second
    await press_and_release(0)
    await asyncio.sleep(
        shorter_than_return_to_home_after,
    )  # shorter than delay, should still remain on page
    assert config._detached_page is None
    assert config.current_page() == second

    # Check that dial events also reset the timer
    async def dial_something() -> None:
        dial = _on_dial_event_callback(inactivity_state, websocket_mock, state, config)
        await dial(mock_deck_plus, 0, DialEventType.TURN, 1)

    await dial_something()
    await asyncio.sleep(
        shorter_than_return_to_home_after,
    )  # shorter than delay, should still remain on page
    assert config._detached_page is None
    assert config.current_page() == second

    # Check that dial events also reset the timer
    async def touch_something() -> None:
        touch = _on_touchscreen_event_callback(
            inactivity_state,
            websocket_mock,
            state,
            config,
        )
        await touch(mock_deck_plus, TouchscreenEventType.SHORT, {"x": 0, "y": 0})

    await touch_something()
    await asyncio.sleep(
        shorter_than_return_to_home_after,
    )  # shorter than delay, should still remain on page
    assert config._detached_page is None
    assert config.current_page() == second

    await asyncio.sleep(longer_than_return_to_home_after)
    assert config.current_page() == home

    # Check that the stay on page works as expected
    await press_and_release(2)
    assert config.current_page() == stay_on
    await asyncio.sleep(longer_than_return_to_home_after)
    assert config.current_page() == stay_on
    await press_and_release(0)
    assert config.current_page() == home
=======
    attributes = {
        "min": dial.turn.properties.min,
        "max": dial.turn.properties.max,
        "state": dial.turn.properties.state,
    }
    assert attributes["state"] is not attributes["min"]
>>>>>>> c6c0ec5e
<|MERGE_RESOLUTION|>--- conflicted
+++ resolved
@@ -247,8 +247,6 @@
     dial_state = dial_val["state"]
     assert dial_state is not None
     # Fires dial event and increments state by 1
-<<<<<<< HEAD
-    config.current_page().sort_dials()
     inactivity_state = InactivityState()
     dial_event = _on_dial_event_callback(
         inactivity_state,
@@ -256,10 +254,6 @@
         state,
         config,
     )
-=======
-
-    dial_event = _on_dial_event_callback(websocket_mock, state, config)
->>>>>>> c6c0ec5e
     await dial_event(mock_deck_plus, 0, DialEventType.TURN, 1)
     # Test update state
     _update_state(state, state_change_msg, config, mock_deck_plus)
@@ -404,8 +398,11 @@
             "y": 50,
         },
     )
-<<<<<<< HEAD
-    attributes = dial.get_attributes()
+    attributes = {
+        "min": dial.turn.properties.min,
+        "max": dial.turn.properties.max,
+        "state": dial.turn.properties.state,
+    }
     assert attributes["state"] is not attributes["min"]
 
 
@@ -542,12 +539,4 @@
     await asyncio.sleep(longer_than_return_to_home_after)
     assert config.current_page() == stay_on
     await press_and_release(0)
-    assert config.current_page() == home
-=======
-    attributes = {
-        "min": dial.turn.properties.min,
-        "max": dial.turn.properties.max,
-        "state": dial.turn.properties.state,
-    }
-    assert attributes["state"] is not attributes["min"]
->>>>>>> c6c0ec5e
+    assert config.current_page() == home