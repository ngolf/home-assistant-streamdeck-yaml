--- conflicted
+++ resolved
@@ -20,11 +20,8 @@
     DialTurnConfig,
     InactivityState,
     Page,
-<<<<<<< HEAD
     TurnProperties,
-=======
     _get_blank_image,
->>>>>>> 2ecb7288
     _on_dial_event_callback,
     _on_touchscreen_event_callback,
     _update_state,
@@ -241,7 +238,7 @@
     )
 
     # gets attributes of dial and checks if state is correct
-    update_dial_lcd(mock_deck_plus, 0, config, state)
+    update_dial_lcd(mock_deck_plus, 0, config.current_page(), state)
     dial_val = {
         "min": dial.turn.properties.min,
         "max": dial.turn.properties.max,
@@ -304,9 +301,9 @@
     config = Config(pages=[home, page_1], anonymous_pages=[page_anon])
     assert config._current_page_index == 0
     assert config.current_page() == home
-
+    inactivity_state = InactivityState()
     # Check if you can change page using Touchscreen.
-    touch_event = _on_touchscreen_event_callback(websocket_mock, state, config)
+    touch_event = _on_touchscreen_event_callback(inactivity_state, websocket_mock, state, config)
     await touch_event(
         mock_deck_plus,
         TouchscreenEventType.DRAG,
@@ -320,11 +317,11 @@
 
     assert config.current_page() == page_1
     # Check if you can set max using touchscreen.
-    config.current_page().sort_dials()
     dial = config.dial(0)
     assert dial is not None
-
-    touch_event = _on_touchscreen_event_callback(websocket_mock, state, config)
+    assert dial.turn is not None
+
+    touch_event = _on_touchscreen_event_callback(inactivity_state, websocket_mock, state, config)
     await touch_event(
         mock_deck_plus,
         TouchscreenEventType.LONG,
@@ -333,11 +330,10 @@
             "y": 50,
         },
     )
-    attributes = dial.get_attributes()
-    assert attributes["state"] == attributes["max"]
+    assert dial.turn.properties.state == dial.turn.properties.max
 
     # Check if you can set min using touchscreen.
-    touch_event = _on_touchscreen_event_callback(websocket_mock, state, config)
+    touch_event = _on_touchscreen_event_callback(inactivity_state, websocket_mock, state, config)
     await touch_event(
         mock_deck_plus,
         TouchscreenEventType.SHORT,
@@ -346,15 +342,16 @@
             "y": 50,
         },
     )
-    attributes = dial.get_attributes()
-    assert attributes["state"] == attributes["min"]
+    assert dial.turn.properties.state == dial.turn.properties.min
 
     # Check if disabling touchscreen events works
     dial = config.dial(3)
     assert dial is not None
+    assert dial.turn is not None
     assert dial.allow_touchscreen_events is not True
 
-    touch_event = _on_touchscreen_event_callback(websocket_mock, state, config)
+    touch_event = _on_touchscreen_event_callback(inactivity_state, websocket_mock, state, config)
+    old_state = dial.turn.properties.state
     await touch_event(
         mock_deck_plus,
         TouchscreenEventType.SHORT,
@@ -363,11 +360,10 @@
             "y": 50,
         },
     )
-    attributes = dial.get_attributes()
-    assert attributes["state"] is not attributes["min"]
-
-
-def test_update_all_dials_partial_and_no_dials(mock_deck_plus: Mock) -> None:  # noqa: PLR0915
+    assert dial.turn.properties.state == old_state  # State should not change
+
+
+def test_update_all_dials_partial_and_no_dials(mock_deck_plus: Mock) -> None:
     """Test updating partial dials and clearing unconfigured dial slots."""
     # Create dials programmatically for input_number entities
     dial_number1 = Dial(
