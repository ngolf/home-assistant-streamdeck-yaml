"""Test App Home_assistant_streamdeck_yaml for Streamdeck plus."""

from __future__ import annotations

import json
from pathlib import Path
from tempfile import NamedTemporaryFile
from typing import Any
from unittest.mock import Mock, patch

import pytest
import websockets
from PIL import Image
from StreamDeck.Devices.StreamDeck import DialEventType, TouchscreenEventType
from StreamDeck.Devices.StreamDeckPlus import StreamDeckPlus

from home_assistant_streamdeck_yaml import (
    Button,
    Config,
    Dial,
    DialPushConfig,
    DialTurnConfig,
    InactivityState,
    Page,
    TurnProperties,
    _get_blank_image,
    _on_dial_event_callback,
    _on_touchscreen_event_callback,
    _update_state,
    get_lcd_size,
    get_size_per_dial,
    safe_load_yaml,
    update_all_dials,
    update_dial_lcd,
)

ROOT = Path(__file__).parent.parent
TEST_STATE_FILENAME = ROOT / "tests" / "state_plus.json"


# TESTS FOR STREAM DECK PLUS
@pytest.fixture
def websocket_mock() -> Mock:
    """Mock websocket client protocol."""
    return Mock(spec=websockets.WebSocketClientProtocol)


@pytest.fixture
def state() -> dict[str, dict[str, Any]]:
    """State fixture."""
    with TEST_STATE_FILENAME.open("r") as f:
        return json.load(f)


@pytest.fixture
def mock_deck_plus() -> Mock:
    """Mocks a StreamDeck Plus."""
    deck_mock = Mock(spec=StreamDeckPlus)

    deck_mock.KEY_PIXEL_WIDTH = StreamDeckPlus.KEY_PIXEL_WIDTH
    deck_mock.KEY_PIXEL_HEIGHT = StreamDeckPlus.KEY_PIXEL_HEIGHT
    deck_mock.KEY_FLIP = StreamDeckPlus.KEY_FLIP
    deck_mock.KEY_ROTATION = StreamDeckPlus.KEY_ROTATION
    deck_mock.KEY_IMAGE_FORMAT = StreamDeckPlus.KEY_IMAGE_FORMAT

    deck_mock.key_image_format.return_value = {
        "size": (deck_mock.KEY_PIXEL_WIDTH, deck_mock.KEY_PIXEL_HEIGHT),
        "format": deck_mock.KEY_IMAGE_FORMAT,
        "flip": deck_mock.KEY_FLIP,
        "rotation": deck_mock.KEY_ROTATION,
    }

    deck_mock.TOUCHSCREEN_PIXEL_WIDTH = StreamDeckPlus.TOUCHSCREEN_PIXEL_WIDTH
    deck_mock.TOUCHSCREEN_PIXEL_HEIGHT = StreamDeckPlus.TOUCHSCREEN_PIXEL_HEIGHT
    deck_mock.TOUCHSCREEN_IMAGE_FORMAT = StreamDeckPlus.TOUCHSCREEN_IMAGE_FORMAT
    deck_mock.TOUCHSCREEN_FLIP = StreamDeckPlus.TOUCHSCREEN_FLIP
    deck_mock.TOUCHSCREEN_ROTATION = StreamDeckPlus.TOUCHSCREEN_ROTATION

    deck_mock.touchscreen_image_format.return_value = {
        "size": (deck_mock.TOUCHSCREEN_PIXEL_WIDTH, deck_mock.TOUCHSCREEN_PIXEL_HEIGHT),
        "format": deck_mock.TOUCHSCREEN_IMAGE_FORMAT,
        "flip": deck_mock.TOUCHSCREEN_FLIP,
        "rotation": deck_mock.TOUCHSCREEN_ROTATION,
    }

    deck_mock.key_count.return_value = 8
    deck_mock.dial_count.return_value = 4

    deck_mock.__enter__ = Mock(return_value=deck_mock)
    deck_mock.__exit__ = Mock(return_value=False)

    return deck_mock


@pytest.fixture
def dial_yaml_config() -> str:
    """Returns YAML configuration for StreamDeck Plus dials."""
    yaml_file = Path(__file__).parent / "dial_config.yaml"
    with yaml_file.open("r") as f:
        return f.read()


@pytest.fixture
def dials(dial_yaml_config: str) -> list[Dial]:
    """Order of dials for page."""
    dial_configs = safe_load_yaml(dial_yaml_config, return_included_paths=False)
    assert isinstance(dial_configs, list)
    return [Dial(**config) for config in dial_configs]


@pytest.fixture
def state_change_msg() -> dict[str, Any]:
    """Message for state change."""
    return {
        "type": "event",
        "event": {
            "event_type": "state_changed",
            "data": {
                "entity_id": "input_number.streamdeck",
                "old_state": {
                    "entity_id": "input_number.streamdeck",
                    "state": "0",
                    "attributes": {
                        "initial": None,
                        "editable": True,
                        "min": 0,
                        "max": 100,
                        "step": 1,
                        "mode": "slider",
                        "friendly_name": "StreamDeck",
                    },
                    "last_changed": "2024-04-03T14:05:05.526890+00:00",
                    "last_updated": "2024-04-03T14:05:05.526890+00:00",
                },
                "new_state": {
                    "entity_id": "input_number.streamdeck",
                    "state": 1,
                    "attributes": {
                        "initial": None,
                        "editable": True,
                        "min": 0,
                        "max": 200,
                        "step": 5,
                        "mode": "slider",
                        "friendly_name": "StreamDeck",
                    },
                    "last_changed": "2024-04-03T14:05:05.526890+00:00",
                    "last_updated": "2024-04-03T14:05:05.526890+00:00",
                },
            },
        },
    }


def test_dials(dials: list[Dial], state: dict[str, dict[str, Any]]) -> None:
    """Tests setup of pages with dials and rendering of image."""
    page = Page(name="Home", dials=dials)
    config = Config(pages=[page])
    first_page = config.to_page(0)

    key = 0
    # change number value TURN event
    d = first_page.dials[key]
    turn_state = 50.0
    d.set_turn_state(turn_state)
    # check domain type
    assert d.entity_id is not None
    # check image rendering
    d = d.rendered_template_dial(state)
    icon = d.render_lcd_image(state, key, (200, 100))
    assert isinstance(icon, Image.Image)
    # check dial_value Jinja rendering
    assert d.turn is not None
    assert d.turn.service_data is not None
    assert isinstance(float(d.turn.service_data["value"]), float)
    assert float(d.turn.service_data["value"]) == turn_state  # Verify rendered state

    d = first_page.dials[1]
    assert d.push is not None
    assert d.push.service_data is not None

    key = 2
    d = first_page.dials[key]
    # check icon rendering for mdi icons
    d = d.rendered_template_dial(state)
    icon = d.render_lcd_image(state, key, (200, 100))
    assert isinstance(icon, Image.Image)
    assert d.text is not None
    assert d.turn is not None

    key = 3
    d = first_page.dials[key]
    d = d.rendered_template_dial(state)
    icon = d.render_lcd_image(state, key, (200, 100))
    assert isinstance(icon, Image.Image)
    assert d.turn is not None


async def test_streamdeck_plus(
    mock_deck_plus: Mock,
    websocket_mock: Mock,
    state: dict[str, dict[str, Any]],
    dials: list[Dial],
    state_change_msg: dict[str, dict[str, Any]],
) -> None:
    """Tests dials, buttons and pages on streamdeck plus with state change."""
    home = Page(
        name="home",
        buttons=[
            Button(special_type="go-to-page", special_type_data="page_1"),
            Button(special_type="go-to-page", special_type_data="page_anon"),
        ],
    )

    page_1 = Page(
        name="page_1",
        dials=dials,
    )

    page_anon = Page(name="page_anon", dials=dials)
    config = Config(pages=[home, page_1], anonymous_pages=[page_anon])
    assert config._current_page_index == 0
    assert config.to_page("page_1") == page_1
    assert config.current_page() == page_1

    dial = config.dial(0)
    assert dial is not None
    dial = dial.rendered_template_dial(state)
    assert dial.entity_id == "input_number.streamdeck"
    assert dial.turn is not None
    assert dial.turn.service == "input_number.set_value"

    # set TurnProperties as a TurnProperties object
    dial.turn.properties = TurnProperties(
        min=0,
        max=100,
        step=1,
        state=0.0,
        service_attribute="value",
    )

    # gets attributes of dial and checks if state is correct
    update_dial_lcd(mock_deck_plus, 0, config.current_page(), state)
    dial_val = {
        "min": dial.turn.properties.min,
        "max": dial.turn.properties.max,
        "step": dial.turn.properties.step,
        "state": dial.turn.properties.state,
    }
    assert isinstance(dial_val, dict)
    dial_state = dial_val["state"]
    assert dial_state is not None
    # Fires dial event and increments state by 1
    inactivity_state = InactivityState()
    dial_event = _on_dial_event_callback(
        inactivity_state,
        websocket_mock,
        state,
        config,
    )
    await dial_event(mock_deck_plus, 0, DialEventType.TURN, 1)
    # Test update state
    _update_state(state, state_change_msg, config, mock_deck_plus)
    # Check if state changed for input_number
    assert float(state["input_number.streamdeck"]["state"]) == dial_state + 1

    # test update attributes
    turn_max_property = 200
    dial.turn.properties.max = turn_max_property
    turn_step_property = 5
    dial.turn.properties.step = turn_step_property
    updated_attributes = {
        "min": dial.turn.properties.min,
        "max": dial.turn.properties.max,
        "step": dial.turn.properties.step,
    }
    assert updated_attributes["max"] == turn_max_property
    assert updated_attributes["step"] == turn_step_property
    assert updated_attributes["min"] == 0


async def test_touchscreen(
    mock_deck_plus: Mock,
    websocket_mock: Mock,
    state: dict[str, dict[str, Any]],
    dials: list[Dial],
) -> None:
    """Test touchscreen events for dial."""
    home = Page(
        name="home",
        buttons=[
            Button(special_type="go-to-page", special_type_data="page_1"),
            Button(special_type="go-to-page", special_type_data="page_anon"),
        ],
    )

    page_1 = Page(
        name="page_1",
        dials=dials,
    )

    page_anon = Page(name="page_anon", dials=dials)
    config = Config(pages=[home, page_1], anonymous_pages=[page_anon])
    assert config._current_page_index == 0
    assert config.current_page() == home
    inactivity_state = InactivityState()
    # Check if you can change page using Touchscreen.
    touch_event = _on_touchscreen_event_callback(inactivity_state, websocket_mock, state, config)
    await touch_event(
        mock_deck_plus,
        TouchscreenEventType.DRAG,
        {
            "x": 0,
            "y": 0,
            "x_out": 100,
            "y_out": 0,
        },
    )

    assert config.current_page() == page_1
    # Check if you can set max using touchscreen.
    dial = config.dial(0)
    assert dial is not None
    assert dial.turn is not None

    touch_event = _on_touchscreen_event_callback(inactivity_state, websocket_mock, state, config)
    await touch_event(
        mock_deck_plus,
        TouchscreenEventType.LONG,
        {
            "x": 100,
            "y": 50,
        },
    )
    assert dial.turn.properties.state == dial.turn.properties.max

    # Check if you can set min using touchscreen.
    touch_event = _on_touchscreen_event_callback(inactivity_state, websocket_mock, state, config)
    await touch_event(
        mock_deck_plus,
        TouchscreenEventType.SHORT,
        {
            "x": 100,
            "y": 50,
        },
    )
    assert dial.turn.properties.state == dial.turn.properties.min

    # Check if disabling touchscreen events works
    dial = config.dial(3)
    assert dial is not None
    assert dial.turn is not None
    assert dial.allow_touchscreen_events is not True

    touch_event = _on_touchscreen_event_callback(inactivity_state, websocket_mock, state, config)
    old_state = dial.turn.properties.state
    await touch_event(
        mock_deck_plus,
        TouchscreenEventType.SHORT,
        {
            "x": 300,
            "y": 50,
        },
    )
    assert dial.turn.properties.state == old_state  # State should not change


def test_update_all_dials_partial_and_no_dials(mock_deck_plus: Mock) -> None:
    """Test updating partial dials and clearing unconfigured dial slots."""
    # Create dials programmatically for input_number entities
    dial_number1 = Dial(
        entity_id="input_number.streamdeck1",
        text="Number 1",
        turn=DialTurnConfig(
            service="input_number.set_value",
            service_data={"value": "{{ dial_value() }}"},
            properties=TurnProperties(
                min=0,
                max=100,
                step=1,
                service_attribute="value",
            ),
        ),
    )
    dial_number2 = Dial(
        entity_id="input_number.streamdeck2",
        text="Number 2",
        turn=DialTurnConfig(
            service="input_number.set_value",
            service_data={"value": "{{ dial_value() }}"},
            properties=TurnProperties(
                min=0,
                max=100,
                step=1,
                service_attribute="value",
            ),
        ),
    )

    # Create pages with different dial counts
    one_dial_page = Page(name="OneDial", dials=[dial_number1])
    two_dials_page = Page(name="TwoDials", dials=[dial_number1, dial_number2])
    no_dials_page = Page(name="NoDials", dials=[])

    # Create config with pages
    config = Config(pages=[one_dial_page, two_dials_page, no_dials_page])

    # Mock state with attributes and numeric states
    complete_state: dict[str, Any] = {
        "input_number.streamdeck1": {
            "state": 50.0,
            "attributes": {
                "friendly_name": "StreamDeck Number 1",
                "min": 0,
                "max": 100,
                "step": 1,
            },
        },
        "input_number.streamdeck2": {
            "state": 75.0,
            "attributes": {
                "friendly_name": "StreamDeck Number 2",
                "min": 0,
                "max": 100,
                "step": 1,
            },
        },
    }

    # Get size per dial and real blank image bytes
    size_per_dial: tuple[int, int] = get_size_per_dial(mock_deck_plus)
    blank_image_bytes: bytes = _get_blank_image(size_per_dial)

    # Mock Dial.render_lcd_image
    def mock_render_lcd_image(
        self: Any,  # noqa: ARG001
        complete_state: dict[str, Any],  # noqa: ARG001
        size: tuple[int, int],
        key: int,  # noqa: ARG001
    ) -> Image.Image:
        return Image.new("RGB", size, (255, 255, 255))  # White image for updates

    with (
        patch("home_assistant_streamdeck_yaml.Dial.render_lcd_image", mock_render_lcd_image),
        patch("home_assistant_streamdeck_yaml._get_blank_image") as mock_get_blank_image,
    ):
        # Set the patched _get_blank_image to use the real implementation
        mock_get_blank_image.side_effect = _get_blank_image

        # Get the number of dials from the mock
        dial_count: int = mock_deck_plus.dial_count()

        # Test OneDial page (1 dial, clear remaining slots)
        config.to_page("OneDial")
        update_all_dials(mock_deck_plus, config, complete_state)
        assert (
            mock_deck_plus.set_touchscreen_image.call_count == dial_count
        )  # 1 update + (dial_count-1) clears
        assert mock_get_blank_image.call_count == 1  # Called once for unconfigured slots
        mock_get_blank_image.assert_called_with(size_per_dial)
        # Verify update call for dial_key=0
        assert any(
            call.args[1] == 0  # x_pos=0 for dial_key=0
            and call.args[2] == 0  # y_pos=0
            and call.kwargs["width"] == size_per_dial[0]
            and call.kwargs["height"] == size_per_dial[1]
            and len(call.args[0]) > 0  # Non-blank image
            for call in mock_deck_plus.set_touchscreen_image.call_args_list
        )
        # Verify clearing calls for unconfigured slots (dial_key=1 to dial_count-1)
        configured_keys = {0}  # OneDial has dial_key=0
        unconfigured_keys = set(range(dial_count)) - configured_keys
        for dial_key in unconfigured_keys:
            x_offset = dial_key * size_per_dial[0]
            assert any(
                call.args[1] == x_offset
                and call.args[2] == 0
                and call.kwargs["width"] == size_per_dial[0]
                and call.kwargs["height"] == size_per_dial[1]
                and call.args[0] == blank_image_bytes
                for call in mock_deck_plus.set_touchscreen_image.call_args_list
            )
        mock_get_blank_image.reset_mock()
        mock_deck_plus.set_touchscreen_image.reset_mock()

        # Test TwoDials page (2 dials, clear remaining slots)
        config.to_page("TwoDials")
        update_all_dials(mock_deck_plus, config, complete_state)
        assert (
            mock_deck_plus.set_touchscreen_image.call_count == dial_count
        )  # 2 updates + (dial_count-2) clears
        assert mock_get_blank_image.call_count == 1  # Called once for unconfigured slots
        mock_get_blank_image.assert_called_with(size_per_dial)
        for dial_key in [0, 1]:
            x_offset = dial_key * size_per_dial[0]
            assert any(
                call.args[1] == x_offset
                and call.args[2] == 0
                and call.kwargs["width"] == size_per_dial[0]
                and call.kwargs["height"] == size_per_dial[1]
                and len(call.args[0]) > 0
                for call in mock_deck_plus.set_touchscreen_image.call_args_list
            )
        configured_keys = {0, 1}  # TwoDials has dial_key=0,1
        unconfigured_keys = set(range(dial_count)) - configured_keys
        for dial_key in unconfigured_keys:
            x_offset = dial_key * size_per_dial[0]
            assert any(
                call.args[1] == x_offset
                and call.args[2] == 0
                and call.kwargs["width"] == size_per_dial[0]
                and call.kwargs["height"] == size_per_dial[1]
                and call.args[0] == blank_image_bytes
                for call in mock_deck_plus.set_touchscreen_image.call_args_list
            )
        mock_get_blank_image.reset_mock()
        mock_deck_plus.set_touchscreen_image.reset_mock()

        # Test NoDials page (clear all slots)
        config.to_page("NoDials")
        update_all_dials(mock_deck_plus, config, complete_state)
        assert mock_deck_plus.set_touchscreen_image.call_count == dial_count  # dial_count clears
        assert mock_get_blank_image.call_count == 1  # Called once for all slots
        mock_get_blank_image.assert_called_with(size_per_dial)
        configured_keys = set()  # NoDials has no dials
        unconfigured_keys = set(range(dial_count)) - configured_keys
        for dial_key in unconfigured_keys:
            x_offset = dial_key * size_per_dial[0]
            assert any(
                call.args[1] == x_offset
                and call.args[2] == 0
                and call.kwargs["width"] == size_per_dial[0]
                and call.kwargs["height"] == size_per_dial[1]
                and call.args[0] == blank_image_bytes
                for call in mock_deck_plus.set_touchscreen_image.call_args_list
            )


def test_get_lcd_size(mock_deck_plus: Mock) -> None:
    """Test that get_lcd_size() works properly."""
    assert get_lcd_size(mock_deck_plus) == (
        StreamDeckPlus.TOUCHSCREEN_PIXEL_WIDTH,
        StreamDeckPlus.TOUCHSCREEN_PIXEL_HEIGHT,
    )
<<<<<<< HEAD


def test_get_size_per_dial(mock_deck_plus: Mock) -> None:
    """Test that get_size_per_dial() works properly."""
    assert get_size_per_dial(mock_deck_plus) == (
        StreamDeckPlus.TOUCHSCREEN_PIXEL_WIDTH / mock_deck_plus.dial_count(),
        StreamDeckPlus.TOUCHSCREEN_PIXEL_HEIGHT,
    )
=======
    _update_state(state, state_change_msg, config, mock_deck_plus)
    print(f"State after update: {state=}")
    # Verify that the dial's state has been updated
    updated_state = float(state["input_number.streamdeck"]["state"])
    dial = config.dial(0)
    assert dial is not None
    assert dial.turn is not None
    assert dial.turn.properties.state == updated_state
    assert updated_state == 1.0  # Based on the `state_change_msg` fixture


async def test_restart_timer() -> None:
    """Test the delay."""
    delay = 0.1
    delay_delta = 0.02
    assert delay > delay_delta
    less_than_delay = max(0, delay - delay_delta)
    turn = DialTurnConfig(delay=0.1)
    assert not turn.is_sleeping()
    assert turn.start_or_restart_timer()
    await asyncio.sleep(0)  # TODO: figure out why this is needed
    assert turn._timer is not None
    assert turn._timer.is_sleeping
    assert turn.is_sleeping()
    await asyncio.sleep(less_than_delay)  # Sleep for less than the delay
    assert turn.start_or_restart_timer()  # Restart the timer
    await asyncio.sleep(less_than_delay)  # Sleep for less than the delay
    assert turn.is_sleeping()
    await asyncio.sleep(delay_delta)
    assert not turn.is_sleeping()


def test_legacy_dial_conversion() -> None:  # noqa: PLR0915
    """Test conversion of LegacyDial configurations to Dial instances."""
    # Test case 1: Both TURN and PUSH configs, TURN has most attributes
    legacy_dials = [
        {
            "entity_id": "light.living_room",
            "dial_event_type": "DialEventType.TURN",
            "text": "Brightness",
            "icon": "brightness.png",
            "text_color": "#FFFFFF",
            "icon_mdi": "lightbulb",
            "state_attribute": "brightness",
            "attributes": {"min": 0.0, "max": 100.0, "step": 5.0},
            "service": "light.turn_on",
            "service_data": {"entity_id": "light.living_room", "brightness": 50},
        },
        {
            "entity_id": "light.living_room",
            "dial_event_type": "DialEventType.PUSH",
            "text": "Toggle",  # Should be ignored
            "icon": "toggle.png",  # Should be ignored
            "service": "light.toggle",
            "service_data": {"entity_id": "light.living_room"},
        },
    ]
    dials = Dial.from_legacy_dials(legacy_dials)
    assert len(dials) == 1, "Expected one consolidated Dial instance"
    dial = dials[0]
    assert dial.entity_id == "light.living_room"
    assert dial.text == "Brightness", "Expected TURN text to take precedence"
    assert dial.icon == "brightness.png", "Expected TURN icon to take precedence"
    assert dial.text_color == "#FFFFFF"
    assert dial.icon_mdi == "lightbulb"
    assert isinstance(dial.turn, DialTurnConfig)
    assert dial.turn.properties.service_attribute == "brightness"
    assert dial.turn.properties.min == 0.0
    assert dial.turn.properties.max == 100.0  # noqa: PLR2004
    assert dial.turn.properties.step == 5.0  # noqa: PLR2004
    assert dial.turn.service == "light.turn_on"
    assert dial.turn.service_data == {"entity_id": "light.living_room", "brightness": 50}
    assert isinstance(dial.push, DialPushConfig)
    assert dial.push.service == "light.toggle"
    assert dial.push.service_data == {"entity_id": "light.living_room"}

    # Test case 2: Only PUSH config, attributes should be used
    legacy_dials = [
        {
            "entity_id": "switch.kitchen",
            "dial_event_type": "DialEventType.PUSH",
            "text": "Toggle Switch",
            "icon": "switch.png",
            "text_color": "#000000",
            "icon_mdi": "power",
            "service": "switch.toggle",
            "service_data": {"entity_id": "switch.kitchen"},
        },
    ]
    dials = Dial.from_legacy_dials(legacy_dials)
    assert len(dials) == 1
    dial = dials[0]
    assert dial.entity_id == "switch.kitchen"
    assert dial.text == "Toggle Switch"
    assert dial.icon == "switch.png"
    assert dial.text_color == "#000000"
    assert dial.icon_mdi == "power"
    assert dial.turn is None
    assert isinstance(dial.push, DialPushConfig)
    assert dial.push.service == "switch.toggle"
    assert dial.push.service_data == {"entity_id": "switch.kitchen"}

    # Test case 3: TURN with missing attributes, PUSH provides some
    legacy_dials = [
        {
            "entity_id": "fan.bedroom",
            "dial_event_type": "DialEventType.TURN",
            "state_attribute": "speed",
            "attributes": {"min": 0.0, "max": 100.0, "step": 10.0},
            "service": "fan.set_speed",
        },
        {
            "entity_id": "fan.bedroom",
            "dial_event_type": "DialEventType.PUSH",
            "text": "Fan Toggle",
            "icon": "fan.png",
            "service": "fan.toggle",
        },
    ]
    dials = Dial.from_legacy_dials(legacy_dials)
    assert len(dials) == 1
    dial = dials[0]
    assert dial.entity_id == "fan.bedroom"
    assert dial.text == "Fan Toggle", "Expected PUSH text as fallback"
    assert dial.icon == "fan.png", "Expected PUSH icon as fallback"
    assert dial.text_color is None
    assert dial.icon_mdi is None
    assert isinstance(dial.turn, DialTurnConfig)
    assert dial.turn.properties.service_attribute == "speed"
    assert dial.turn.properties.min == 0.0
    assert dial.turn.properties.max == 100.0  # noqa: PLR2004
    assert dial.turn.properties.step == 10.0  # noqa: PLR2004
    assert dial.turn.service == "fan.set_speed"
    assert isinstance(dial.push, DialPushConfig)
    assert dial.push.service == "fan.toggle"

    # Test case 4: Multiple entity_ids
    legacy_dials = [
        {
            "entity_id": "light.living_room",
            "dial_event_type": "DialEventType.TURN",
            "text": "Brightness",
            "icon": "brightness.png",
            "state_attribute": "brightness",
            "attributes": {"min": 0.0, "max": 100.0, "step": 5.0},
        },
        {
            "entity_id": "switch.kitchen",
            "dial_event_type": "DialEventType.PUSH",
            "text": "Toggle Switch",
            "icon": "switch.png",
            "service": "switch.toggle",
        },
    ]
    dials = Dial.from_legacy_dials(legacy_dials)
    assert len(dials) == len(legacy_dials), "Expected two separate Dial instances"
    light_dial = next(d for d in dials if d.entity_id == "light.living_room")
    switch_dial = next(d for d in dials if d.entity_id == "switch.kitchen")
    assert light_dial.text == "Brightness"
    assert light_dial.icon == "brightness.png"
    assert isinstance(light_dial.turn, DialTurnConfig)
    assert light_dial.push is None
    assert switch_dial.text == "Toggle Switch"
    assert switch_dial.icon == "switch.png"
    assert switch_dial.turn is None
    assert isinstance(switch_dial.push, DialPushConfig)

    # Test case 5: Missing critical attributes
    legacy_dials = [
        {
            "entity_id": "sensor.temperature",
            "dial_event_type": "DialEventType.TURN",
            "state_attribute": "value",
            "attributes": {"min": 0.0, "max": 50.0, "step": 1.0},
        },
    ]
    dials = Dial.from_legacy_dials(legacy_dials)
    assert len(dials) == 1
    dial = dials[0]
    assert dial.entity_id == "sensor.temperature"
    assert dial.text == "", "Expected default empty text"
    assert dial.icon is None, "Expected no icon"
    assert dial.text_color is None
    assert dial.icon_mdi is None
    assert isinstance(dial.turn, DialTurnConfig)
    assert dial.turn.properties.service_attribute == "value"
    assert dial.push is None

    # Test case 6: Invalid LegacyDial entry
    legacy_dials = [
        {
            "entity_id": "invalid.device",
            "dial_event_type": "DialEventType.INVALID",  # Invalid event type
        },
    ]
    dials = Dial.from_legacy_dials(legacy_dials)
    assert len(dials) == 0, "Expected no valid Dial instances from invalid input"


def test_old_config_parsing() -> None:
    """Test parsing an old YAML config with a basic LegacyDial and no buttons."""
    # Define a simple old YAML config with one LegacyDial
    min_attr = 0.0
    max_attr = 100.0
    step_attr = 5.0
    old_yaml = f"""
    pages:
      - name: Main
        dials:
          - entity_id: light.living_room
            dial_event_type: DialEventType.TURN
            service: light.turn_on
            state_attribute: brightness
            attributes:
              min: {min_attr}
              max: {max_attr}
              step: {step_attr}
    """

    # Write YAML to a temporary file
    with NamedTemporaryFile(mode="w", suffix=".yaml", delete=False) as temp_file:
        temp_file.write(old_yaml)
        temp_file_path = Path(temp_file.name)

    try:
        # Load the config
        config = Config.load(temp_file_path, yaml_encoding="utf-8")

        # Validate the resulting Config object
        assert isinstance(config, Config), "Expected a Config instance"
        assert len(config.pages) == 1, "Expected one page"
        assert len(config.anonymous_pages) == 0, "Expected no anonymous pages"

        # Validate the page
        page = config.pages[0]
        assert isinstance(page, Page), "Expected a Page instance"
        assert page.name == "Main", "Expected page name 'Main'"
        assert len(page.buttons) == 0, "Expected no buttons"
        assert len(page.dials) == 1, "Expected one dial"

        # Validate the dial
        dial = page.dials[0]

        # Validate turn configuration
        assert isinstance(dial.turn, DialTurnConfig), "Expected a DialTurnConfig"
        assert dial.turn.service == "light.turn_on", "Expected correct service"
        assert dial.turn.properties.service_attribute == "brightness", (
            "Expected correct state_attribute"
        )
        assert dial.turn.properties.min == min_attr, f"Expected min {min_attr}"
        assert dial.turn.properties.max == max_attr, f"Expected max {max_attr}"
        assert dial.turn.properties.step == step_attr, f"Expected step {step_attr}"
        assert dial.turn.properties.state == 0.0, "Expected default state 0.0"

        # Validate no push configuration
        assert dial.push is None, "Expected no push configuration"

    finally:
        # Clean up temporary file
        temp_file_path.unlink()
>>>>>>> c087d030
<|MERGE_RESOLUTION|>--- conflicted
+++ resolved
@@ -542,7 +542,6 @@
         StreamDeckPlus.TOUCHSCREEN_PIXEL_WIDTH,
         StreamDeckPlus.TOUCHSCREEN_PIXEL_HEIGHT,
     )
-<<<<<<< HEAD
 
 
 def test_get_size_per_dial(mock_deck_plus: Mock) -> None:
@@ -551,37 +550,6 @@
         StreamDeckPlus.TOUCHSCREEN_PIXEL_WIDTH / mock_deck_plus.dial_count(),
         StreamDeckPlus.TOUCHSCREEN_PIXEL_HEIGHT,
     )
-=======
-    _update_state(state, state_change_msg, config, mock_deck_plus)
-    print(f"State after update: {state=}")
-    # Verify that the dial's state has been updated
-    updated_state = float(state["input_number.streamdeck"]["state"])
-    dial = config.dial(0)
-    assert dial is not None
-    assert dial.turn is not None
-    assert dial.turn.properties.state == updated_state
-    assert updated_state == 1.0  # Based on the `state_change_msg` fixture
-
-
-async def test_restart_timer() -> None:
-    """Test the delay."""
-    delay = 0.1
-    delay_delta = 0.02
-    assert delay > delay_delta
-    less_than_delay = max(0, delay - delay_delta)
-    turn = DialTurnConfig(delay=0.1)
-    assert not turn.is_sleeping()
-    assert turn.start_or_restart_timer()
-    await asyncio.sleep(0)  # TODO: figure out why this is needed
-    assert turn._timer is not None
-    assert turn._timer.is_sleeping
-    assert turn.is_sleeping()
-    await asyncio.sleep(less_than_delay)  # Sleep for less than the delay
-    assert turn.start_or_restart_timer()  # Restart the timer
-    await asyncio.sleep(less_than_delay)  # Sleep for less than the delay
-    assert turn.is_sleeping()
-    await asyncio.sleep(delay_delta)
-    assert not turn.is_sleeping()
 
 
 def test_legacy_dial_conversion() -> None:  # noqa: PLR0915
@@ -811,5 +779,4 @@
 
     finally:
         # Clean up temporary file
-        temp_file_path.unlink()
->>>>>>> c087d030
+        temp_file_path.unlink()