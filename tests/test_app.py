"""Test Home Assistant Stream Deck YAML."""

from __future__ import annotations

import asyncio
import json
import sys
import textwrap
from pathlib import Path
from typing import Any
from unittest.mock import MagicMock, Mock, call, patch

import pytest
import websockets
from dotenv import dotenv_values
from PIL import Image
from pydantic import ValidationError
from StreamDeck.Devices.StreamDeckOriginal import StreamDeckOriginal

from home_assistant_streamdeck_yaml import (
    ASSETS_PATH,
    DEFAULT_CONFIG,
    Button,
    Config,
    IconWarning,
    Page,
    _climate_page,
    _download_and_save_mdi,
    _download_spotify_image,
    _generate_uniform_hex_colors,
    _handle_key_press,
    _init_icon,
    _is_state,
    _is_state_attr,
    _keys,
    _light_page,
    _named_to_hex,
    _on_press_callback,
    _render_jinja,
    _states,
    _to_filename,
    _url_to_filename,
    get_states,
    setup_ws,
    update_all_key_images,
    update_key_image,
)

ROOT = Path(__file__).parent.parent
sys.path.append(str(ROOT))
TEST_STATE_FILENAME = ROOT / "tests" / "state.json"
IS_CONNECTED_TO_HOMEASSISTANT = False
BUTTONS_PER_PAGE = 15
DEFAULT_CONFIG_ENCODING = "utf-8"


def test_load_config() -> None:
    """Test Config.load."""
    Config.load(DEFAULT_CONFIG, yaml_encoding=DEFAULT_CONFIG_ENCODING)


def test_reload_config() -> None:
    """Test Config.load."""
    c = Config.load(DEFAULT_CONFIG, yaml_encoding=DEFAULT_CONFIG_ENCODING)
    c.pages = []
    assert c.pages == []
    c.reload()
    assert c.pages != []


@pytest.fixture
def state() -> dict[str, dict[str, Any]]:
    """State fixture."""
    with TEST_STATE_FILENAME.open("r") as f:
        return json.load(f)


@pytest.fixture
def button_dict() -> dict[str, dict[str, Any]]:
    """Different button configurations."""
    return {
        "light": {
            "entity_id": "light.living_room_lights_z2m",
            "service": "light.toggle",
            "text": "Living room\nlights\n",
        },
        "light-control": {
            "entity_id": "light.living_room_lights_z2m",
            "special_type": "light-control",
            "special_type_data": {
                "colors": [
                    "#FF0000",  # red
                    "#00FF00",  # green
                    "#0000FF",  # blue
                    "#FFFF00",  # yellow
                    "#FFC0CB",  # pink
                    "#800080",  # purple
                    "#FFA500",  # orange
                    "#00FFFF",  # cyan
                    "#FFD700",  # gold
                    "#008000",  # dark green
                ],
            },
        },
        "icon_from_url": {
            "icon": "url:https://www.nijho.lt/authors/admin/avatar.jpg",
            # Normally one would use `person.bas`, however, that state is not in the test JSON.
            "text": "{% if is_state('light.living_room_lights_z2m', 'on') %}Home{% else %}Away{% endif %}",
        },
        "volume_down": {
            "entity_id": "media_player.kef_ls50",
            "service": "media_player.volume_set",
            "service_data": {
                "volume_level": '{{ max(state_attr("media_player.kef_ls50", "volume_level") - 0.05, 0) }}',
                "entity_id": "media_player.kef_ls50",
            },
            "text": '{{ (100 * state_attr("media_player.kef_ls50", "volume_level")) | int }}%',
            "text_size": 16,
            "icon_mdi": "volume-minus",
        },
        "script_with_text": {
            "service": "script.reset_adaptive_lighting",
            "text": "Reset\nadaptive\nlighting\n",
        },
        "script_with_text_and_icon": {
            "service": "script.turn_off_everything",
            "text": "ALL OFF",
            "text_offset": 4,
            "icon": "night_sky.png",
        },
        "input_select_with_template": {
            "entity_id": "input_select.sleep_mode",
            "service": "input_select.select_previous",
            "text": 'Sleep {{ states("input_select.sleep_mode") }}',
            "icon_mdi": "power-sleep",
        },
        "script_with_icon": {
            "service": "script.start_fireplace_netflix",
            "icon": "fireplace.png",
        },
        "spotify_playlist": {
            "service": "script.start_spotify",
            "service_data": {
                "playlist": "37i9dQZF1DXaRycgyh6kXP",
                "source": "KEF LS50",
            },
            "icon": "spotify:playlist/37i9dQZF1DXaRycgyh6kXP",
        },
        "grayscale_button": {
            "entity_id": "input_select.sleep_mode",
            "icon": "spotify:playlist/37i9dQZF1DXaRycgyh6kXP",
            "icon_gray_when_off": True,
        },
        "special_empty": {"special_type": "empty"},
        "special_goto_0": {"special_type": "go-to-page", "special_type_data": 0},
        "special_goto_home": {
            "special_type": "go-to-page",
            "special_type_data": "Home",
        },
        "special_prev_page": {"special_type": "previous-page"},
        "special_next_page": {"special_type": "next-page"},
        "turn_off": {"special_type": "turn-off"},
    }


@pytest.fixture
def buttons(button_dict: dict[str, dict[str, Any]]) -> list[Button]:
    """List of `Button`s."""
    button_order = [
        "light",
        "volume_down",
        "script_with_text",
        "script_with_text_and_icon",
        "input_select_with_template",
        "script_with_icon",
        "spotify_playlist",
        "icon_from_url",
        "light-control",
        "special_empty",
        "turn_off",
        "special_goto_0",
        "special_goto_home",
        "special_prev_page",
        "special_next_page",
        "grayscale_button",
    ]

    return [Button(**button_dict[key]) for key in button_order]


@pytest.fixture
def config(buttons: list[Button]) -> Config:
    """Config fixture."""
    page_1 = Page(buttons=buttons[:BUTTONS_PER_PAGE], name="Home")
    page_2 = Page(buttons=buttons[BUTTONS_PER_PAGE:], name="Second")
    return Config(pages=[page_1, page_2])


def test_named_to_hex() -> None:
    """Test named to hex conversion."""
    assert _named_to_hex("red") == "#ff0000"
    assert _named_to_hex("#ff0000") == "#ff0000"


def test_example_config_browsing_pages(config: Config) -> None:
    """Test example config browsing pages."""
    assert isinstance(config, Config)
    assert config._current_page_index == 0
    second_page = config.next_page()
    assert isinstance(second_page, Page)
    assert config._current_page_index == 1
    first_page = config.previous_page()
    assert isinstance(first_page, Page)
    assert config._current_page_index == 0
    assert len(first_page.buttons) == BUTTONS_PER_PAGE
    assert len(second_page.buttons) == 1  # update when adding more buttons
    second_page = config.to_page(1)
    assert isinstance(second_page, Page)
    assert config._current_page_index == 1
    first_page = config.to_page(first_page.name)
    assert config._current_page_index == 0
    assert config.button(0) == first_page.buttons[0]


def test_example_close_pages(config: Config) -> None:
    """Test example config close pages."""
    assert isinstance(config, Config)
    assert config._current_page_index == 0
    second_page = config.next_page()
    assert isinstance(second_page, Page)
    assert config._current_page_index == 1
    config.close_page()
    assert config._current_page_index == 0


@pytest.mark.skipif(
    not IS_CONNECTED_TO_HOMEASSISTANT,
    reason="Not connected to Home Assistant",
)
async def test_websocket_connection(buttons: list[Button]) -> None:
    """Test websocket connection."""
    config = dotenv_values(ROOT / ".env")
    async with setup_ws(
        config["HASS_HOST"],
        config["HASS_TOKEN"],
        config["WEBSOCKET_PROTOCOL"],
    ) as websocket:
        complete_state = await get_states(websocket)
        save_and_extract_relevant_state(buttons, complete_state)
        websocket.close()


def save_and_extract_relevant_state(
    buttons: list[Button],
    state: dict[str, dict[str, Any]],
) -> None:
    """Save and extract relevant state."""
    condensed_state = {}
    for button in buttons:
        if button.entity_id in state:
            condensed_state[button.entity_id] = state[button.entity_id]
    with TEST_STATE_FILENAME.open("w") as f:
        json.dump(condensed_state, f, indent=4)


def test_buttons(buttons: list[Button], state: dict[str, dict[str, Any]]) -> None:
    """Test buttons."""
    page = Page(name="Home", buttons=buttons)
    config = Config(pages=[page])
    first_page = config.to_page(0)
    rendered_buttons = [button.rendered_template_button(state) for button in first_page.buttons]

    b = rendered_buttons[0]  # LIGHT
    assert b.domain == "light"
    icon = b.render_icon(state)
    assert isinstance(icon, Image.Image)

    b = rendered_buttons[1]  # VOLUME_DOWN
    assert b.entity_id in state
    entity_state = state[b.entity_id]
    attrs = entity_state["attributes"]
    volume = attrs["volume_level"]
    assert b.text == f"{int(100 * volume)}%"
    assert b.service_data is not None
    assert float(b.service_data["volume_level"]) == volume - 0.05

    b = rendered_buttons[3]  # SCRIPT_WITH_TEXT_AND_ICON
    icon = b.render_icon(state)
    assert isinstance(icon, Image.Image)

    b = rendered_buttons[4]  # INPUT_SELECT_WITH_TEMPLATE
    assert b.text == "Sleep off"

    b = rendered_buttons[6]  # SPOTIFY_PLAYLIST
    icon = b.render_icon(state)
    assert b.icon is not None
    # render_icon should create a file
    filename = _to_filename(b.icon, ".jpeg")
    assert Path(filename).exists()

    b = rendered_buttons[14]  # SPECIAL_NEXT_PAGE
    assert b.domain is None

    b = rendered_buttons[0]  # LIGHT
    assert b.entity_id is not None
    assert _keys(b.entity_id, page.buttons) == [0, 8]


def test_validate_special_type(button_dict: dict[str, dict[str, Any]]) -> None:
    """Test validation of special type buttons."""
    with pytest.raises(ValidationError):
        Button(**button_dict["special_next_page"], special_type_data="Yo")
    with pytest.raises(ValidationError):
        Button(**dict(button_dict["special_goto_0"], special_type_data=[]))


def test_download_and_save_mdi() -> None:
    """Test whether function downloads MDI correctly."""
    # might be cached
    filename = _download_and_save_mdi("phone")
    assert filename.exists()

    # is cached
    filename = _download_and_save_mdi("phone")
    assert filename.exists()
    filename.unlink()

    # downloads again
    filename = _download_and_save_mdi("phone")
    assert filename.exists()
    filename.unlink()


def test_init_icon() -> None:
    """Test init icon."""
    _init_icon(icon_filename="xbox.png")
    _init_icon(
        icon_mdi="phone",
        icon_mdi_margin=1,
        icon_mdi_color="#ffbb00",
        size=(100, 100),
    )
    _init_icon(size=(100, 100))


@pytest.fixture
def mock_deck() -> Mock:
    """Mocks a StreamDeck."""
    deck_mock = Mock(spec=StreamDeckOriginal)

    deck_mock.KEY_PIXEL_WIDTH = StreamDeckOriginal.KEY_PIXEL_WIDTH
    deck_mock.KEY_PIXEL_HEIGHT = StreamDeckOriginal.KEY_PIXEL_HEIGHT
    deck_mock.KEY_FLIP = StreamDeckOriginal.KEY_FLIP
    deck_mock.KEY_ROTATION = StreamDeckOriginal.KEY_ROTATION
    deck_mock.KEY_IMAGE_FORMAT = StreamDeckOriginal.KEY_IMAGE_FORMAT

    deck_mock.key_image_format.return_value = {
        "size": (deck_mock.KEY_PIXEL_WIDTH, deck_mock.KEY_PIXEL_HEIGHT),
        "format": deck_mock.KEY_IMAGE_FORMAT,
        "flip": deck_mock.KEY_FLIP,
        "rotation": deck_mock.KEY_ROTATION,
    }

    deck_mock.key_count.return_value = 15

    # Add the context manager methods
    deck_mock.__enter__ = Mock(return_value=deck_mock)
    deck_mock.__exit__ = Mock(return_value=False)

    return deck_mock


def test_update_key_image(
    mock_deck: Mock,
    config: Config,
    state: dict[str, dict[str, Any]],
) -> None:
    """Test update_key_image with MockDeck."""
    update_key_image(mock_deck, key=0, config=config, complete_state=state)
    page = config.current_page()
    assert config._current_page_index == 0
    for key, _ in enumerate(page.buttons):
        update_key_image(mock_deck, key=key, config=config, complete_state=state)

    key_empty = next(
        (i for i, b in enumerate(page.buttons) if b.special_type == "empty"),
    )
    assert key_empty is not None


def test_download_spotify_image() -> None:
    """Test download_spotify_image."""
    icon = "playlist/37i9dQZF1DXaRycgyh6kXP"
    filename = _to_filename(icon, ".jpeg")
    _download_spotify_image(icon, filename)
    assert filename.exists()


def test_is_state_attr(state: dict[str, dict[str, Any]]) -> None:
    """Test is_state_attr jinja template function."""
    for entity_id, e_state in state.items():
        if attrs := e_state.get("attributes"):
            for attr, value in attrs.items():
                _is_state_attr(
                    entity_id=entity_id,
                    attr=attr,
                    value=value,
                    complete_state=state,
                )


def test_states(state: dict[str, dict[str, Any]]) -> None:
    """Test states jinja template function."""
    for entity_id, e_state in state.items():
        if current_state := e_state.get("state"):
            assert _states(entity_id=entity_id, complete_state=state) == current_state

    assert _states(entity_id="domain.does_not_exist", complete_state=state) is None


def test_is_state(state: dict[str, dict[str, Any]]) -> None:
    """Test is_state jinja template function."""
    for entity_id, e_state in state.items():
        if current_state := e_state.get("state"):
            assert _is_state(
                entity_id=entity_id,
                state=current_state,
                complete_state=state,
            )


def test_light_page() -> None:
    """Test light page."""
    page = _light_page(
        entity_id="light.bedroom",
        n_colors=9,
        colormap="hsv",
        colors=None,
        color_temp_kelvin=None,
    )
    buttons = page.buttons
    assert len(buttons) == BUTTONS_PER_PAGE
    assert buttons[0].icon_background_color is not None

    page = _light_page(
        entity_id="light.bedroom",
        n_colors=9,
        colormap=None,
        colors=None,
        color_temp_kelvin=None,
    )
    buttons = page.buttons
    assert len(buttons) == BUTTONS_PER_PAGE
    assert buttons[0].icon_background_color is not None

    hex_colors = (
        "#FF0000",  # red
        "#00FF00",  # green
        "#0000FF",  # blue
        "#FFFF00",  # yellow
        "#FFC0CB",  # pink
        "#800080",  # purple
        "#FFA500",  # orange
        "#00FFFF",  # cyan
        "#FFD700",  # gold
        "#008000",  # dark green
    )

    page = _light_page(
        entity_id="light.bedroom",
        n_colors=9,
        colormap=None,
        colors=hex_colors,
        color_temp_kelvin=None,
    )
    buttons = page.buttons


def test_climate_page() -> None:
    """Test climate page."""
    deck_key_count = 15
    page = _climate_page(
        entity_id="dummy_entity_id",
        name="dummy_name",
        complete_state={},
        temperatures=(20, 21, 23, 24),
        hvac_modes=["off", "heat", "cool", "auto"],
        deck_key_count=deck_key_count,
    )
    buttons = page.buttons
    assert len(buttons) == deck_key_count


def test_url_to_filename() -> None:
    """Test url_to_filename."""
    url = "https://www.example.com/path/to/file.html"
    expected_filename = ASSETS_PATH / "www_example_com-1f8a388e.html"
    assert str(_url_to_filename(url)) == str(expected_filename)


def test_not_enough_buttons() -> None:
    """Test not enough buttons."""
    page = Page(
        buttons=[
            Button(
                entity_id="light.bedroom",
                icon="mdi:lightbulb",
                icon_background_color="#000000",
            ),
        ],
        name="test",
    )
    config = Config(pages=[page])
    assert config.button(2) is None


def test_generate_uniform_hex_colors() -> None:
    """Test _generate_uniform_hex_colors."""
    assert _generate_uniform_hex_colors(3) == ("#ffffff", "#000000", "#808080")
    n = 10
    assert len(_generate_uniform_hex_colors(n)) == n
    hex_str_length = 7
    assert all(
        isinstance(color, str) and len(color) == hex_str_length and color[0] == "#"
        for color in _generate_uniform_hex_colors(20)
    )


@pytest.fixture
def websocket_mock() -> Mock:
    """Mock websocket client protocol."""
    return Mock(spec=websockets.WebSocketClientProtocol)


async def test_handle_key_press_toggle_light(
    mock_deck: Mock,
    websocket_mock: Mock,
    state: dict[str, dict[str, Any]],
    config: Config,
) -> None:
    """Test handle_key_press toggle light."""
    button = config.button(0)
    assert button is not None
    await _handle_key_press(
        websocket_mock,
        state,
        config,
        button,
        mock_deck,
        is_long_press=False,
    )

    websocket_mock.send.assert_called_once()
    send_call_args = websocket_mock.send.call_args.args[0]
    payload = json.loads(send_call_args)

    assert payload["type"] == "call_service"
    assert payload["domain"] == "light"
    assert payload["service"] == "toggle"
    assert payload["service_data"] == {"entity_id": "light.living_room_lights_z2m"}


async def test_handle_key_press_next_page(
    websocket_mock: Mock,
    mock_deck: Mock,
    state: dict[str, dict[str, Any]],
    config: Config,
) -> None:
    """Test handle_key_press next page."""
    button = config.button(14)
    assert button is not None
    await _handle_key_press(
        websocket_mock,
        state,
        config,
        button,
        mock_deck,
        is_long_press=False,
    )

    # No service should be called
    websocket_mock.send.assert_not_called()

    # Ensure that the next_page method is called
    assert config._current_page_index == 1


async def test_button_with_target(
    websocket_mock: Mock,
    mock_deck: Mock,
) -> None:
    """Test button with target."""
    button = Button(
        service="media_player.join",
        service_data={
            "group_members": ["media_player.2", "media_player.3", "media_player.4"],
        },
        target={"entity_id": "media_player.1"},
    )
    config = Config(pages=[Page(buttons=[button], name="test")])
    _button = config.button(0)
    assert _button is not None
    assert _button.service == "media_player.join"
    await _handle_key_press(
        websocket_mock,
        {},
        config,
        _button,
        mock_deck,
        is_long_press=False,
    )
    # Check that the send method was called with the correct payload
    called_payload = json.loads(websocket_mock.send.call_args.args[0])
    expected_payload = {
        "id": called_payload["id"],  # Use the called id to match it
        "type": "call_service",
        "domain": "media_player",
        "service": "join",
        "service_data": {
            "group_members": [
                "media_player.2",
                "media_player.3",
                "media_player.4",
            ],
        },
        "target": {
            "entity_id": "media_player.1",
        },
    }

    assert called_payload == expected_payload


@pytest.mark.parametrize(
    ("template", "state", "expected_output"),
    [
        # Test 1: Activate a scene
        # No jinja template to test
        # Test 2: Toggle a cover
        (
            """
            {% if is_state('cover.garage_door', 'open') %}
            garage-open
            {% else %}
            garage-lock
            {% endif %}
            """,
            {"cover.garage_door": {"state": "open"}},
            "garage-open",
        ),
        (
            """
            {% if is_state('cover.garage_door', 'open') %}
            garage-open
            {% else %}
            garage-lock
            {% endif %}
            """,
            {"cover.garage_door": {"state": "closed"}},
            "garage-lock",
        ),
        # Test 3: Start or stop the vacuum robot (already provided)
        (
            """
            {% if is_state('vacuum.cleaning_robot', 'docked') %}
            vacuum.start
            {% else %}
            vacuum.return_to_base
            {% endif %}
            """,
            {"vacuum.cleaning_robot": {"state": "docked"}},
            "vacuum.start",
        ),
        (
            """
            {% if is_state('vacuum.cleaning_robot', 'docked') %}
            vacuum.start
            {% else %}
            vacuum.return_to_base
            {% endif %}
            """,
            {"vacuum.cleaning_robot": {"state": "cleaning"}},
            "vacuum.return_to_base",
        ),
        # Test 4: Mute/unmute a media player
        (
            """
        {% if is_state_attr('media_player.kef_ls50', 'is_volume_muted', true) %}
        false
        {% else %}
        true
        {% endif %}
        """,
            {"media_player.kef_ls50": {"attributes": {"is_volume_muted": True}}},
            "false",
        ),
        (
            """
            {% if is_state_attr('media_player.living_room_speaker', 'is_volume_muted', true) %}
            volume-off
            {% else %}
            volume-high
            {% endif %}
            """,
            {
                "media_player.living_room_speaker": {
                    "attributes": {"is_volume_muted": True},
                },
            },
            "volume-off",
        ),
        (
            """
            {% if is_state_attr('media_player.living_room_speaker', 'is_volume_muted', true) %}
            volume-off
            {% else %}
            volume-high
            {% endif %}
            """,
            {
                "media_player.living_room_speaker": {
                    "attributes": {"is_volume_muted": False},
                },
            },
            "volume-high",
        ),
        # Test 5: Control the brightness of a light
        (
            """
            {% set current_brightness = state_attr('light.living_room_lights', 'brightness') %}
            {% set brightness_pct = (current_brightness / 255) * 100 %}
            {{ brightness_pct | round }}%
            """,
            {"light.living_room_lights": {"attributes": {"brightness": 128}}},
            "50.0%",
        ),
        # Test 6: Toggle a fan
        (
            """
            {% if is_state('fan.bedroom_fan', 'on') %}
            fan
            {% else %}
            fan-off
            {% endif %}
            """,
            {"fan.bedroom_fan": {"state": "on"}},
            "fan",
        ),
        (
            """
            {% if is_state('fan.bedroom_fan', 'on') %}
            fan
            {% else %}
            fan-off
            {% endif %}
            """,
            {"fan.bedroom_fan": {"state": "off"}},
            "fan-off",
        ),
        # Test 7: Lock/unlock a door (cont.)
        (
            """
            {% if is_state('lock.front_door', 'unlocked') %}
            door-open
            {% else %}
            door-closed
            {% endif %}
            """,
            {"lock.front_door": {"state": "unlocked"}},
            "door-open",
        ),
        (
            """
            {% if is_state('lock.front_door', 'unlocked') %}
            door-open
            {% else %}
            door-closed
            {% endif %}
            """,
            {"lock.front_door": {"state": "locked"}},
            "door-closed",
        ),
        # Test 8: Arm/disarm an alarm system
        (
            """
            {% if is_state('alarm_control_panel.home_alarm', 'armed_away') %}
            alarm_control_panel.alarm_disarm
            {% else %}
            alarm_control_panel.alarm_arm_away
            {% endif %}
            """,
            {"alarm_control_panel.home_alarm": {"state": "armed_away"}},
            "alarm_control_panel.alarm_disarm",
        ),
        (
            """
            {% if is_state('alarm_control_panel.home_alarm', 'armed_away') %}
            alarm_control_panel.alarm_disarm
            {% else %}
            alarm_control_panel.alarm_arm_away
            {% endif %}
            """,
            {"alarm_control_panel.home_alarm": {"state": "disarmed"}},
            "alarm_control_panel.alarm_arm_away",
        ),
        # Test 9: Set an alarm time for the next day
        (
            """
            {{ '07:00:00' if states('input_datetime.alarm_time') != '07:00:00' else '08:00:00' }}
            """,
            {"input_datetime.alarm_time": {"state": "07:00:00"}},
            "08:00:00",
        ),
        (
            """
            {{ '07:00:00' if states('input_datetime.alarm_time') != '07:00:00' else '08:00:00' }}
            """,
            {"input_datetime.alarm_time": {"state": "08:00:00"}},
            "07:00:00",
        ),
        # Test 10: Control a media player (e.g., pause/play or skip tracks)
        (
            """
            {% if is_state('media_player.living_room_speaker', 'playing') %}
            pause
            {% else %}
            play
            {% endif %}
            """,
            {"media_player.living_room_speaker": {"state": "playing"}},
            "pause",
        ),
        (
            """
            {% if is_state('media_player.living_room_speaker', 'playing') %}
            pause
            {% else %}
            play
            {% endif %}
            """,
            {"media_player.living_room_speaker": {"state": "paused"}},
            "play",
        ),
        # Test 11: Set a specific color for a light
        (
            """
            {% if is_state('light.living_room_light', 'on') %}
            lightbulb-on
            {% else %}
            lightbulb-off
            {% endif %}
            """,
            {"light.living_room_light": {"state": "on"}},
            "lightbulb-on",
        ),
        (
            """
            {% if is_state('light.living_room_light', 'on') %}
            lightbulb-on
            {% else %}
            lightbulb-off
            {% endif %}
            """,
            {"light.living_room_light": {"state": "off"}},
            "lightbulb-off",
        ),
        # Test 12: Adjust the thermostat to a specific temperature
        # No jinja template to test
        # Test 13: Trigger a script to send a notification to your mobile device
        # No jinja template to test
        # Test 14: Toggle day/night mode (using an input_boolean)
        (
            """
            {% if is_state('input_boolean.day_night_mode', 'on') %}
            weather-night
            {% else %}
            weather-sunny
            {% endif %}
            """,
            {"input_boolean.day_night_mode": {"state": "on"}},
            "weather-night",
        ),
        (
            """
            {% if is_state('input_boolean.day_night_mode', 'on') %}
            weather-night
            {% else %}
            weather-sunny
            {% endif %}
            """,
            {"input_boolean.day_night_mode": {"state": "off"}},
            "weather-sunny",
        ),
        # Test 15: Control a TV (e.g., turn on/off or change input source)
        # No jinja template to test
        # Test 16: Control a group of lights (e.g., turn on/off or change color)
        (
            """
            {% if is_state('group.living_room_lights', 'on') %}
            lightbulb-group
            {% else %}
            lightbulb-group-off
            {% endif %}
            """,
            {"group.living_room_lights": {"state": "on"}},
            "lightbulb-group",
        ),
        (
            """
            {% if is_state('group.living_room_lights', 'on') %}
            lightbulb-group
            {% else %}
            lightbulb-group-off
            {% endif %}
            """,
            {"group.living_room_lights": {"state": "off"}},
            "lightbulb-group-off",
        ),
        # Test 17: Trigger a doorbell or camera announcement
        (
            """
            {{ 17 if state_attr('climate.living_room', 'temperature') >= 22 else 22 }}
            """,
            {"climate.living_room": {"attributes": {"temperature": 22}}},
            "17",
        ),
        (
            """
            Set
            {{ '17°C' if state_attr('climate.living_room', 'temperature') >= 22 else '22°C' }}
            ({{ state_attr('climate.living_room', 'temperature') }}°C now)
            """,
            {"climate.living_room": {"attributes": {"temperature": 22}}},
            "Set\n17°C\n(22°C now)",
        ),
        # Test 18: Enable/disable a sleep timer (using an input_boolean)
        (
            """
            {% if is_state('input_boolean.sleep_timer', 'on') %}
            timer
            {% else %}
            timer-off
            {% endif %}
            """,
            {"input_boolean.sleep_timer": {"state": "on"}},
            "timer",
        ),
        (
            """
            {% if is_state('input_boolean.sleep_timer', 'on') %}
            timer
            {% else %}
            timer-off
            {% endif %}
            """,
            {"input_boolean.sleep_timer": {"state": "off"}},
            "timer-off",
        ),
        # Test 19: Retrieve weather information and display it on the button
        # No jinja template to test
        # Test 20: Toggle Wi-Fi on/off (using a switch)
        (
            """
            {% if is_state('switch.wifi_switch', 'on') %}
            wifi
            {% else %}
            wifi-off
            {% endif %}
            """,
            {"switch.wifi_switch": {"state": "on"}},
            "wifi",
        ),
        (
            """
            {% if is_state('switch.wifi_switch', 'on') %}
            wifi
            {% else %}
            wifi-off
            {% endif %}
            """,
            {"switch.wifi_switch": {"state": "off"}},
            "wifi-off",
        ),
    ],
)
def test_render_jinja2_from_examples_readme(
    template: str,
    state: dict[str, dict[str, Any]],
    expected_output: str,
) -> None:
    """Test _render_jinja for volume control."""
    assert _render_jinja(textwrap.dedent(template), state) == textwrap.dedent(
        expected_output,
    )


def test_render_jinja2_from_my_config_and_example_config() -> None:
    """Test _render_jinja for volume control."""
    template_volume_1 = textwrap.dedent(
        """
        {{ max(state_attr("media_player.kef_ls50", "volume_level") - 0.05, 0) }}
        """,
    )
    template_volume_2 = textwrap.dedent(
        """
            {{ (state_attr("media_player.kef_ls50", "volume_level") - 0.05) | max(0) }}
            """,
    )
    state_volume_1 = {
        "media_player.kef_ls50": {"attributes": {"volume_level": 0.5}},
    }
    state_volume_2 = {
        "media_player.kef_ls50": {"attributes": {"volume_level": 0.03}},
    }

    for template in [template_volume_1, template_volume_2]:
        assert float(_render_jinja(template, state_volume_1)) == 0.5 - 0.05
        assert float(_render_jinja(template, state_volume_2)) == 0

    template_volume_pct = textwrap.dedent(
        """
        {{ (100 * state_attr("media_player.kef_ls50", "volume_level")) | int }}%
        """,
    )
    state_volume_pct_1 = {
        "media_player.kef_ls50": {"attributes": {"volume_level": 0.5}},
    }
    state_volume_pct_2 = {
        "media_player.kef_ls50": {"attributes": {"volume_level": 0.75}},
    }

    assert _render_jinja(template_volume_pct, state_volume_pct_1) == "50%"
    assert _render_jinja(template_volume_pct, state_volume_pct_2) == "75%"

    entity_id = "light.living_room_lights"
    state = {entity_id: {"state": "off"}}
    assert _render_jinja("{{ states('" + entity_id + "') }}", state) == "off"

    template_volume_down_1 = textwrap.dedent(
        """
        {{ max(state_attr("media_player.kef_ls50", "volume_level") - 0.05, 0) }}
        """,
    )
    template_volume_down_2 = textwrap.dedent(
        """
        {{ (state_attr("media_player.kef_ls50", "volume_level") - 0.05) | max(0) }}
        """,
    )
    template_volume_up_1 = textwrap.dedent(
        """
        {{ min(state_attr("media_player.kef_ls50", "volume_level") + 0.05, 1) }}
        """,
    )
    template_volume_up_2 = textwrap.dedent(
        """
        {{ (state_attr("media_player.kef_ls50", "volume_level") + 0.05) | min(1) }}
        """,
    )
    state_volume = {
        "media_player.kef_ls50": {"attributes": {"volume_level": 0.5}},
    }
    for template_volume_down in [template_volume_down_1, template_volume_down_2]:
        assert float(_render_jinja(template_volume_down, state_volume)) == 0.5 - 0.05
    for template_volume_up in [template_volume_up_1, template_volume_up_2]:
        assert float(_render_jinja(template_volume_up, state_volume)) == 0.5 + 0.05

    template_brightness = textwrap.dedent(
        """
        {% set current_brightness = state_attr('light.living_room_lights', 'brightness') %}
        {% set next_brightness = (current_brightness + 25.5) % 255 %}
        {{ min(next_brightness, 255) | int }}
        """,
    )

    state_brightness = {
        "light.living_room_lights": {"attributes": {"brightness": 100}},
    }

    assert int(_render_jinja(template_brightness, state_brightness)) == int(
        (100 + 25.5) % 255,
    )

    template_str = textwrap.dedent(
        """
        {% set current_brightness = 10 %}
        {{ current_brightness | min(255) | int }}
        """,
    )
    assert int(_render_jinja(template_str, {})) == 10  # noqa: PLR2004


def test_icon_failed_icon() -> None:
    """Test icon function with failed icon."""
    button = Button(icon_mdi="non-existing-icon-yolo")

    # Test that ValueError is raised when rendering the icon
    with pytest.raises(ValueError, match="404"):
        button.render_icon({})

    # Test that IconWarning is issued when trying to render the icon
    with pytest.warns(IconWarning):
        button.try_render_icon({})

    icon = button.try_render_icon({}, size=(100, 100))
    assert icon is not None
    assert isinstance(icon, Image.Image)
    assert icon.size == (100, 100)


async def test_delay() -> None:
    """Test the delay."""
    button = Button(delay=0.1)
    assert not button.is_sleeping()
    assert button.maybe_start_or_cancel_timer()
    await asyncio.sleep(0)  # TODO: figure out why this is needed
    assert button._timer is not None
    assert button._timer.is_sleeping
    assert button.is_sleeping()
    _ = button.render_icon({})
    await asyncio.sleep(0.1)
    assert not button.is_sleeping()


def test_to_markdown_table() -> None:
    """Test to_markdown_table for docs."""
    table = Button.to_markdown_table()
    assert isinstance(table, str)


async def test_long_press(
    mock_deck: Mock,
    websocket_mock: Mock,
    state: dict[str, dict[str, Any]],
) -> None:
    """Test long press."""
    long_press_threshold = 0.5
    short_press_time = 0.0
    assert short_press_time < long_press_threshold
    long_press_time = long_press_threshold + 0.1
    assert long_press_time > long_press_threshold

    home = Page(
        name="home",
        buttons=[
            Button(
                special_type="go-to-page",
                special_type_data="short",
                long_press={"special_type": "go-to-page", "special_type_data": "long"},
            ),
            Button(special_type="go-to-page", special_type_data="short"),
        ],
    )
    short = Page(
        name="short",
        buttons=[
            Button(text="short", special_type="go-to-page", special_type_data="home"),
        ],
    )
    long = Page(
        name="long",
        buttons=[
            Button(text="long", special_type="go-to-page", special_type_data="home"),
        ],
    )
    config = Config(pages=[home, short, long], long_press_duration=long_press_threshold)
    assert config._current_page_index == 0
    assert config.current_page() == home
    press = _on_press_callback(websocket_mock, state, config)

    async def press_and_release(key: int, seconds: float) -> None:
        await press(mock_deck, key, True)  # noqa: FBT003
        await asyncio.sleep(seconds)
        await press(mock_deck, key, False)  # noqa: FBT003

    await press_and_release(0, short_press_time)
    assert config.current_page() == short
    await press_and_release(0, short_press_time)
    assert config.current_page() == home
    await press_and_release(0, long_press_time)
    assert config.current_page() == long
    await press_and_release(0, short_press_time)
    assert config.current_page() == home
    await press_and_release(1, long_press_time)
<<<<<<< HEAD
    assert (
        config.current_page() == home
    )  # shouldn't do anything as no long action is configured
=======
    assert config.current_page() == home  # shouldn't do anything as no long action is configured
>>>>>>> 626751c7


async def test_anonymous_page(
    mock_deck: Mock,
    websocket_mock: Mock,
    state: dict[str, dict[str, Any]],
) -> None:
    """Test that the anonymous page works."""
    home = Page(
        name="home",
        buttons=[Button(special_type="go-to-page", special_type_data="anon")],
    )
    anon = Page(
        name="anon",
        buttons=[
            Button(text="yolo"),
            Button(text="foo", delay=0.1),
            Button(special_type="close-page"),
        ],
    )
    config = Config(pages=[home], anonymous_pages=[anon])
    assert config._current_page_index == 0
    assert config._detached_page is None
    assert config.to_page("anon") == anon
    assert config._detached_page is not None
    assert config.current_page() == anon
    button = config.button(0)
    assert button.text == "yolo"
    press = _on_press_callback(websocket_mock, state, config)

    # We need to have a release otherwise it will be timing for a long press
    async def press_and_release(key: int) -> None:
        await press(mock_deck, key, key_pressed=True)
        await press(mock_deck, key, key_pressed=False)

    # Click the button
    await press_and_release(0)
    # Should now be the button on the first page
    button = config.button(0)
    assert button.special_type == "go-to-page"
    # Back to anon page
    assert config.to_page("anon") == anon
    # Click the delay button
    button = config.button(1)
    assert button.text == "foo"
    await press_and_release(1)
    # Should now still be the button because of the delay
    assert button.text == "foo"
    assert config._detached_page is not None
    assert config.current_page() == anon
    with patch("home_assistant_streamdeck_yaml.update_all_key_images") as mock:
        await asyncio.sleep(0.15)  # longer than delay should then switch to home
        mock.assert_called_once()
    assert config._detached_page is None
    assert config.current_page() == home
    # Should now be the button on the first page
    button = config.button(0)
    assert button.special_type == "go-to-page"

    # Test load_page_as_detached and close_detached_page methods
    assert config.current_page() == home
    config.load_page_as_detached(anon)
    assert config.current_page() == anon
    config.close_detached_page()
    assert config.current_page() == home

    # Back to anon page to test that the close button works properly
    assert config.to_page("anon") == anon
<<<<<<< HEAD
    await press_and_release(2)
=======
    await press_and_release(2)  # close page button
>>>>>>> 626751c7
    assert config._detached_page is None
    assert config.current_page() == home


def test_page_switch_clears_unused_keys(state: dict[str, dict[str, Any]]) -> None:
    """Test that switching pages clears unused keys."""
    # Setup pages: page1 has 2 buttons, page2 has only 1
    page1 = Page(name="Page1", buttons=[Button(text="Btn1"), Button(text="Btn2")])
    page2 = Page(name="Page2", buttons=[Button(text="Btn1 Only")])
    config = Config(pages=[page1, page2])

    # Patch dependencies: PILHelper for image conversion and DeviceManager to avoid needing a real deck
    with (
        patch(
            "home_assistant_streamdeck_yaml.PILHelper.to_native_format",
            return_value="mock_image_data",
        ),
        patch("home_assistant_streamdeck_yaml.DeviceManager") as mock_device_manager,
    ):
        # Configure the mock StreamDeck instance
        mock_deck_instance = mock_device_manager().enumerate()[0]
        mock_deck_instance.key_count.return_value = 2
        mock_deck_instance.key_image_format.return_value = {"size": (72, 72)}
        # Use MagicMock to easily track calls to set_key_image
        mock_deck_instance.set_key_image = MagicMock()

        # Start on the first page (page1)
        assert config._current_page_index == 0

        # Simulate switching to the second page (page2) which has fewer buttons
        config.to_page(1)
        assert config._current_page_index == 1

        # Trigger the image update process for the current page
        # This function should now handle clearing keys not defined on page2
        update_all_key_images(mock_deck_instance, config, state)

        # Verify that set_key_image was called correctly:
        # - Key 0 should receive the image for the button on page2.
        # - Key 1, which had a button on page1 but not page2, should be cleared (sent None).
        expected_calls = [
            call(0, "mock_image_data"),
            call(1, None),
        ]
        mock_deck_instance.set_key_image.assert_has_calls(
            expected_calls,
            any_order=False,
        )
        # Ensure exactly these two calls were made for the 2-key mock deck
        assert mock_deck_instance.set_key_image.call_count == 2  # noqa: PLR2004<|MERGE_RESOLUTION|>--- conflicted
+++ resolved
@@ -1181,13 +1181,7 @@
     await press_and_release(0, short_press_time)
     assert config.current_page() == home
     await press_and_release(1, long_press_time)
-<<<<<<< HEAD
-    assert (
-        config.current_page() == home
-    )  # shouldn't do anything as no long action is configured
-=======
     assert config.current_page() == home  # shouldn't do anything as no long action is configured
->>>>>>> 626751c7
 
 
 async def test_anonymous_page(
@@ -1256,11 +1250,7 @@
 
     # Back to anon page to test that the close button works properly
     assert config.to_page("anon") == anon
-<<<<<<< HEAD
-    await press_and_release(2)
-=======
     await press_and_release(2)  # close page button
->>>>>>> 626751c7
     assert config._detached_page is None
     assert config.current_page() == home
 
