--- conflicted
+++ resolved
@@ -1267,7 +1267,6 @@
     button = config.button(0)
     assert button.special_type == "go-to-page"
 
-<<<<<<< HEAD
     # Test load_page_as_detached and close_detached_page methods
     assert config.current_page() == home
     config.load_page_as_detached(anon)
@@ -1369,7 +1368,7 @@
     )  # shorter than delay, should still remain on page
     assert config._detached_page is None
     assert config.current_page() == second
-=======
+
 
 async def test_retry_logic_called_correct_number_of_times() -> None:
     """Test retry logic in run function."""
@@ -1430,5 +1429,4 @@
         )
 
         # If setup_ws is called once, it means the retry logic did not retry
-        assert mock_get_deck.called
->>>>>>> dd4bed1f
+        assert mock_get_deck.called