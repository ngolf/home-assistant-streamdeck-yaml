"""Test Home Assistant Stream Deck YAML."""

from __future__ import annotations

import asyncio
import json
import sys
import textwrap
from pathlib import Path
from typing import Any
from unittest.mock import Mock, patch

import pytest
import websockets
from dotenv import dotenv_values
from PIL import Image
from pydantic import ValidationError
from StreamDeck.Devices.StreamDeckOriginal import StreamDeckOriginal

from home_assistant_streamdeck_yaml import (
    ASSETS_PATH,
    DEFAULT_CONFIG,
    Button,
    Config,
    IconWarning,
    InactivityState,
    Page,
    _download_and_save_mdi,
    _download_spotify_image,
    _generate_uniform_hex_colors,
    _handle_key_press,
    _init_icon,
    _is_state,
    _is_state_attr,
    _keys,
    _light_page,
    _climate_page,
    _named_to_hex,
    _on_press_callback,
    _render_jinja,
    _states,
    _to_filename,
    _url_to_filename,
    get_states,
    setup_ws,
    update_key_image,
)

ROOT = Path(__file__).parent.parent
sys.path.append(str(ROOT))
TEST_STATE_FILENAME = ROOT / "tests" / "state.json"
IS_CONNECTED_TO_HOMEASSISTANT = False
BUTTONS_PER_PAGE = 15


def test_load_config() -> None:
    """Test Config.load."""
    Config.load(DEFAULT_CONFIG)


def test_reload_config() -> None:
    """Test Config.load."""
    c = Config.load(DEFAULT_CONFIG)
    c.pages = []
    assert c.pages == []
    c.reload()
    assert c.pages != []


@pytest.fixture
def state() -> dict[str, dict[str, Any]]:
    """State fixture."""
    with TEST_STATE_FILENAME.open("r") as f:
        return json.load(f)


@pytest.fixture
def button_dict() -> dict[str, dict[str, Any]]:
    """Different button configurations."""
    return {
        "light": {
            "entity_id": "light.living_room_lights_z2m",
            "service": "light.toggle",
            "text": "Living room\nlights\n",
        },
        "light-control": {
            "entity_id": "light.living_room_lights_z2m",
            "special_type": "light-control",
            "special_type_data": {
                "colors": [
                    "#FF0000",  # red
                    "#00FF00",  # green
                    "#0000FF",  # blue
                    "#FFFF00",  # yellow
                    "#FFC0CB",  # pink
                    "#800080",  # purple
                    "#FFA500",  # orange
                    "#00FFFF",  # cyan
                    "#FFD700",  # gold
                    "#008000",  # dark green
                ],
            },
        },
        "icon_from_url": {
            "icon": "url:https://www.nijho.lt/authors/admin/avatar.jpg",
            # Normally one would use `person.bas`, however, that state is not in the test JSON.
            "text": "{% if is_state('light.living_room_lights_z2m', 'on') %}Home{% else %}Away{% endif %}",
        },
        "volume_down": {
            "entity_id": "media_player.kef_ls50",
            "service": "media_player.volume_set",
            "service_data": {
                "volume_level": '{{ max(state_attr("media_player.kef_ls50", "volume_level") - 0.05, 0) }}',
                "entity_id": "media_player.kef_ls50",
            },
            "text": '{{ (100 * state_attr("media_player.kef_ls50", "volume_level")) | int }}%',
            "text_size": 16,
            "icon_mdi": "volume-minus",
        },
        "script_with_text": {
            "service": "script.reset_adaptive_lighting",
            "text": "Reset\nadaptive\nlighting\n",
        },
        "script_with_text_and_icon": {
            "service": "script.turn_off_everything",
            "text": "ALL OFF",
            "text_offset": 4,
            "icon": "night_sky.png",
        },
        "input_select_with_template": {
            "entity_id": "input_select.sleep_mode",
            "service": "input_select.select_previous",
            "text": 'Sleep {{ states("input_select.sleep_mode") }}',
            "icon_mdi": "power-sleep",
        },
        "script_with_icon": {
            "service": "script.start_fireplace_netflix",
            "icon": "fireplace.png",
        },
        "spotify_playlist": {
            "service": "script.start_spotify",
            "service_data": {
                "playlist": "37i9dQZF1DXaRycgyh6kXP",
                "source": "KEF LS50",
            },
            "icon": "spotify:playlist/37i9dQZF1DXaRycgyh6kXP",
        },
        "grayscale_button": {
            "entity_id": "input_select.sleep_mode",
            "icon": "spotify:playlist/37i9dQZF1DXaRycgyh6kXP",
            "icon_gray_when_off": True,
        },
        "special_empty": {"special_type": "empty"},
        "special_goto_0": {"special_type": "go-to-page", "special_type_data": 0},
        "special_goto_home": {
            "special_type": "go-to-page",
            "special_type_data": "Home",
        },
        "special_prev_page": {"special_type": "previous-page"},
        "special_next_page": {"special_type": "next-page"},
        "turn_off": {"special_type": "turn-off"},
    }


@pytest.fixture
def buttons(button_dict: dict[str, dict[str, Any]]) -> list[Button]:
    """List of `Button`s."""
    button_order = [
        "light",
        "volume_down",
        "script_with_text",
        "script_with_text_and_icon",
        "input_select_with_template",
        "script_with_icon",
        "spotify_playlist",
        "icon_from_url",
        "light-control",
        "special_empty",
        "turn_off",
        "special_goto_0",
        "special_goto_home",
        "special_prev_page",
        "special_next_page",
        "grayscale_button",
    ]

    return [Button(**button_dict[key]) for key in button_order]


@pytest.fixture
def config(buttons: list[Button]) -> Config:
    """Config fixture."""
    page_1 = Page(buttons=buttons[:BUTTONS_PER_PAGE], name="Home")
    page_2 = Page(buttons=buttons[BUTTONS_PER_PAGE:], name="Second")
    return Config(pages=[page_1, page_2])


def test_named_to_hex() -> None:
    """Test named to hex conversion."""
    assert _named_to_hex("red") == "#ff0000"
    assert _named_to_hex("#ff0000") == "#ff0000"


def test_example_config_browsing_pages(config: Config) -> None:
    """Test example config browsing pages."""
    assert isinstance(config, Config)
    assert config._current_page_index == 0
    second_page = config.next_page()
    assert isinstance(second_page, Page)
    assert config._current_page_index == 1
    first_page = config.previous_page()
    assert isinstance(first_page, Page)
    assert config._current_page_index == 0
    assert len(first_page.buttons) == BUTTONS_PER_PAGE
    assert len(second_page.buttons) == 1  # update when adding more buttons
    second_page = config.to_page(1)
    assert isinstance(second_page, Page)
    assert config._current_page_index == 1
    first_page = config.to_page(first_page.name)
    assert config._current_page_index == 0
    assert config.button(0) == first_page.buttons[0]


def test_example_close_pages(config: Config) -> None:
    """Test example config close pages."""
    assert isinstance(config, Config)
    assert config._current_page_index == 0
    second_page = config.next_page()
    assert isinstance(second_page, Page)
    assert config._current_page_index == 1
    config.close_page()
    assert config._current_page_index == 0


@pytest.mark.skipif(
    not IS_CONNECTED_TO_HOMEASSISTANT,
    reason="Not connected to Home Assistant",
)
async def test_websocket_connection(buttons: list[Button]) -> None:
    """Test websocket connection."""
    config = dotenv_values(ROOT / ".env")
    async with setup_ws(
        config["HASS_HOST"],
        config["HASS_TOKEN"],
        config["WEBSOCKET_PROTOCOL"],
    ) as websocket:
        complete_state = await get_states(websocket)
        save_and_extract_relevant_state(buttons, complete_state)
        websocket.close()


def save_and_extract_relevant_state(
    buttons: list[Button],
    state: dict[str, dict[str, Any]],
) -> None:
    """Save and extract relevant state."""
    condensed_state = {}
    for button in buttons:
        if button.entity_id in state:
            condensed_state[button.entity_id] = state[button.entity_id]
    with TEST_STATE_FILENAME.open("w") as f:
        json.dump(condensed_state, f, indent=4)


def test_buttons(buttons: list[Button], state: dict[str, dict[str, Any]]) -> None:
    """Test buttons."""
    page = Page(name="Home", buttons=buttons)
    config = Config(pages=[page])
    first_page = config.to_page(0)
    rendered_buttons = [
        button.rendered_template_button(state) for button in first_page.buttons
    ]

    b = rendered_buttons[0]  # LIGHT
    assert b.domain == "light"
    icon = b.render_icon(state)
    assert isinstance(icon, Image.Image)

    b = rendered_buttons[1]  # VOLUME_DOWN
    assert b.entity_id in state
    entity_state = state[b.entity_id]
    attrs = entity_state["attributes"]
    volume = attrs["volume_level"]
    assert b.text == f"{int(100 * volume)}%"
    assert b.service_data is not None
    assert float(b.service_data["volume_level"]) == volume - 0.05

    b = rendered_buttons[3]  # SCRIPT_WITH_TEXT_AND_ICON
    icon = b.render_icon(state)
    assert isinstance(icon, Image.Image)

    b = rendered_buttons[4]  # INPUT_SELECT_WITH_TEMPLATE
    assert b.text == "Sleep off"

    b = rendered_buttons[6]  # SPOTIFY_PLAYLIST
    icon = b.render_icon(state)
    assert b.icon is not None
    # render_icon should create a file
    filename = _to_filename(b.icon, ".jpeg")
    assert Path(filename).exists()

    b = rendered_buttons[14]  # SPECIAL_NEXT_PAGE
    assert b.domain is None

    b = rendered_buttons[0]  # LIGHT
    assert b.entity_id is not None
    assert _keys(b.entity_id, page.buttons) == [0, 8]


def test_validate_special_type(button_dict: dict[str, dict[str, Any]]) -> None:
    """Test validation of special type buttons."""
    with pytest.raises(ValidationError):
        Button(**button_dict["special_next_page"], special_type_data="Yo")
    with pytest.raises(ValidationError):
        Button(**dict(button_dict["special_goto_0"], special_type_data=[]))


def test_download_and_save_mdi() -> None:
    """Test whether function downloads MDI correctly."""
    # might be cached
    filename = _download_and_save_mdi("phone")
    assert filename.exists()

    # is cached
    filename = _download_and_save_mdi("phone")
    assert filename.exists()
    filename.unlink()

    # downloads again
    filename = _download_and_save_mdi("phone")
    assert filename.exists()
    filename.unlink()


def test_init_icon() -> None:
    """Test init icon."""
    _init_icon(icon_filename="xbox.png")
    _init_icon(
        icon_mdi="phone",
        icon_mdi_margin=1,
        icon_mdi_color="#ffbb00",
        size=(100, 100),
    )
    _init_icon(size=(100, 100))


@pytest.fixture
def mock_deck() -> Mock:
    """Mocks a StreamDeck."""
    deck_mock = Mock(spec=StreamDeckOriginal)

    deck_mock.KEY_PIXEL_WIDTH = StreamDeckOriginal.KEY_PIXEL_WIDTH
    deck_mock.KEY_PIXEL_HEIGHT = StreamDeckOriginal.KEY_PIXEL_HEIGHT
    deck_mock.KEY_FLIP = StreamDeckOriginal.KEY_FLIP
    deck_mock.KEY_ROTATION = StreamDeckOriginal.KEY_ROTATION
    deck_mock.KEY_IMAGE_FORMAT = StreamDeckOriginal.KEY_IMAGE_FORMAT

    deck_mock.key_image_format.return_value = {
        "size": (deck_mock.KEY_PIXEL_WIDTH, deck_mock.KEY_PIXEL_HEIGHT),
        "format": deck_mock.KEY_IMAGE_FORMAT,
        "flip": deck_mock.KEY_FLIP,
        "rotation": deck_mock.KEY_ROTATION,
    }

    deck_mock.key_count.return_value = 15

    # Add the context manager methods
    deck_mock.__enter__ = Mock(return_value=deck_mock)
    deck_mock.__exit__ = Mock(return_value=False)

    return deck_mock


def test_update_key_image(
    mock_deck: Mock,
    config: Config,
    state: dict[str, dict[str, Any]],
) -> None:
    """Test update_key_image with MockDeck."""
    update_key_image(mock_deck, key=0, config=config, complete_state=state)
    page = config.current_page()
    assert config._current_page_index == 0
    for key, _ in enumerate(page.buttons):
        update_key_image(mock_deck, key=key, config=config, complete_state=state)

    key_empty = next(
        (i for i, b in enumerate(page.buttons) if b.special_type == "empty"),
    )
    assert key_empty is not None


def test_download_spotify_image() -> None:
    """Test download_spotify_image."""
    icon = "playlist/37i9dQZF1DXaRycgyh6kXP"
    filename = _to_filename(icon, ".jpeg")
    _download_spotify_image(icon, filename)
    assert filename.exists()


def test_is_state_attr(state: dict[str, dict[str, Any]]) -> None:
    """Test is_state_attr jinja template function."""
    for entity_id, e_state in state.items():
        if attrs := e_state.get("attributes"):
            for attr, value in attrs.items():
                _is_state_attr(
                    entity_id=entity_id,
                    attr=attr,
                    value=value,
                    complete_state=state,
                )


def test_states(state: dict[str, dict[str, Any]]) -> None:
    """Test states jinja template function."""
    for entity_id, e_state in state.items():
        if current_state := e_state.get("state"):
            assert _states(entity_id=entity_id, complete_state=state) == current_state

    assert _states(entity_id="domain.does_not_exist", complete_state=state) is None


def test_is_state(state: dict[str, dict[str, Any]]) -> None:
    """Test is_state jinja template function."""
    for entity_id, e_state in state.items():
        if current_state := e_state.get("state"):
            assert _is_state(
                entity_id=entity_id,
                state=current_state,
                complete_state=state,
            )


def test_light_page() -> None:
    """Test light page."""
    page = _light_page(
        entity_id="light.bedroom",
        n_colors=10,
        colormap="hsv",
        colors=None,
        color_temp_kelvin=None,
        brightness=None,
    )
    buttons = page.buttons
    assert len(buttons) == BUTTONS_PER_PAGE
    assert buttons[0].icon_background_color is not None

    page = _light_page(
        entity_id="light.bedroom",
        n_colors=10,
        colormap=None,
        colors=None,
        color_temp_kelvin=None,
        brightness=None,
    )
    buttons = page.buttons
    assert len(buttons) == BUTTONS_PER_PAGE
    assert buttons[0].icon_background_color is not None

    hex_colors = (
        "#FF0000",  # red
        "#00FF00",  # green
        "#0000FF",  # blue
        "#FFFF00",  # yellow
        "#FFC0CB",  # pink
        "#800080",  # purple
        "#FFA500",  # orange
        "#00FFFF",  # cyan
        "#FFD700",  # gold
        "#008000",  # dark green
    )

    page = _light_page(
        entity_id="light.bedroom",
        n_colors=10,
        colormap=None,
        colors=hex_colors,
        color_temp_kelvin=None,
        brightness=None,
    )
    buttons = page.buttons

def test_climate_page() -> None:
    """Test climate page."""
    deck_key_count = 15
    page = _climate_page(
        entity_id="dummy_entity_id",
        name="dummy_name",
        complete_state={},
        temperatures = range (20,24),
        hvac_modes=["off", "heat", "cool", "auto"],
        deck_key_count=deck_key_count,
        )
    buttons = page.buttons
    assert len(page.buttons) == deck_key_count
    

def test_url_to_filename() -> None:
    """Test url_to_filename."""
    url = "https://www.example.com/path/to/file.html"
    expected_filename = ASSETS_PATH / "www_example_com-1f8a388e.html"
    assert str(_url_to_filename(url)) == str(expected_filename)


def test_not_enough_buttons() -> None:
    """Test not enough buttons."""
    page = Page(
        buttons=[
            Button(
                entity_id="light.bedroom",
                icon="mdi:lightbulb",
                icon_background_color="#000000",
            ),
        ],
        name="test",
    )
    config = Config(pages=[page])
    assert config.button(2) is None


def test_generate_uniform_hex_colors() -> None:
    """Test _generate_uniform_hex_colors."""
    assert _generate_uniform_hex_colors(3) == ("#ffffff", "#000000", "#808080")
    n = 10
    assert len(_generate_uniform_hex_colors(n)) == n
    hex_str_length = 7
    assert all(
        isinstance(color, str) and len(color) == hex_str_length and color[0] == "#"
        for color in _generate_uniform_hex_colors(20)
    )


@pytest.fixture
def websocket_mock() -> Mock:
    """Mock websocket client protocol."""
    return Mock(spec=websockets.WebSocketClientProtocol)


async def test_handle_key_press_toggle_light(
    mock_deck: Mock,
    websocket_mock: Mock,
    state: dict[str, dict[str, Any]],
    config: Config,
) -> None:
    """Test handle_key_press toggle light."""
    button = config.button(0)
    assert button is not None
    await _handle_key_press(websocket_mock, state, config, button, mock_deck)

    websocket_mock.send.assert_called_once()
    send_call_args = websocket_mock.send.call_args.args[0]
    payload = json.loads(send_call_args)

    assert payload["type"] == "call_service"
    assert payload["domain"] == "light"
    assert payload["service"] == "toggle"
    assert payload["service_data"] == {"entity_id": "light.living_room_lights_z2m"}


async def test_handle_key_press_next_page(
    websocket_mock: Mock,
    mock_deck: Mock,
    state: dict[str, dict[str, Any]],
    config: Config,
) -> None:
    """Test handle_key_press next page."""
    button = config.button(14)
    assert button is not None
    await _handle_key_press(websocket_mock, state, config, button, mock_deck)

    # No service should be called
    websocket_mock.send.assert_not_called()

    # Ensure that the next_page method is called
    assert config._current_page_index == 1


async def test_button_with_target(
    websocket_mock: Mock,
    mock_deck: Mock,
) -> None:
    """Test button with target."""
    button = Button(
        service="media_player.join",
        service_data={
            "group_members": ["media_player.2", "media_player.3", "media_player.4"],
        },
        target={"entity_id": "media_player.1"},
    )
    config = Config(pages=[Page(buttons=[button], name="test")])
    _button = config.button(0)
    assert _button is not None
    assert _button.service == "media_player.join"
    await _handle_key_press(websocket_mock, {}, config, _button, mock_deck)
    # Check that the send method was called with the correct payload
    called_payload = json.loads(websocket_mock.send.call_args.args[0])
    expected_payload = {
        "id": called_payload["id"],  # Use the called id to match it
        "type": "call_service",
        "domain": "media_player",
        "service": "join",
        "service_data": {
            "group_members": [
                "media_player.2",
                "media_player.3",
                "media_player.4",
            ],
        },
        "target": {
            "entity_id": "media_player.1",
        },
    }

    assert called_payload == expected_payload


@pytest.mark.parametrize(
    ("template", "state", "expected_output"),
    [
        # Test 1: Activate a scene
        # No jinja template to test
        # Test 2: Toggle a cover
        (
            """
            {% if is_state('cover.garage_door', 'open') %}
            garage-open
            {% else %}
            garage-lock
            {% endif %}
            """,
            {"cover.garage_door": {"state": "open"}},
            "garage-open",
        ),
        (
            """
            {% if is_state('cover.garage_door', 'open') %}
            garage-open
            {% else %}
            garage-lock
            {% endif %}
            """,
            {"cover.garage_door": {"state": "closed"}},
            "garage-lock",
        ),
        # Test 3: Start or stop the vacuum robot (already provided)
        (
            """
            {% if is_state('vacuum.cleaning_robot', 'docked') %}
            vacuum.start
            {% else %}
            vacuum.return_to_base
            {% endif %}
            """,
            {"vacuum.cleaning_robot": {"state": "docked"}},
            "vacuum.start",
        ),
        (
            """
            {% if is_state('vacuum.cleaning_robot', 'docked') %}
            vacuum.start
            {% else %}
            vacuum.return_to_base
            {% endif %}
            """,
            {"vacuum.cleaning_robot": {"state": "cleaning"}},
            "vacuum.return_to_base",
        ),
        # Test 4: Mute/unmute a media player
        (
            """
        {% if is_state_attr('media_player.kef_ls50', 'is_volume_muted', true) %}
        false
        {% else %}
        true
        {% endif %}
        """,
            {"media_player.kef_ls50": {"attributes": {"is_volume_muted": True}}},
            "false",
        ),
        (
            """
            {% if is_state_attr('media_player.living_room_speaker', 'is_volume_muted', true) %}
            volume-off
            {% else %}
            volume-high
            {% endif %}
            """,
            {
                "media_player.living_room_speaker": {
                    "attributes": {"is_volume_muted": True},
                },
            },
            "volume-off",
        ),
        (
            """
            {% if is_state_attr('media_player.living_room_speaker', 'is_volume_muted', true) %}
            volume-off
            {% else %}
            volume-high
            {% endif %}
            """,
            {
                "media_player.living_room_speaker": {
                    "attributes": {"is_volume_muted": False},
                },
            },
            "volume-high",
        ),
        # Test 5: Control the brightness of a light
        (
            """
            {% set current_brightness = state_attr('light.living_room_lights', 'brightness') %}
            {% set brightness_pct = (current_brightness / 255) * 100 %}
            {{ brightness_pct | round }}%
            """,
            {"light.living_room_lights": {"attributes": {"brightness": 128}}},
            "50.0%",
        ),
        # Test 6: Toggle a fan
        (
            """
            {% if is_state('fan.bedroom_fan', 'on') %}
            fan
            {% else %}
            fan-off
            {% endif %}
            """,
            {"fan.bedroom_fan": {"state": "on"}},
            "fan",
        ),
        (
            """
            {% if is_state('fan.bedroom_fan', 'on') %}
            fan
            {% else %}
            fan-off
            {% endif %}
            """,
            {"fan.bedroom_fan": {"state": "off"}},
            "fan-off",
        ),
        # Test 7: Lock/unlock a door (cont.)
        (
            """
            {% if is_state('lock.front_door', 'unlocked') %}
            door-open
            {% else %}
            door-closed
            {% endif %}
            """,
            {"lock.front_door": {"state": "unlocked"}},
            "door-open",
        ),
        (
            """
            {% if is_state('lock.front_door', 'unlocked') %}
            door-open
            {% else %}
            door-closed
            {% endif %}
            """,
            {"lock.front_door": {"state": "locked"}},
            "door-closed",
        ),
        # Test 8: Arm/disarm an alarm system
        (
            """
            {% if is_state('alarm_control_panel.home_alarm', 'armed_away') %}
            alarm_control_panel.alarm_disarm
            {% else %}
            alarm_control_panel.alarm_arm_away
            {% endif %}
            """,
            {"alarm_control_panel.home_alarm": {"state": "armed_away"}},
            "alarm_control_panel.alarm_disarm",
        ),
        (
            """
            {% if is_state('alarm_control_panel.home_alarm', 'armed_away') %}
            alarm_control_panel.alarm_disarm
            {% else %}
            alarm_control_panel.alarm_arm_away
            {% endif %}
            """,
            {"alarm_control_panel.home_alarm": {"state": "disarmed"}},
            "alarm_control_panel.alarm_arm_away",
        ),
        # Test 9: Set an alarm time for the next day
        (
            """
            {{ '07:00:00' if states('input_datetime.alarm_time') != '07:00:00' else '08:00:00' }}
            """,
            {"input_datetime.alarm_time": {"state": "07:00:00"}},
            "08:00:00",
        ),
        (
            """
            {{ '07:00:00' if states('input_datetime.alarm_time') != '07:00:00' else '08:00:00' }}
            """,
            {"input_datetime.alarm_time": {"state": "08:00:00"}},
            "07:00:00",
        ),
        # Test 10: Control a media player (e.g., pause/play or skip tracks)
        (
            """
            {% if is_state('media_player.living_room_speaker', 'playing') %}
            pause
            {% else %}
            play
            {% endif %}
            """,
            {"media_player.living_room_speaker": {"state": "playing"}},
            "pause",
        ),
        (
            """
            {% if is_state('media_player.living_room_speaker', 'playing') %}
            pause
            {% else %}
            play
            {% endif %}
            """,
            {"media_player.living_room_speaker": {"state": "paused"}},
            "play",
        ),
        # Test 11: Set a specific color for a light
        (
            """
            {% if is_state('light.living_room_light', 'on') %}
            lightbulb-on
            {% else %}
            lightbulb-off
            {% endif %}
            """,
            {"light.living_room_light": {"state": "on"}},
            "lightbulb-on",
        ),
        (
            """
            {% if is_state('light.living_room_light', 'on') %}
            lightbulb-on
            {% else %}
            lightbulb-off
            {% endif %}
            """,
            {"light.living_room_light": {"state": "off"}},
            "lightbulb-off",
        ),
        # Test 12: Adjust the thermostat to a specific temperature
        # No jinja template to test
        # Test 13: Trigger a script to send a notification to your mobile device
        # No jinja template to test
        # Test 14: Toggle day/night mode (using an input_boolean)
        (
            """
            {% if is_state('input_boolean.day_night_mode', 'on') %}
            weather-night
            {% else %}
            weather-sunny
            {% endif %}
            """,
            {"input_boolean.day_night_mode": {"state": "on"}},
            "weather-night",
        ),
        (
            """
            {% if is_state('input_boolean.day_night_mode', 'on') %}
            weather-night
            {% else %}
            weather-sunny
            {% endif %}
            """,
            {"input_boolean.day_night_mode": {"state": "off"}},
            "weather-sunny",
        ),
        # Test 15: Control a TV (e.g., turn on/off or change input source)
        # No jinja template to test
        # Test 16: Control a group of lights (e.g., turn on/off or change color)
        (
            """
            {% if is_state('group.living_room_lights', 'on') %}
            lightbulb-group
            {% else %}
            lightbulb-group-off
            {% endif %}
            """,
            {"group.living_room_lights": {"state": "on"}},
            "lightbulb-group",
        ),
        (
            """
            {% if is_state('group.living_room_lights', 'on') %}
            lightbulb-group
            {% else %}
            lightbulb-group-off
            {% endif %}
            """,
            {"group.living_room_lights": {"state": "off"}},
            "lightbulb-group-off",
        ),
        # Test 17: Trigger a doorbell or camera announcement
        (
            """
            {{ 17 if state_attr('climate.living_room', 'temperature') >= 22 else 22 }}
            """,
            {"climate.living_room": {"attributes": {"temperature": 22}}},
            "17",
        ),
        (
            """
            Set
            {{ '17°C' if state_attr('climate.living_room', 'temperature') >= 22 else '22°C' }}
            ({{ state_attr('climate.living_room', 'temperature') }}°C now)
            """,
            {"climate.living_room": {"attributes": {"temperature": 22}}},
            "Set\n17°C\n(22°C now)",
        ),
        # Test 18: Enable/disable a sleep timer (using an input_boolean)
        (
            """
            {% if is_state('input_boolean.sleep_timer', 'on') %}
            timer
            {% else %}
            timer-off
            {% endif %}
            """,
            {"input_boolean.sleep_timer": {"state": "on"}},
            "timer",
        ),
        (
            """
            {% if is_state('input_boolean.sleep_timer', 'on') %}
            timer
            {% else %}
            timer-off
            {% endif %}
            """,
            {"input_boolean.sleep_timer": {"state": "off"}},
            "timer-off",
        ),
        # Test 19: Retrieve weather information and display it on the button
        # No jinja template to test
        # Test 20: Toggle Wi-Fi on/off (using a switch)
        (
            """
            {% if is_state('switch.wifi_switch', 'on') %}
            wifi
            {% else %}
            wifi-off
            {% endif %}
            """,
            {"switch.wifi_switch": {"state": "on"}},
            "wifi",
        ),
        (
            """
            {% if is_state('switch.wifi_switch', 'on') %}
            wifi
            {% else %}
            wifi-off
            {% endif %}
            """,
            {"switch.wifi_switch": {"state": "off"}},
            "wifi-off",
        ),
    ],
)
def test_render_jinja2_from_examples_readme(
    template: str,
    state: dict[str, dict[str, Any]],
    expected_output: str,
) -> None:
    """Test _render_jinja for volume control."""
    assert _render_jinja(textwrap.dedent(template), state) == textwrap.dedent(
        expected_output,
    )


def test_render_jinja2_from_my_config_and_example_config() -> None:
    """Test _render_jinja for volume control."""
    template_volume_1 = textwrap.dedent(
        """
        {{ max(state_attr("media_player.kef_ls50", "volume_level") - 0.05, 0) }}
        """,
    )
    template_volume_2 = textwrap.dedent(
        """
            {{ (state_attr("media_player.kef_ls50", "volume_level") - 0.05) | max(0) }}
            """,
    )
    state_volume_1 = {
        "media_player.kef_ls50": {"attributes": {"volume_level": 0.5}},
    }
    state_volume_2 = {
        "media_player.kef_ls50": {"attributes": {"volume_level": 0.03}},
    }

    for template in [template_volume_1, template_volume_2]:
        assert float(_render_jinja(template, state_volume_1)) == 0.5 - 0.05
        assert float(_render_jinja(template, state_volume_2)) == 0

    template_volume_pct = textwrap.dedent(
        """
        {{ (100 * state_attr("media_player.kef_ls50", "volume_level")) | int }}%
        """,
    )
    state_volume_pct_1 = {
        "media_player.kef_ls50": {"attributes": {"volume_level": 0.5}},
    }
    state_volume_pct_2 = {
        "media_player.kef_ls50": {"attributes": {"volume_level": 0.75}},
    }

    assert _render_jinja(template_volume_pct, state_volume_pct_1) == "50%"
    assert _render_jinja(template_volume_pct, state_volume_pct_2) == "75%"

    entity_id = "light.living_room_lights"
    state = {entity_id: {"state": "off"}}
    assert _render_jinja("{{ states('" + entity_id + "') }}", state) == "off"

    template_volume_down_1 = textwrap.dedent(
        """
        {{ max(state_attr("media_player.kef_ls50", "volume_level") - 0.05, 0) }}
        """,
    )
    template_volume_down_2 = textwrap.dedent(
        """
        {{ (state_attr("media_player.kef_ls50", "volume_level") - 0.05) | max(0) }}
        """,
    )
    template_volume_up_1 = textwrap.dedent(
        """
        {{ min(state_attr("media_player.kef_ls50", "volume_level") + 0.05, 1) }}
        """,
    )
    template_volume_up_2 = textwrap.dedent(
        """
        {{ (state_attr("media_player.kef_ls50", "volume_level") + 0.05) | min(1) }}
        """,
    )
    state_volume = {
        "media_player.kef_ls50": {"attributes": {"volume_level": 0.5}},
    }
    for template_volume_down in [template_volume_down_1, template_volume_down_2]:
        assert float(_render_jinja(template_volume_down, state_volume)) == 0.5 - 0.05
    for template_volume_up in [template_volume_up_1, template_volume_up_2]:
        assert float(_render_jinja(template_volume_up, state_volume)) == 0.5 + 0.05

    template_brightness = textwrap.dedent(
        """
        {% set current_brightness = state_attr('light.living_room_lights', 'brightness') %}
        {% set next_brightness = (current_brightness + 25.5) % 255 %}
        {{ min(next_brightness, 255) | int }}
        """,
    )

    state_brightness = {
        "light.living_room_lights": {"attributes": {"brightness": 100}},
    }

    assert int(_render_jinja(template_brightness, state_brightness)) == int(
        (100 + 25.5) % 255,
    )

    template_str = textwrap.dedent(
        """
        {% set current_brightness = 10 %}
        {{ current_brightness | min(255) | int }}
        """,
    )
    assert int(_render_jinja(template_str, {})) == 10  # noqa: PLR2004


def test_icon_failed_icon() -> None:
    """Test icon function with failed icon."""
    button = Button(icon_mdi="non-existing-icon-yolo")

    # Test that ValueError is raised when rendering the icon
    with pytest.raises(ValueError, match="404"):
        button.render_icon({})

    # Test that IconWarning is issued when trying to render the icon
    with pytest.warns(IconWarning):
        button.try_render_icon({})

    icon = button.try_render_icon({}, size=(100, 100))
    assert icon is not None
    assert isinstance(icon, Image.Image)
    assert icon.size == (100, 100)


async def test_delay() -> None:
    """Test the delay."""
    button = Button(delay=0.1)
    assert not button.is_sleeping()
    assert button.maybe_start_or_cancel_timer()
    await asyncio.sleep(0)  # TODO: figure out why this is needed
    assert button._timer is not None
    assert button._timer.is_sleeping
    assert button.is_sleeping()
    _ = button.render_icon({})
    await asyncio.sleep(0.1)
    assert not button.is_sleeping()


def test_to_markdown_table() -> None:
    """Test to_markdown_table for docs."""
    table = Button.to_markdown_table()
    assert isinstance(table, str)


async def test_long_press(
    mock_deck: Mock,
    websocket_mock: Mock,
    state: dict[str, dict[str, Any]],
) -> None:
    long_press_threshold = 0.5
    short_press_time = 0.0
    assert short_press_time < long_press_threshold
    long_press_time = long_press_threshold + 0.1
    assert long_press_time > long_press_threshold
    inactivity_state = InactivityState()

    home = Page(
        name="home",
        buttons=[
            Button(
                special_type="go-to-page",
                special_type_data="short",
                long_press={"special_type": "go-to-page", "special_type_data": "long"},
            ),
            Button(special_type="go-to-page", special_type_data="short"),
        ],
    )
    short = Page(
        name="short",
        buttons=[
            Button(text="short", special_type="go-to-page", special_type_data="home"),
        ],
    )
    long = Page(
        name="long",
        buttons=[
            Button(text="long", special_type="go-to-page", special_type_data="home"),
        ],
    )
    config = Config(pages=[home, short, long], long_press_duration=long_press_threshold)
    assert config._current_page_index == 0
    assert config.current_page() == home
    press = _on_press_callback(inactivity_state, websocket_mock, state, config)

    async def press_and_release(key: int, seconds: float) -> None:
        await press(mock_deck, key, key_pressed=True)
        await asyncio.sleep(seconds)
        await press(mock_deck, key, key_pressed=False)

    await press_and_release(0, short_press_time)
    assert config.current_page() == short
    await press_and_release(0, short_press_time)
    assert config.current_page() == home
    await press_and_release(0, long_press_time)
    assert config.current_page() == long
    await press_and_release(0, short_press_time)
    assert config.current_page() == home
    await press_and_release(1, long_press_time)
    assert (
        config.current_page() == home
    )  # shouldn't do anything as no long action is configured


async def test_anonymous_page(
    mock_deck: Mock,
    websocket_mock: Mock,
    state: dict[str, dict[str, Any]],
) -> None:
    """Test that the anonymous page works."""
    home = Page(
        name="home",
        buttons=[Button(special_type="go-to-page", special_type_data="anon")],
    )
    anon = Page(
        name="anon",
        buttons=[
            Button(text="yolo"),
            Button(text="foo", delay=0.1),
            Button(special_type="close-page"),
        ],
    )
    config = Config(pages=[home], anonymous_pages=[anon])
    assert config._current_page_index == 0
    assert config._detached_page is None
    assert config.to_page("anon") == anon
    assert config._detached_page is not None
    assert config.current_page() == anon
    button = config.button(0)
    assert button.text == "yolo"
    inactivity_state = InactivityState()
    press = _on_press_callback(inactivity_state, websocket_mock, state, config)
    

    # We need to have a release otherwise it will be timing for a long press
    async def press_and_release(key: int) -> None:
        await press(mock_deck, key, key_pressed=True)
        await press(mock_deck, key, key_pressed=False)

    # Click the button
    await press_and_release(0)
    # Should now be the button on the first page
    button = config.button(0)
    assert button.special_type == "go-to-page"
    # Back to anon page
    assert config.to_page("anon") == anon
    # Click the delay button
    button = config.button(1)
    assert button.text == "foo"
    await press_and_release(1)
    # Should now still be the button because of the delay
    assert button.text == "foo"
    assert config._detached_page is not None
    assert config.current_page() == anon
    with patch("home_assistant_streamdeck_yaml.update_all_key_images") as mock:
        await asyncio.sleep(0.15)  # longer than delay should then switch to home
        mock.assert_called_once()
    assert config._detached_page is None
    assert config.current_page() == home
    # Should now be the button on the first page
    button = config.button(0)
    assert button.special_type == "go-to-page"
<<<<<<< HEAD
    # Back to anon page to test that the close button works properly
    assert config.to_page("anon") == anon
    await press(mock_deck, 2, key_pressed=True)
    assert config._detached_page is None
    assert config.current_page() == home

async def test_return_to_home(
    mock_deck: Mock,
    websocket_mock: Mock,
    state: dict[str, dict[str, Any]],
) -> None:
    """Test that the return to home works."""
    return_to_home_after = 0.8
    assert return_to_home_after
    shorter_than_return_to_home_after = return_to_home_after - 0.1
    assert shorter_than_return_to_home_after < return_to_home_after
    assert shorter_than_return_to_home_after > 0.0
    longer_than_return_to_home_after = return_to_home_after + 0.1
    assert longer_than_return_to_home_after > return_to_home_after
    assert longer_than_return_to_home_after > 0.0
    longer_and_shorter_delta = longer_than_return_to_home_after - shorter_than_return_to_home_after
    home = Page(
        name="home",
        buttons=[
            Button(special_type="go-to-page", special_type_data="anon"),
            Button(special_type="go-to-page", special_type_data="second"),
            ],
    )
    second = Page(
        name="second",
        buttons=[Button(special_type="empty")],
    )
    anon = Page(
        name="anon",
        buttons=[Button(text="yolo"), Button(text="foo", delay=0.1)],
    )
    config = Config(
        pages=[home,second], 
        anonymous_pages=[anon], 
        return_to_home_after_no_presses={
            "home_page": "home", 
            "duration": return_to_home_after,
            }
        )
    inactivity_state = InactivityState()
    
    # We need to have a release otherwise it will be timing for a long press
    async def press_and_release(key: int) -> None:
        press = _on_press_callback(inactivity_state, websocket_mock, state, config)
        await press(mock_deck, key, key_pressed=True)
        await press(mock_deck, key, key_pressed=False)
        
    assert config._current_page_index == 0
    assert config._detached_page is None
    await(press_and_release(0))
    assert config._detached_page is not None
    assert config.current_page() == anon
    await asyncio.sleep(longer_than_return_to_home_after)  # longer than delay should then switch to home
    # Should now be on the home page, with the anon page closed automatically
    assert config._detached_page is None
    assert config.current_page() == home
    # Check that the logic also works on non detached pages
    await(press_and_release(1))
    assert config._detached_page is None
    assert config.current_page() == second
    await asyncio.sleep(shorter_than_return_to_home_after)  # shorter than delay should stay on page
    assert config._detached_page is None
    assert config.current_page() == second
    await asyncio.sleep(longer_and_shorter_delta)
    assert config._detached_page is None
    assert config.current_page() == home    
    # Check that multiple button presses delay the return to home
    # We have to use a non-detached page for these, as these close 
    # When pressed
    await(press_and_release(1))    
    assert config._detached_page is None
    assert config.current_page() == second   
    await asyncio.sleep(shorter_than_return_to_home_after)  # shorter than delay should stay on page
    assert config._detached_page is None
    assert config.current_page() == second
    await(press_and_release(0))
    await asyncio.sleep(shorter_than_return_to_home_after)  # shorter than delay, should still remain on page
    assert config._detached_page is None
    assert config.current_page() == second   
    
=======

    # Test load_page_as_detached and close_detached_page methods
    assert config.current_page() == home
    config.load_page_as_detached(anon)
    assert config.current_page() == anon
    config.close_detached_page()
    assert config.current_page() == home
>>>>>>> d07e04d9
<|MERGE_RESOLUTION|>--- conflicted
+++ resolved
@@ -479,6 +479,7 @@
     )
     buttons = page.buttons
 
+
 def test_climate_page() -> None:
     """Test climate page."""
     deck_key_count = 15
@@ -486,13 +487,13 @@
         entity_id="dummy_entity_id",
         name="dummy_name",
         complete_state={},
-        temperatures = range (20,24),
+        temperatures=range(20, 24),
         hvac_modes=["off", "heat", "cool", "auto"],
         deck_key_count=deck_key_count,
-        )
+    )
     buttons = page.buttons
     assert len(page.buttons) == deck_key_count
-    
+
 
 def test_url_to_filename() -> None:
     """Test url_to_filename."""
@@ -1196,7 +1197,6 @@
     assert button.text == "yolo"
     inactivity_state = InactivityState()
     press = _on_press_callback(inactivity_state, websocket_mock, state, config)
-    
 
     # We need to have a release otherwise it will be timing for a long press
     async def press_and_release(key: int) -> None:
@@ -1226,12 +1226,19 @@
     # Should now be the button on the first page
     button = config.button(0)
     assert button.special_type == "go-to-page"
-<<<<<<< HEAD
+
+    # Test load_page_as_detached and close_detached_page methods
+    assert config.current_page() == home
+    config.load_page_as_detached(anon)
+    assert config.current_page() == anon
+    config.close_detached_page()
+    assert config.current_page() == home
     # Back to anon page to test that the close button works properly
     assert config.to_page("anon") == anon
-    await press(mock_deck, 2, key_pressed=True)
+    await press_and_release(2)
     assert config._detached_page is None
     assert config.current_page() == home
+
 
 async def test_return_to_home(
     mock_deck: Mock,
@@ -1247,13 +1254,15 @@
     longer_than_return_to_home_after = return_to_home_after + 0.1
     assert longer_than_return_to_home_after > return_to_home_after
     assert longer_than_return_to_home_after > 0.0
-    longer_and_shorter_delta = longer_than_return_to_home_after - shorter_than_return_to_home_after
+    longer_and_shorter_delta = (
+        longer_than_return_to_home_after - shorter_than_return_to_home_after
+    )
     home = Page(
         name="home",
         buttons=[
             Button(special_type="go-to-page", special_type_data="anon"),
             Button(special_type="go-to-page", special_type_data="second"),
-            ],
+        ],
     )
     second = Page(
         name="second",
@@ -1264,60 +1273,58 @@
         buttons=[Button(text="yolo"), Button(text="foo", delay=0.1)],
     )
     config = Config(
-        pages=[home,second], 
-        anonymous_pages=[anon], 
+        pages=[home, second],
+        anonymous_pages=[anon],
         return_to_home_after_no_presses={
-            "home_page": "home", 
+            "home_page": "home",
             "duration": return_to_home_after,
-            }
-        )
+        },
+    )
     inactivity_state = InactivityState()
-    
+
     # We need to have a release otherwise it will be timing for a long press
     async def press_and_release(key: int) -> None:
         press = _on_press_callback(inactivity_state, websocket_mock, state, config)
         await press(mock_deck, key, key_pressed=True)
         await press(mock_deck, key, key_pressed=False)
-        
+
     assert config._current_page_index == 0
     assert config._detached_page is None
-    await(press_and_release(0))
+    await press_and_release(0)
     assert config._detached_page is not None
     assert config.current_page() == anon
-    await asyncio.sleep(longer_than_return_to_home_after)  # longer than delay should then switch to home
+    await asyncio.sleep(
+        longer_than_return_to_home_after
+    )  # longer than delay should then switch to home
     # Should now be on the home page, with the anon page closed automatically
     assert config._detached_page is None
     assert config.current_page() == home
     # Check that the logic also works on non detached pages
-    await(press_and_release(1))
+    await press_and_release(1)
     assert config._detached_page is None
     assert config.current_page() == second
-    await asyncio.sleep(shorter_than_return_to_home_after)  # shorter than delay should stay on page
+    await asyncio.sleep(
+        shorter_than_return_to_home_after
+    )  # shorter than delay should stay on page
     assert config._detached_page is None
     assert config.current_page() == second
     await asyncio.sleep(longer_and_shorter_delta)
     assert config._detached_page is None
-    assert config.current_page() == home    
+    assert config.current_page() == home
     # Check that multiple button presses delay the return to home
-    # We have to use a non-detached page for these, as these close 
+    # We have to use a non-detached page for these, as these close
     # When pressed
-    await(press_and_release(1))    
-    assert config._detached_page is None
-    assert config.current_page() == second   
-    await asyncio.sleep(shorter_than_return_to_home_after)  # shorter than delay should stay on page
+    await press_and_release(1)
     assert config._detached_page is None
     assert config.current_page() == second
-    await(press_and_release(0))
-    await asyncio.sleep(shorter_than_return_to_home_after)  # shorter than delay, should still remain on page
+    await asyncio.sleep(
+        shorter_than_return_to_home_after
+    )  # shorter than delay should stay on page
     assert config._detached_page is None
-    assert config.current_page() == second   
-    
-=======
-
-    # Test load_page_as_detached and close_detached_page methods
-    assert config.current_page() == home
-    config.load_page_as_detached(anon)
-    assert config.current_page() == anon
-    config.close_detached_page()
-    assert config.current_page() == home
->>>>>>> d07e04d9
+    assert config.current_page() == second
+    await press_and_release(0)
+    await asyncio.sleep(
+        shorter_than_return_to_home_after
+    )  # shorter than delay, should still remain on page
+    assert config._detached_page is None
+    assert config.current_page() == second