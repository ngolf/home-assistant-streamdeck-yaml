--- conflicted
+++ resolved
@@ -1262,10 +1262,6 @@
     assert config.current_page() == anon
     config.close_detached_page()
     assert config.current_page() == home
-<<<<<<< HEAD
-=======
-
->>>>>>> dc8370ea
     # Back to anon page to test that the close button works properly
     assert config.to_page("anon") == anon
     await press_and_release(2)
