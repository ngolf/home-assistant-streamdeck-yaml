--- conflicted
+++ resolved
@@ -1142,17 +1142,10 @@
     state: dict[str, dict[str, Any]],
 ) -> None:
     """Test long press."""
-<<<<<<< HEAD
     long_press_threshold = 0.4
     short_press_time = 0.01
     assert short_press_time < long_press_threshold
     long_press_time = long_press_threshold + 0.2
-=======
-    long_press_threshold = 0.5
-    short_press_time = 0.0
-    assert short_press_time < long_press_threshold
-    long_press_time = long_press_threshold + 0.1
->>>>>>> 4c78b052
     assert long_press_time > long_press_threshold
 
     home = Page(
@@ -1207,7 +1200,6 @@
     assert config.current_page() == short
 
     # Test that long press action happens when long press duration is reached without requiring a release
-<<<<<<< HEAD
     config.to_page(home.name)
     assert config.current_page() == home
     await press(0)
@@ -1221,19 +1213,11 @@
 
     # Test that long press action happens when long press duration is reached without requiring a release
     # From a detached page.
-=======
->>>>>>> 4c78b052
     config.load_page_as_detached(home)
     assert config.current_page() == home
     await press(0)
     await asyncio.sleep(long_press_time)
-<<<<<<< HEAD
     assert config.current_page() == long
-=======
-    assert (
-        config.current_page() == long
-    )  # This currently breaks to illustrate the issue of long press action not being triggered when reaching the duration and not having released the key.
->>>>>>> 4c78b052
 
     # should not register any action on release since long press
     # duration was reached and long press action was already triggered
