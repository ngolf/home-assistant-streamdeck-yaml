"""Test Home Assistant Stream Deck YAML."""

from __future__ import annotations

import asyncio
import json
import sys
import textwrap
from pathlib import Path
from typing import Any
from unittest.mock import MagicMock, Mock, call, patch

import pytest
import websockets
from dotenv import dotenv_values
from PIL import Image
from pydantic import ValidationError
from StreamDeck.Devices.StreamDeckOriginal import StreamDeckOriginal
from websockets.exceptions import ConnectionClosedError  # noqa: F401

from home_assistant_streamdeck_yaml import (
    ASSETS_PATH,
    DEFAULT_CONFIG,
    Button,
    Config,
    IconWarning,
    InactivityState,
    Page,
    _climate_page,
    _download_and_save_mdi,
    _download_spotify_image,
    _generate_uniform_hex_colors,
    _handle_key_press,
    _init_icon,
    _is_state,
    _is_state_attr,
    _keys,
    _light_page,
    _named_to_hex,
    _on_press_callback,
    _render_jinja,
    _states,
    _to_filename,
    _url_to_filename,
    get_states,
    run,
    setup_ws,
    update_all_key_images,
    update_key_image,
)

ROOT = Path(__file__).parent.parent
sys.path.append(str(ROOT))
TEST_STATE_FILENAME = ROOT / "tests" / "state.json"
IS_CONNECTED_TO_HOMEASSISTANT = False
BUTTONS_PER_PAGE = 15
DEFAULT_CONFIG_ENCODING = "utf-8"


def test_load_config() -> None:
    """Test Config.load."""
    Config.load(DEFAULT_CONFIG, yaml_encoding=DEFAULT_CONFIG_ENCODING)


def test_reload_config() -> None:
    """Test Config.load."""
    c = Config.load(DEFAULT_CONFIG, yaml_encoding=DEFAULT_CONFIG_ENCODING)
    c.pages = []
    assert c.pages == []
    c.reload()
    assert c.pages != []


@pytest.fixture
def state() -> dict[str, dict[str, Any]]:
    """State fixture."""
    with TEST_STATE_FILENAME.open("r") as f:
        return json.load(f)


@pytest.fixture
def button_dict() -> dict[str, dict[str, Any]]:
    """Different button configurations."""
    return {
        "light": {
            "entity_id": "light.living_room_lights_z2m",
            "service": "light.toggle",
            "text": "Living room\nlights\n",
        },
        "light-control": {
            "entity_id": "light.living_room_lights_z2m",
            "special_type": "light-control",
            "special_type_data": {
                "colors": [
                    "#FF0000",  # red
                    "#00FF00",  # green
                    "#0000FF",  # blue
                    "#FFFF00",  # yellow
                    "#FFC0CB",  # pink
                    "#800080",  # purple
                    "#FFA500",  # orange
                    "#00FFFF",  # cyan
                    "#FFD700",  # gold
                    "#008000",  # dark green
                ],
            },
        },
        "icon_from_url": {
            "icon": "url:https://www.nijho.lt/authors/admin/avatar.jpg",
            # Normally one would use `person.bas`, however, that state is not in the test JSON.
            "text": "{% if is_state('light.living_room_lights_z2m', 'on') %}Home{% else %}Away{% endif %}",
        },
        "volume_down": {
            "entity_id": "media_player.kef_ls50",
            "service": "media_player.volume_set",
            "service_data": {
                "volume_level": '{{ max(state_attr("media_player.kef_ls50", "volume_level") - 0.05, 0) }}',
                "entity_id": "media_player.kef_ls50",
            },
            "text": '{{ (100 * state_attr("media_player.kef_ls50", "volume_level")) | int }}%',
            "text_size": 16,
            "icon_mdi": "volume-minus",
        },
        "script_with_text": {
            "service": "script.reset_adaptive_lighting",
            "text": "Reset\nadaptive\nlighting\n",
        },
        "script_with_text_and_icon": {
            "service": "script.turn_off_everything",
            "text": "ALL OFF",
            "text_offset": 4,
            "icon": "night_sky.png",
        },
        "input_select_with_template": {
            "entity_id": "input_select.sleep_mode",
            "service": "input_select.select_previous",
            "text": 'Sleep {{ states("input_select.sleep_mode") }}',
            "icon_mdi": "power-sleep",
        },
        "script_with_icon": {
            "service": "script.start_fireplace_netflix",
            "icon": "fireplace.png",
        },
        "spotify_playlist": {
            "service": "script.start_spotify",
            "service_data": {
                "playlist": "37i9dQZF1DXaRycgyh6kXP",
                "source": "KEF LS50",
            },
            "icon": "spotify:playlist/37i9dQZF1DXaRycgyh6kXP",
        },
        "grayscale_button": {
            "entity_id": "input_select.sleep_mode",
            "icon": "spotify:playlist/37i9dQZF1DXaRycgyh6kXP",
            "icon_gray_when_off": True,
        },
        "special_empty": {"special_type": "empty"},
        "special_goto_0": {"special_type": "go-to-page", "special_type_data": 0},
        "special_goto_home": {
            "special_type": "go-to-page",
            "special_type_data": "Home",
        },
        "special_prev_page": {"special_type": "previous-page"},
        "special_next_page": {"special_type": "next-page"},
        "turn_off": {"special_type": "turn-off"},
    }


@pytest.fixture
def buttons(button_dict: dict[str, dict[str, Any]]) -> list[Button]:
    """List of `Button`s."""
    button_order = [
        "light",
        "volume_down",
        "script_with_text",
        "script_with_text_and_icon",
        "input_select_with_template",
        "script_with_icon",
        "spotify_playlist",
        "icon_from_url",
        "light-control",
        "special_empty",
        "turn_off",
        "special_goto_0",
        "special_goto_home",
        "special_prev_page",
        "special_next_page",
        "grayscale_button",
    ]

    return [Button(**button_dict[key]) for key in button_order]


@pytest.fixture
def config(buttons: list[Button]) -> Config:
    """Config fixture."""
    page_1 = Page(buttons=buttons[:BUTTONS_PER_PAGE], name="Home")
    page_2 = Page(buttons=buttons[BUTTONS_PER_PAGE:], name="Second")
    return Config(pages=[page_1, page_2])


def test_named_to_hex() -> None:
    """Test named to hex conversion."""
    assert _named_to_hex("red") == "#ff0000"
    assert _named_to_hex("#ff0000") == "#ff0000"


def test_example_config_browsing_pages(config: Config) -> None:
    """Test example config browsing pages."""
    assert isinstance(config, Config)
    assert config._current_page_index == 0
    second_page = config.next_page()
    assert isinstance(second_page, Page)
    assert config._current_page_index == 1
    first_page = config.previous_page()
    assert isinstance(first_page, Page)
    assert config._current_page_index == 0
    assert len(first_page.buttons) == BUTTONS_PER_PAGE
    assert len(second_page.buttons) == 1  # update when adding more buttons
    second_page = config.to_page(1)
    assert isinstance(second_page, Page)
    assert config._current_page_index == 1
    first_page = config.to_page(first_page.name)
    assert config._current_page_index == 0
    assert config.button(0) == first_page.buttons[0]


def test_example_close_pages(config: Config) -> None:
    """Test example config close pages."""
    assert isinstance(config, Config)
    assert config._current_page_index == 0
    second_page = config.next_page()
    assert isinstance(second_page, Page)
    assert config._current_page_index == 1
    config.close_page()
    assert config._current_page_index == 0


@pytest.mark.skipif(
    not IS_CONNECTED_TO_HOMEASSISTANT,
    reason="Not connected to Home Assistant",
)
async def test_websocket_connection(buttons: list[Button]) -> None:
    """Test websocket connection."""
    config = dotenv_values(ROOT / ".env")
    async with setup_ws(
        config["HASS_HOST"],
        config["HASS_TOKEN"],
        config["WEBSOCKET_PROTOCOL"],
    ) as websocket:
        complete_state = await get_states(websocket)
        save_and_extract_relevant_state(buttons, complete_state)
        websocket.close()


def save_and_extract_relevant_state(
    buttons: list[Button],
    state: dict[str, dict[str, Any]],
) -> None:
    """Save and extract relevant state."""
    condensed_state = {}
    for button in buttons:
        if button.entity_id in state:
            condensed_state[button.entity_id] = state[button.entity_id]
    with TEST_STATE_FILENAME.open("w") as f:
        json.dump(condensed_state, f, indent=4)


def test_buttons(buttons: list[Button], state: dict[str, dict[str, Any]]) -> None:
    """Test buttons."""
    page = Page(name="Home", buttons=buttons)
    config = Config(pages=[page])
    first_page = config.to_page(0)
    rendered_buttons = [button.rendered_template_button(state) for button in first_page.buttons]

    b = rendered_buttons[0]  # LIGHT
    assert b.domain == "light"
    icon = b.render_icon(state)
    assert isinstance(icon, Image.Image)

    b = rendered_buttons[1]  # VOLUME_DOWN
    assert b.entity_id in state
    entity_state = state[b.entity_id]
    attrs = entity_state["attributes"]
    volume = attrs["volume_level"]
    assert b.text == f"{int(100 * volume)}%"
    assert b.service_data is not None
    assert float(b.service_data["volume_level"]) == volume - 0.05

    b = rendered_buttons[3]  # SCRIPT_WITH_TEXT_AND_ICON
    icon = b.render_icon(state)
    assert isinstance(icon, Image.Image)

    b = rendered_buttons[4]  # INPUT_SELECT_WITH_TEMPLATE
    assert b.text == "Sleep off"

    b = rendered_buttons[6]  # SPOTIFY_PLAYLIST
    icon = b.render_icon(state)
    assert b.icon is not None
    # render_icon should create a file
    filename = _to_filename(b.icon, ".jpeg")
    assert Path(filename).exists()

    b = rendered_buttons[14]  # SPECIAL_NEXT_PAGE
    assert b.domain is None

    b = rendered_buttons[0]  # LIGHT
    assert b.entity_id is not None
    assert _keys(b.entity_id, page.buttons) == [0, 8]


def test_validate_special_type(button_dict: dict[str, dict[str, Any]]) -> None:
    """Test validation of special type buttons."""
    with pytest.raises(ValidationError):
        Button(**button_dict["special_next_page"], special_type_data="Yo")
    with pytest.raises(ValidationError):
        Button(**dict(button_dict["special_goto_0"], special_type_data=[]))


def test_download_and_save_mdi() -> None:
    """Test whether function downloads MDI correctly."""
    # might be cached
    filename = _download_and_save_mdi("phone")
    assert filename.exists()

    # is cached
    filename = _download_and_save_mdi("phone")
    assert filename.exists()
    filename.unlink()

    # downloads again
    filename = _download_and_save_mdi("phone")
    assert filename.exists()
    filename.unlink()


def test_init_icon() -> None:
    """Test init icon."""
    _init_icon(icon_filename="xbox.png")
    _init_icon(
        icon_mdi="phone",
        icon_mdi_margin=1,
        icon_mdi_color="#ffbb00",
        size=(100, 100),
    )
    _init_icon(size=(100, 100))


@pytest.fixture
def mock_deck() -> Mock:
    """Mocks a StreamDeck."""
    deck_mock = Mock(spec=StreamDeckOriginal)

    deck_mock.KEY_PIXEL_WIDTH = StreamDeckOriginal.KEY_PIXEL_WIDTH
    deck_mock.KEY_PIXEL_HEIGHT = StreamDeckOriginal.KEY_PIXEL_HEIGHT
    deck_mock.KEY_FLIP = StreamDeckOriginal.KEY_FLIP
    deck_mock.KEY_ROTATION = StreamDeckOriginal.KEY_ROTATION
    deck_mock.KEY_IMAGE_FORMAT = StreamDeckOriginal.KEY_IMAGE_FORMAT

    deck_mock.key_image_format.return_value = {
        "size": (deck_mock.KEY_PIXEL_WIDTH, deck_mock.KEY_PIXEL_HEIGHT),
        "format": deck_mock.KEY_IMAGE_FORMAT,
        "flip": deck_mock.KEY_FLIP,
        "rotation": deck_mock.KEY_ROTATION,
    }

    deck_mock.key_count.return_value = 15

    # Add the context manager methods
    deck_mock.__enter__ = Mock(return_value=deck_mock)
    deck_mock.__exit__ = Mock(return_value=False)

    return deck_mock


def test_update_key_image(
    mock_deck: Mock,
    config: Config,
    state: dict[str, dict[str, Any]],
) -> None:
    """Test update_key_image with MockDeck."""
    update_key_image(mock_deck, key=0, config=config, complete_state=state)
    page = config.current_page()
    assert config._current_page_index == 0
    for key, _ in enumerate(page.buttons):
        update_key_image(mock_deck, key=key, config=config, complete_state=state)

    key_empty = next(
        (i for i, b in enumerate(page.buttons) if b.special_type == "empty"),
    )
    assert key_empty is not None


def test_download_spotify_image() -> None:
    """Test download_spotify_image."""
    icon = "playlist/37i9dQZF1DXaRycgyh6kXP"
    filename = _to_filename(icon, ".jpeg")
    _download_spotify_image(icon, filename)
    assert filename.exists()


def test_is_state_attr(state: dict[str, dict[str, Any]]) -> None:
    """Test is_state_attr jinja template function."""
    for entity_id, e_state in state.items():
        if attrs := e_state.get("attributes"):
            for attr, value in attrs.items():
                _is_state_attr(
                    entity_id=entity_id,
                    attr=attr,
                    value=value,
                    complete_state=state,
                )


def test_states(state: dict[str, dict[str, Any]]) -> None:
    """Test states jinja template function."""
    for entity_id, e_state in state.items():
        if current_state := e_state.get("state"):
            assert _states(entity_id=entity_id, complete_state=state) == current_state

    assert _states(entity_id="domain.does_not_exist", complete_state=state) is None


def test_is_state(state: dict[str, dict[str, Any]]) -> None:
    """Test is_state jinja template function."""
    for entity_id, e_state in state.items():
        if current_state := e_state.get("state"):
            assert _is_state(
                entity_id=entity_id,
                state=current_state,
                complete_state=state,
            )


def test_light_page() -> None:
    """Test light page."""
    page = _light_page(
        entity_id="light.bedroom",
        n_colors=9,
        colormap="hsv",
        colors=None,
        color_temp_kelvin=None,
        brightnesses=None,
        deck_key_count=BUTTONS_PER_PAGE,
    )
    buttons = page.buttons
    assert len(buttons) == BUTTONS_PER_PAGE
    assert buttons[0].icon_background_color is not None

    page = _light_page(
        entity_id="light.bedroom",
        n_colors=9,
        colormap=None,
        colors=None,
        color_temp_kelvin=None,
        brightnesses=None,
        deck_key_count=BUTTONS_PER_PAGE,
    )
    buttons = page.buttons
    assert len(buttons) == BUTTONS_PER_PAGE
    assert buttons[0].icon_background_color is not None

    hex_colors = (
        "#FF0000",  # red
        "#00FF00",  # green
        "#0000FF",  # blue
        "#FFFF00",  # yellow
        "#FFC0CB",  # pink
        "#800080",  # purple
        "#FFA500",  # orange
        "#00FFFF",  # cyan
        "#FFD700",  # gold
        "#008000",  # dark green
    )

    page = _light_page(
        entity_id="light.bedroom",
        n_colors=9,
        colormap=None,
        colors=hex_colors,
        color_temp_kelvin=None,
        brightnesses=None,
        deck_key_count=BUTTONS_PER_PAGE,
    )
    buttons = page.buttons

    # Check that we fill the page with buttons to have close-page in the same position
    page = _light_page(
        entity_id="light.bedroom",
        n_colors=0,
        colormap=None,
        colors=None,
        color_temp_kelvin=None,
        brightnesses=(0, 100),
        deck_key_count=BUTTONS_PER_PAGE,
    )
    buttons = page.buttons
    assert len(buttons) == BUTTONS_PER_PAGE


def test_climate_page() -> None:
    """Test climate page."""
    deck_key_count = 15
    page = _climate_page(
        entity_id="dummy_entity_id",
        name="dummy_name",
        complete_state={},
        temperatures=(20, 21, 23, 24),
        hvac_modes=["off", "heat", "cool", "auto"],
        deck_key_count=deck_key_count,
    )
    buttons = page.buttons
    assert len(buttons) == deck_key_count


def test_url_to_filename() -> None:
    """Test url_to_filename."""
    url = "https://www.example.com/path/to/file.html"
    expected_filename = ASSETS_PATH / "www_example_com-1f8a388e.html"
    assert str(_url_to_filename(url)) == str(expected_filename)


def test_not_enough_buttons() -> None:
    """Test not enough buttons."""
    page = Page(
        buttons=[
            Button(
                entity_id="light.bedroom",
                icon="mdi:lightbulb",
                icon_background_color="#000000",
            ),
        ],
        name="test",
    )
    config = Config(pages=[page])
    assert config.button(2) is None


def test_generate_uniform_hex_colors() -> None:
    """Test _generate_uniform_hex_colors."""
    assert _generate_uniform_hex_colors(3) == ("#ffffff", "#000000", "#808080")
    n = 10
    assert len(_generate_uniform_hex_colors(n)) == n
    hex_str_length = 7
    assert all(
        isinstance(color, str) and len(color) == hex_str_length and color[0] == "#"
        for color in _generate_uniform_hex_colors(20)
    )


@pytest.fixture
def websocket_mock() -> Mock:
    """Mock websocket client protocol."""
    return Mock(spec=websockets.WebSocketClientProtocol)


async def test_handle_key_press_toggle_light(
    mock_deck: Mock,
    websocket_mock: Mock,
    state: dict[str, dict[str, Any]],
    config: Config,
) -> None:
    """Test handle_key_press toggle light."""
    button = config.button(0)
    assert button is not None
    await _handle_key_press(
        websocket_mock,
        state,
        config,
        button,
        mock_deck,
        is_long_press=False,
    )

    websocket_mock.send.assert_called_once()
    send_call_args = websocket_mock.send.call_args.args[0]
    payload = json.loads(send_call_args)

    assert payload["type"] == "call_service"
    assert payload["domain"] == "light"
    assert payload["service"] == "toggle"
    assert payload["service_data"] == {"entity_id": "light.living_room_lights_z2m"}


async def test_handle_key_press_next_page(
    websocket_mock: Mock,
    mock_deck: Mock,
    state: dict[str, dict[str, Any]],
    config: Config,
) -> None:
    """Test handle_key_press next page."""
    button = config.button(14)
    assert button is not None
    await _handle_key_press(
        websocket_mock,
        state,
        config,
        button,
        mock_deck,
        is_long_press=False,
    )

    # No service should be called
    websocket_mock.send.assert_not_called()

    # Ensure that the next_page method is called
    assert config._current_page_index == 1


async def test_button_with_target(
    websocket_mock: Mock,
    mock_deck: Mock,
) -> None:
    """Test button with target."""
    button = Button(
        service="media_player.join",
        service_data={
            "group_members": ["media_player.2", "media_player.3", "media_player.4"],
        },
        target={"entity_id": "media_player.1"},
    )
    config = Config(pages=[Page(buttons=[button], name="test")])
    _button = config.button(0)
    assert _button is not None
    assert _button.service == "media_player.join"
    await _handle_key_press(
        websocket_mock,
        {},
        config,
        _button,
        mock_deck,
        is_long_press=False,
    )
    # Check that the send method was called with the correct payload
    called_payload = json.loads(websocket_mock.send.call_args.args[0])
    expected_payload = {
        "id": called_payload["id"],  # Use the called id to match it
        "type": "call_service",
        "domain": "media_player",
        "service": "join",
        "service_data": {
            "group_members": [
                "media_player.2",
                "media_player.3",
                "media_player.4",
            ],
        },
        "target": {
            "entity_id": "media_player.1",
        },
    }

    assert called_payload == expected_payload


@pytest.mark.parametrize(
    ("template", "state", "expected_output"),
    [
        # Test 1: Activate a scene
        # No jinja template to test
        # Test 2: Toggle a cover
        (
            """
            {% if is_state('cover.garage_door', 'open') %}
            garage-open
            {% else %}
            garage-lock
            {% endif %}
            """,
            {"cover.garage_door": {"state": "open"}},
            "garage-open",
        ),
        (
            """
            {% if is_state('cover.garage_door', 'open') %}
            garage-open
            {% else %}
            garage-lock
            {% endif %}
            """,
            {"cover.garage_door": {"state": "closed"}},
            "garage-lock",
        ),
        # Test 3: Start or stop the vacuum robot (already provided)
        (
            """
            {% if is_state('vacuum.cleaning_robot', 'docked') %}
            vacuum.start
            {% else %}
            vacuum.return_to_base
            {% endif %}
            """,
            {"vacuum.cleaning_robot": {"state": "docked"}},
            "vacuum.start",
        ),
        (
            """
            {% if is_state('vacuum.cleaning_robot', 'docked') %}
            vacuum.start
            {% else %}
            vacuum.return_to_base
            {% endif %}
            """,
            {"vacuum.cleaning_robot": {"state": "cleaning"}},
            "vacuum.return_to_base",
        ),
        # Test 4: Mute/unmute a media player
        (
            """
        {% if is_state_attr('media_player.kef_ls50', 'is_volume_muted', true) %}
        false
        {% else %}
        true
        {% endif %}
        """,
            {"media_player.kef_ls50": {"attributes": {"is_volume_muted": True}}},
            "false",
        ),
        (
            """
            {% if is_state_attr('media_player.living_room_speaker', 'is_volume_muted', true) %}
            volume-off
            {% else %}
            volume-high
            {% endif %}
            """,
            {
                "media_player.living_room_speaker": {
                    "attributes": {"is_volume_muted": True},
                },
            },
            "volume-off",
        ),
        (
            """
            {% if is_state_attr('media_player.living_room_speaker', 'is_volume_muted', true) %}
            volume-off
            {% else %}
            volume-high
            {% endif %}
            """,
            {
                "media_player.living_room_speaker": {
                    "attributes": {"is_volume_muted": False},
                },
            },
            "volume-high",
        ),
        # Test 5: Control the brightness of a light
        (
            """
            {% set current_brightness = state_attr('light.living_room_lights', 'brightness') %}
            {% set brightness_pct = (current_brightness / 255) * 100 %}
            {{ brightness_pct | round }}%
            """,
            {"light.living_room_lights": {"attributes": {"brightness": 128}}},
            "50.0%",
        ),
        # Test 6: Toggle a fan
        (
            """
            {% if is_state('fan.bedroom_fan', 'on') %}
            fan
            {% else %}
            fan-off
            {% endif %}
            """,
            {"fan.bedroom_fan": {"state": "on"}},
            "fan",
        ),
        (
            """
            {% if is_state('fan.bedroom_fan', 'on') %}
            fan
            {% else %}
            fan-off
            {% endif %}
            """,
            {"fan.bedroom_fan": {"state": "off"}},
            "fan-off",
        ),
        # Test 7: Lock/unlock a door (cont.)
        (
            """
            {% if is_state('lock.front_door', 'unlocked') %}
            door-open
            {% else %}
            door-closed
            {% endif %}
            """,
            {"lock.front_door": {"state": "unlocked"}},
            "door-open",
        ),
        (
            """
            {% if is_state('lock.front_door', 'unlocked') %}
            door-open
            {% else %}
            door-closed
            {% endif %}
            """,
            {"lock.front_door": {"state": "locked"}},
            "door-closed",
        ),
        # Test 8: Arm/disarm an alarm system
        (
            """
            {% if is_state('alarm_control_panel.home_alarm', 'armed_away') %}
            alarm_control_panel.alarm_disarm
            {% else %}
            alarm_control_panel.alarm_arm_away
            {% endif %}
            """,
            {"alarm_control_panel.home_alarm": {"state": "armed_away"}},
            "alarm_control_panel.alarm_disarm",
        ),
        (
            """
            {% if is_state('alarm_control_panel.home_alarm', 'armed_away') %}
            alarm_control_panel.alarm_disarm
            {% else %}
            alarm_control_panel.alarm_arm_away
            {% endif %}
            """,
            {"alarm_control_panel.home_alarm": {"state": "disarmed"}},
            "alarm_control_panel.alarm_arm_away",
        ),
        # Test 9: Set an alarm time for the next day
        (
            """
            {{ '07:00:00' if states('input_datetime.alarm_time') != '07:00:00' else '08:00:00' }}
            """,
            {"input_datetime.alarm_time": {"state": "07:00:00"}},
            "08:00:00",
        ),
        (
            """
            {{ '07:00:00' if states('input_datetime.alarm_time') != '07:00:00' else '08:00:00' }}
            """,
            {"input_datetime.alarm_time": {"state": "08:00:00"}},
            "07:00:00",
        ),
        # Test 10: Control a media player (e.g., pause/play or skip tracks)
        (
            """
            {% if is_state('media_player.living_room_speaker', 'playing') %}
            pause
            {% else %}
            play
            {% endif %}
            """,
            {"media_player.living_room_speaker": {"state": "playing"}},
            "pause",
        ),
        (
            """
            {% if is_state('media_player.living_room_speaker', 'playing') %}
            pause
            {% else %}
            play
            {% endif %}
            """,
            {"media_player.living_room_speaker": {"state": "paused"}},
            "play",
        ),
        # Test 11: Set a specific color for a light
        (
            """
            {% if is_state('light.living_room_light', 'on') %}
            lightbulb-on
            {% else %}
            lightbulb-off
            {% endif %}
            """,
            {"light.living_room_light": {"state": "on"}},
            "lightbulb-on",
        ),
        (
            """
            {% if is_state('light.living_room_light', 'on') %}
            lightbulb-on
            {% else %}
            lightbulb-off
            {% endif %}
            """,
            {"light.living_room_light": {"state": "off"}},
            "lightbulb-off",
        ),
        # Test 12: Adjust the thermostat to a specific temperature
        # No jinja template to test
        # Test 13: Trigger a script to send a notification to your mobile device
        # No jinja template to test
        # Test 14: Toggle day/night mode (using an input_boolean)
        (
            """
            {% if is_state('input_boolean.day_night_mode', 'on') %}
            weather-night
            {% else %}
            weather-sunny
            {% endif %}
            """,
            {"input_boolean.day_night_mode": {"state": "on"}},
            "weather-night",
        ),
        (
            """
            {% if is_state('input_boolean.day_night_mode', 'on') %}
            weather-night
            {% else %}
            weather-sunny
            {% endif %}
            """,
            {"input_boolean.day_night_mode": {"state": "off"}},
            "weather-sunny",
        ),
        # Test 15: Control a TV (e.g., turn on/off or change input source)
        # No jinja template to test
        # Test 16: Control a group of lights (e.g., turn on/off or change color)
        (
            """
            {% if is_state('group.living_room_lights', 'on') %}
            lightbulb-group
            {% else %}
            lightbulb-group-off
            {% endif %}
            """,
            {"group.living_room_lights": {"state": "on"}},
            "lightbulb-group",
        ),
        (
            """
            {% if is_state('group.living_room_lights', 'on') %}
            lightbulb-group
            {% else %}
            lightbulb-group-off
            {% endif %}
            """,
            {"group.living_room_lights": {"state": "off"}},
            "lightbulb-group-off",
        ),
        # Test 17: Trigger a doorbell or camera announcement
        (
            """
            {{ 17 if state_attr('climate.living_room', 'temperature') >= 22 else 22 }}
            """,
            {"climate.living_room": {"attributes": {"temperature": 22}}},
            "17",
        ),
        (
            """
            Set
            {{ '17°C' if state_attr('climate.living_room', 'temperature') >= 22 else '22°C' }}
            ({{ state_attr('climate.living_room', 'temperature') }}°C now)
            """,
            {"climate.living_room": {"attributes": {"temperature": 22}}},
            "Set\n17°C\n(22°C now)",
        ),
        # Test 18: Enable/disable a sleep timer (using an input_boolean)
        (
            """
            {% if is_state('input_boolean.sleep_timer', 'on') %}
            timer
            {% else %}
            timer-off
            {% endif %}
            """,
            {"input_boolean.sleep_timer": {"state": "on"}},
            "timer",
        ),
        (
            """
            {% if is_state('input_boolean.sleep_timer', 'on') %}
            timer
            {% else %}
            timer-off
            {% endif %}
            """,
            {"input_boolean.sleep_timer": {"state": "off"}},
            "timer-off",
        ),
        # Test 19: Retrieve weather information and display it on the button
        # No jinja template to test
        # Test 20: Toggle Wi-Fi on/off (using a switch)
        (
            """
            {% if is_state('switch.wifi_switch', 'on') %}
            wifi
            {% else %}
            wifi-off
            {% endif %}
            """,
            {"switch.wifi_switch": {"state": "on"}},
            "wifi",
        ),
        (
            """
            {% if is_state('switch.wifi_switch', 'on') %}
            wifi
            {% else %}
            wifi-off
            {% endif %}
            """,
            {"switch.wifi_switch": {"state": "off"}},
            "wifi-off",
        ),
    ],
)
def test_render_jinja2_from_examples_readme(
    template: str,
    state: dict[str, dict[str, Any]],
    expected_output: str,
) -> None:
    """Test _render_jinja for volume control."""
    assert _render_jinja(textwrap.dedent(template), state) == textwrap.dedent(
        expected_output,
    )


def test_render_jinja2_from_my_config_and_example_config() -> None:
    """Test _render_jinja for volume control."""
    template_volume_1 = textwrap.dedent(
        """
        {{ max(state_attr("media_player.kef_ls50", "volume_level") - 0.05, 0) }}
        """,
    )
    template_volume_2 = textwrap.dedent(
        """
            {{ (state_attr("media_player.kef_ls50", "volume_level") - 0.05) | max(0) }}
            """,
    )
    state_volume_1 = {
        "media_player.kef_ls50": {"attributes": {"volume_level": 0.5}},
    }
    state_volume_2 = {
        "media_player.kef_ls50": {"attributes": {"volume_level": 0.03}},
    }

    for template in [template_volume_1, template_volume_2]:
        assert float(_render_jinja(template, state_volume_1)) == 0.5 - 0.05
        assert float(_render_jinja(template, state_volume_2)) == 0

    template_volume_pct = textwrap.dedent(
        """
        {{ (100 * state_attr("media_player.kef_ls50", "volume_level")) | int }}%
        """,
    )
    state_volume_pct_1 = {
        "media_player.kef_ls50": {"attributes": {"volume_level": 0.5}},
    }
    state_volume_pct_2 = {
        "media_player.kef_ls50": {"attributes": {"volume_level": 0.75}},
    }

    assert _render_jinja(template_volume_pct, state_volume_pct_1) == "50%"
    assert _render_jinja(template_volume_pct, state_volume_pct_2) == "75%"

    entity_id = "light.living_room_lights"
    state = {entity_id: {"state": "off"}}
    assert _render_jinja("{{ states('" + entity_id + "') }}", state) == "off"

    template_volume_down_1 = textwrap.dedent(
        """
        {{ max(state_attr("media_player.kef_ls50", "volume_level") - 0.05, 0) }}
        """,
    )
    template_volume_down_2 = textwrap.dedent(
        """
        {{ (state_attr("media_player.kef_ls50", "volume_level") - 0.05) | max(0) }}
        """,
    )
    template_volume_up_1 = textwrap.dedent(
        """
        {{ min(state_attr("media_player.kef_ls50", "volume_level") + 0.05, 1) }}
        """,
    )
    template_volume_up_2 = textwrap.dedent(
        """
        {{ (state_attr("media_player.kef_ls50", "volume_level") + 0.05) | min(1) }}
        """,
    )
    state_volume = {
        "media_player.kef_ls50": {"attributes": {"volume_level": 0.5}},
    }
    for template_volume_down in [template_volume_down_1, template_volume_down_2]:
        assert float(_render_jinja(template_volume_down, state_volume)) == 0.5 - 0.05
    for template_volume_up in [template_volume_up_1, template_volume_up_2]:
        assert float(_render_jinja(template_volume_up, state_volume)) == 0.5 + 0.05

    template_brightness = textwrap.dedent(
        """
        {% set current_brightness = state_attr('light.living_room_lights', 'brightness') %}
        {% set next_brightness = (current_brightness + 25.5) % 255 %}
        {{ min(next_brightness, 255) | int }}
        """,
    )

    state_brightness = {
        "light.living_room_lights": {"attributes": {"brightness": 100}},
    }

    assert int(_render_jinja(template_brightness, state_brightness)) == int(
        (100 + 25.5) % 255,
    )

    template_str = textwrap.dedent(
        """
        {% set current_brightness = 10 %}
        {{ current_brightness | min(255) | int }}
        """,
    )
    assert int(_render_jinja(template_str, {})) == 10  # noqa: PLR2004


def test_icon_failed_icon() -> None:
    """Test icon function with failed icon."""
    button = Button(icon_mdi="non-existing-icon-yolo")

    # Test that ValueError is raised when rendering the icon
    with pytest.raises(ValueError, match="404"):
        button.render_icon({})

    # Test that IconWarning is issued when trying to render the icon
    with pytest.warns(IconWarning):
        button.try_render_icon({})

    icon = button.try_render_icon({}, size=(100, 100))
    assert icon is not None
    assert isinstance(icon, Image.Image)
    assert icon.size == (100, 100)


async def test_delay() -> None:
    """Test the delay."""
    button = Button(delay=0.1)
    assert not button.is_sleeping()
    assert button.maybe_start_or_cancel_timer()
    await asyncio.sleep(0)  # TODO: figure out why this is needed
    assert button._timer is not None
    assert button._timer.is_sleeping
    assert button.is_sleeping()
    _ = button.render_icon({})
    await asyncio.sleep(0.1)
    assert not button.is_sleeping()


def test_to_markdown_table() -> None:
    """Test to_markdown_table for docs."""
    table = Button.to_markdown_table()
    assert isinstance(table, str)


async def test_long_press(
    mock_deck: Mock,
    websocket_mock: Mock,
    state: dict[str, dict[str, Any]],
) -> None:
    """Test long press."""
    long_press_threshold = 0.5
    short_press_time = 0.0
    assert short_press_time < long_press_threshold
    long_press_time = long_press_threshold + 0.1
    assert long_press_time > long_press_threshold
    inactivity_state = InactivityState()

    home = Page(
        name="home",
        buttons=[
            Button(
                special_type="go-to-page",
                special_type_data="short",
                long_press={"special_type": "go-to-page", "special_type_data": "long"},
            ),
            Button(special_type="go-to-page", special_type_data="short"),
        ],
    )
    short = Page(
        name="short",
        buttons=[
            Button(text="short", special_type="go-to-page", special_type_data="home"),
        ],
    )
    long = Page(
        name="long",
        buttons=[
            Button(text="long", special_type="go-to-page", special_type_data="home"),
        ],
    )
    config = Config(pages=[home, short, long], long_press_duration=long_press_threshold)
    assert config._current_page_index == 0
    assert config.current_page() == home
    press = _on_press_callback(inactivity_state, websocket_mock, state, config)

    async def press_and_release(key: int, seconds: float) -> None:
        await press(mock_deck, key, True)  # noqa: FBT003
        await asyncio.sleep(seconds)
        await press(mock_deck, key, False)  # noqa: FBT003

    await press_and_release(0, short_press_time)
    assert config.current_page() == short
    await press_and_release(0, short_press_time)
    assert config.current_page() == home
    await press_and_release(0, long_press_time)
    assert config.current_page() == long
    await press_and_release(0, short_press_time)
    assert config.current_page() == home
    await press_and_release(1, long_press_time)
    assert (
        config.current_page() == home
    )  # shouldn't do anything as no long action is configured


async def test_anonymous_page(
    mock_deck: Mock,
    websocket_mock: Mock,
    state: dict[str, dict[str, Any]],
) -> None:
    """Test that the anonymous page works."""
    home = Page(
        name="home",
        buttons=[Button(special_type="go-to-page", special_type_data="anon")],
    )
    anon = Page(
        name="anon",
        buttons=[
            Button(text="yolo"),
            Button(text="foo", delay=0.1),
            Button(special_type="close-page"),
        ],
    )
    config = Config(pages=[home], anonymous_pages=[anon])
    assert config._current_page_index == 0
    assert config._detached_page is None
    assert config.to_page("anon") == anon
    assert config._detached_page is not None
    assert config.current_page() == anon
    button = config.button(0)
    assert button.text == "yolo"
    inactivity_state = InactivityState()
    press = _on_press_callback(inactivity_state, websocket_mock, state, config)

    # We need to have a release otherwise it will be timing for a long press
    async def press_and_release(key: int) -> None:
        await press(mock_deck, key, key_pressed=True)
        await press(mock_deck, key, key_pressed=False)

    # Click the button
    await press_and_release(0)
    # Should now be the button on the first page
    button = config.button(0)
    assert button.special_type == "go-to-page"
    # Back to anon page
    assert config.to_page("anon") == anon
    # Click the delay button
    button = config.button(1)
    assert button.text == "foo"
    await press_and_release(1)
    # Should now still be the button because of the delay
    assert button.text == "foo"
    assert config._detached_page is not None
    assert config.current_page() == anon
    with patch("home_assistant_streamdeck_yaml.update_all_key_images") as mock:
        await asyncio.sleep(0.15)  # longer than delay should then switch to home
        mock.assert_called_once()
    assert config._detached_page is None
    assert config.current_page() == home
    # Should now be the button on the first page
    button = config.button(0)
    assert button.special_type == "go-to-page"

    # Test load_page_as_detached and close_detached_page methods
    assert config.current_page() == home
    config.load_page_as_detached(anon)
    assert config.current_page() == anon
    config.close_detached_page()
    assert config.current_page() == home
<<<<<<< HEAD
    # Back to anon page to test that the close button works properly
    assert config.to_page("anon") == anon
    await press_and_release(2)
=======

    # Back to anon page to test that the close button works properly
    assert config.to_page("anon") == anon
    await press(mock_deck, 2, key_pressed=True)
>>>>>>> 66b51d8f
    assert config._detached_page is None
    assert config.current_page() == home


<<<<<<< HEAD
async def test_retry_logic_called_correct_number_of_times(mock_deck: Mock) -> None:
    """Test retry logic in run function."""
    # Config for the test
    config = Config()

    retry_attemps = 2

    # Patch setup_ws to simulate a network failure, and patch asyncio.sleep to avoid delays
    with (
        patch(
            "home_assistant_streamdeck_yaml.setup_ws",
            side_effect=OSError("Network is down"),
        ) as mock_setup_ws,
        patch("asyncio.sleep", return_value=None) as mock_sleep,
        patch("home_assistant_streamdeck_yaml.get_deck") as mock_get_deck,
    ):
        mock_get_deck.return_value = mock_deck

        # Run the function with retry_attempts = 2 to simulate retry logic
        await run(
            host="localhost",
            token="",
            protocol="ws",
            config=config,
            retry_attempts=retry_attemps,
            retry_delay=0,
        )

        # Check that setup_ws was called 3 times (1 initial try + 2 retries)
        assert mock_setup_ws.call_count == retry_attemps + 1

        # Check that asyncio.sleep was called the same number of times as retries
        assert mock_sleep.call_count == retry_attemps


async def test_run_exits_immediately_on_zero_retries(mock_deck: Mock) -> None:
    """Test that run exits immediately when retry_attempts is set to 0."""
    config = Config()

    with (
        patch(
            "home_assistant_streamdeck_yaml.setup_ws",
            side_effect=OSError("Network is down"),
        ),
        patch("home_assistant_streamdeck_yaml.get_deck") as mock_get_deck,
    ):
        mock_get_deck.return_value = mock_deck

        # No exception should be raised, and run should return immediately
        await run(
            host="localhost",
            token="",
            protocol="ws",
            config=config,
            retry_attempts=0,
            retry_delay=0,
        )

        # If setup_ws is called once, it means the retry logic did not retry
        assert mock_get_deck.called
=======
def test_page_switch_clears_unused_keys(state: dict[str, dict[str, Any]]) -> None:
    """Test that switching pages clears unused keys."""
    # Setup pages: page1 has 2 buttons, page2 has only 1
    page1 = Page(name="Page1", buttons=[Button(text="Btn1"), Button(text="Btn2")])
    page2 = Page(name="Page2", buttons=[Button(text="Btn1 Only")])
    config = Config(pages=[page1, page2])

    # Patch dependencies: PILHelper for image conversion and DeviceManager to avoid needing a real deck
    with (
        patch(
            "home_assistant_streamdeck_yaml.PILHelper.to_native_format",
            return_value="mock_image_data",
        ),
        patch("home_assistant_streamdeck_yaml.DeviceManager") as mock_device_manager,
    ):
        # Configure the mock StreamDeck instance
        mock_deck_instance = mock_device_manager().enumerate()[0]
        mock_deck_instance.key_count.return_value = 2
        mock_deck_instance.key_image_format.return_value = {"size": (72, 72)}
        # Use MagicMock to easily track calls to set_key_image
        mock_deck_instance.set_key_image = MagicMock()

        # Start on the first page (page1)
        assert config._current_page_index == 0

        # Simulate switching to the second page (page2) which has fewer buttons
        config.to_page(1)
        assert config._current_page_index == 1

        # Trigger the image update process for the current page
        # This function should now handle clearing keys not defined on page2
        update_all_key_images(mock_deck_instance, config, state)

        # Verify that set_key_image was called correctly:
        # - Key 0 should receive the image for the button on page2.
        # - Key 1, which had a button on page1 but not page2, should be cleared (sent None).
        expected_calls = [
            call(0, "mock_image_data"),
            call(1, None),
        ]
        mock_deck_instance.set_key_image.assert_has_calls(
            expected_calls,
            any_order=False,
        )
        # Ensure exactly these two calls were made for the 2-key mock deck
        assert mock_deck_instance.set_key_image.call_count == 2  # noqa: PLR2004
>>>>>>> 66b51d8f
<|MERGE_RESOLUTION|>--- conflicted
+++ resolved
@@ -8,7 +8,7 @@
 import textwrap
 from pathlib import Path
 from typing import Any
-from unittest.mock import MagicMock, Mock, call, patch
+from unittest.mock import Mock, patch
 
 import pytest
 import websockets
@@ -45,7 +45,6 @@
     get_states,
     run,
     setup_ws,
-    update_all_key_images,
     update_key_image,
 )
 
@@ -1204,9 +1203,7 @@
     await press_and_release(0, short_press_time)
     assert config.current_page() == home
     await press_and_release(1, long_press_time)
-    assert (
-        config.current_page() == home
-    )  # shouldn't do anything as no long action is configured
+    assert config.current_page() == home  # shouldn't do anything as no long action is configured
 
 
 async def test_anonymous_page(
@@ -1273,21 +1270,13 @@
     assert config.current_page() == anon
     config.close_detached_page()
     assert config.current_page() == home
-<<<<<<< HEAD
     # Back to anon page to test that the close button works properly
     assert config.to_page("anon") == anon
     await press_and_release(2)
-=======
-
-    # Back to anon page to test that the close button works properly
-    assert config.to_page("anon") == anon
-    await press(mock_deck, 2, key_pressed=True)
->>>>>>> 66b51d8f
     assert config._detached_page is None
     assert config.current_page() == home
 
 
-<<<<<<< HEAD
 async def test_retry_logic_called_correct_number_of_times(mock_deck: Mock) -> None:
     """Test retry logic in run function."""
     # Config for the test
@@ -1347,52 +1336,4 @@
         )
 
         # If setup_ws is called once, it means the retry logic did not retry
-        assert mock_get_deck.called
-=======
-def test_page_switch_clears_unused_keys(state: dict[str, dict[str, Any]]) -> None:
-    """Test that switching pages clears unused keys."""
-    # Setup pages: page1 has 2 buttons, page2 has only 1
-    page1 = Page(name="Page1", buttons=[Button(text="Btn1"), Button(text="Btn2")])
-    page2 = Page(name="Page2", buttons=[Button(text="Btn1 Only")])
-    config = Config(pages=[page1, page2])
-
-    # Patch dependencies: PILHelper for image conversion and DeviceManager to avoid needing a real deck
-    with (
-        patch(
-            "home_assistant_streamdeck_yaml.PILHelper.to_native_format",
-            return_value="mock_image_data",
-        ),
-        patch("home_assistant_streamdeck_yaml.DeviceManager") as mock_device_manager,
-    ):
-        # Configure the mock StreamDeck instance
-        mock_deck_instance = mock_device_manager().enumerate()[0]
-        mock_deck_instance.key_count.return_value = 2
-        mock_deck_instance.key_image_format.return_value = {"size": (72, 72)}
-        # Use MagicMock to easily track calls to set_key_image
-        mock_deck_instance.set_key_image = MagicMock()
-
-        # Start on the first page (page1)
-        assert config._current_page_index == 0
-
-        # Simulate switching to the second page (page2) which has fewer buttons
-        config.to_page(1)
-        assert config._current_page_index == 1
-
-        # Trigger the image update process for the current page
-        # This function should now handle clearing keys not defined on page2
-        update_all_key_images(mock_deck_instance, config, state)
-
-        # Verify that set_key_image was called correctly:
-        # - Key 0 should receive the image for the button on page2.
-        # - Key 1, which had a button on page1 but not page2, should be cleared (sent None).
-        expected_calls = [
-            call(0, "mock_image_data"),
-            call(1, None),
-        ]
-        mock_deck_instance.set_key_image.assert_has_calls(
-            expected_calls,
-            any_order=False,
-        )
-        # Ensure exactly these two calls were made for the 2-key mock deck
-        assert mock_deck_instance.set_key_image.call_count == 2  # noqa: PLR2004
->>>>>>> 66b51d8f
+        assert mock_get_deck.called