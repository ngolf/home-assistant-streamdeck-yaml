"""Test Home Assistant Stream Deck YAML."""

from __future__ import annotations

import asyncio
import json
import sys
import textwrap
from pathlib import Path
from typing import Any
from unittest.mock import Mock, patch

import pytest
import websockets
from dotenv import dotenv_values
from PIL import Image
from pydantic import ValidationError
from StreamDeck.Devices.StreamDeckOriginal import StreamDeckOriginal
from websockets.exceptions import ConnectionClosedError  # noqa: F401

from home_assistant_streamdeck_yaml import (
    ASSETS_PATH,
    DEFAULT_CONFIG,
    Button,
    Config,
    IconWarning,
    InactivityState,
    Page,
    _climate_page,
    _download_and_save_mdi,
    _download_spotify_image,
    _generate_uniform_hex_colors,
    _handle_key_press,
    _init_icon,
    _is_state,
    _is_state_attr,
    _keys,
    _light_page,
    _climate_page,
    _named_to_hex,
    _on_press_callback,
    _render_jinja,
    _states,
    _to_filename,
    _url_to_filename,
    get_states,
    run,
    setup_ws,
    update_key_image,
)

ROOT = Path(__file__).parent.parent
sys.path.append(str(ROOT))
TEST_STATE_FILENAME = ROOT / "tests" / "state.json"
IS_CONNECTED_TO_HOMEASSISTANT = False
BUTTONS_PER_PAGE = 15


def test_load_config() -> None:
    """Test Config.load."""
    Config.load(DEFAULT_CONFIG)


def test_reload_config() -> None:
    """Test Config.load."""
    c = Config.load(DEFAULT_CONFIG)
    c.pages = []
    assert c.pages == []
    c.reload()
    assert c.pages != []


@pytest.fixture
def state() -> dict[str, dict[str, Any]]:
    """State fixture."""
    with TEST_STATE_FILENAME.open("r") as f:
        return json.load(f)


@pytest.fixture
def button_dict() -> dict[str, dict[str, Any]]:
    """Different button configurations."""
    return {
        "light": {
            "entity_id": "light.living_room_lights_z2m",
            "service": "light.toggle",
            "text": "Living room\nlights\n",
        },
        "light-control": {
            "entity_id": "light.living_room_lights_z2m",
            "special_type": "light-control",
            "special_type_data": {
                "colors": [
                    "#FF0000",  # red
                    "#00FF00",  # green
                    "#0000FF",  # blue
                    "#FFFF00",  # yellow
                    "#FFC0CB",  # pink
                    "#800080",  # purple
                    "#FFA500",  # orange
                    "#00FFFF",  # cyan
                    "#FFD700",  # gold
                    "#008000",  # dark green
                ],
            },
        },
        "icon_from_url": {
            "icon": "url:https://www.nijho.lt/authors/admin/avatar.jpg",
            # Normally one would use `person.bas`, however, that state is not in the test JSON.
            "text": "{% if is_state('light.living_room_lights_z2m', 'on') %}Home{% else %}Away{% endif %}",
        },
        "volume_down": {
            "entity_id": "media_player.kef_ls50",
            "service": "media_player.volume_set",
            "service_data": {
                "volume_level": '{{ max(state_attr("media_player.kef_ls50", "volume_level") - 0.05, 0) }}',
                "entity_id": "media_player.kef_ls50",
            },
            "text": '{{ (100 * state_attr("media_player.kef_ls50", "volume_level")) | int }}%',
            "text_size": 16,
            "icon_mdi": "volume-minus",
        },
        "script_with_text": {
            "service": "script.reset_adaptive_lighting",
            "text": "Reset\nadaptive\nlighting\n",
        },
        "script_with_text_and_icon": {
            "service": "script.turn_off_everything",
            "text": "ALL OFF",
            "text_offset": 4,
            "icon": "night_sky.png",
        },
        "input_select_with_template": {
            "entity_id": "input_select.sleep_mode",
            "service": "input_select.select_previous",
            "text": 'Sleep {{ states("input_select.sleep_mode") }}',
            "icon_mdi": "power-sleep",
        },
        "script_with_icon": {
            "service": "script.start_fireplace_netflix",
            "icon": "fireplace.png",
        },
        "spotify_playlist": {
            "service": "script.start_spotify",
            "service_data": {
                "playlist": "37i9dQZF1DXaRycgyh6kXP",
                "source": "KEF LS50",
            },
            "icon": "spotify:playlist/37i9dQZF1DXaRycgyh6kXP",
        },
        "grayscale_button": {
            "entity_id": "input_select.sleep_mode",
            "icon": "spotify:playlist/37i9dQZF1DXaRycgyh6kXP",
            "icon_gray_when_off": True,
        },
        "special_empty": {"special_type": "empty"},
        "special_goto_0": {"special_type": "go-to-page", "special_type_data": 0},
        "special_goto_home": {
            "special_type": "go-to-page",
            "special_type_data": "Home",
        },
        "special_prev_page": {"special_type": "previous-page"},
        "special_next_page": {"special_type": "next-page"},
        "turn_off": {"special_type": "turn-off"},
    }


@pytest.fixture
def buttons(button_dict: dict[str, dict[str, Any]]) -> list[Button]:
    """List of `Button`s."""
    button_order = [
        "light",
        "volume_down",
        "script_with_text",
        "script_with_text_and_icon",
        "input_select_with_template",
        "script_with_icon",
        "spotify_playlist",
        "icon_from_url",
        "light-control",
        "special_empty",
        "turn_off",
        "special_goto_0",
        "special_goto_home",
        "special_prev_page",
        "special_next_page",
        "grayscale_button",
    ]

    return [Button(**button_dict[key]) for key in button_order]


@pytest.fixture
def config(buttons: list[Button]) -> Config:
    """Config fixture."""
    page_1 = Page(buttons=buttons[:BUTTONS_PER_PAGE], name="Home")
    page_2 = Page(buttons=buttons[BUTTONS_PER_PAGE:], name="Second")
    return Config(pages=[page_1, page_2])


def test_named_to_hex() -> None:
    """Test named to hex conversion."""
    assert _named_to_hex("red") == "#ff0000"
    assert _named_to_hex("#ff0000") == "#ff0000"


def test_example_config_browsing_pages(config: Config) -> None:
    """Test example config browsing pages."""
    assert isinstance(config, Config)
    assert config._current_page_index == 0
    second_page = config.next_page()
    assert isinstance(second_page, Page)
    assert config._current_page_index == 1
    first_page = config.previous_page()
    assert isinstance(first_page, Page)
    assert config._current_page_index == 0
    assert len(first_page.buttons) == BUTTONS_PER_PAGE
    assert len(second_page.buttons) == 1  # update when adding more buttons
    second_page = config.to_page(1)
    assert isinstance(second_page, Page)
    assert config._current_page_index == 1
    first_page = config.to_page(first_page.name)
    assert config._current_page_index == 0
    assert config.button(0) == first_page.buttons[0]


def test_example_close_pages(config: Config) -> None:
    """Test example config close pages."""
    assert isinstance(config, Config)
    assert config._current_page_index == 0
    second_page = config.next_page()
    assert isinstance(second_page, Page)
    assert config._current_page_index == 1
    config.close_page()
    assert config._current_page_index == 0


@pytest.mark.skipif(
    not IS_CONNECTED_TO_HOMEASSISTANT,
    reason="Not connected to Home Assistant",
)
async def test_websocket_connection(buttons: list[Button]) -> None:
    """Test websocket connection."""
    config = dotenv_values(ROOT / ".env")
    async with setup_ws(
        config["HASS_HOST"],
        config["HASS_TOKEN"],
        config["WEBSOCKET_PROTOCOL"],
    ) as websocket:
        complete_state = await get_states(websocket)
        save_and_extract_relevant_state(buttons, complete_state)
        websocket.close()


def save_and_extract_relevant_state(
    buttons: list[Button],
    state: dict[str, dict[str, Any]],
) -> None:
    """Save and extract relevant state."""
    condensed_state = {}
    for button in buttons:
        if button.entity_id in state:
            condensed_state[button.entity_id] = state[button.entity_id]
    with TEST_STATE_FILENAME.open("w") as f:
        json.dump(condensed_state, f, indent=4)


def test_buttons(buttons: list[Button], state: dict[str, dict[str, Any]]) -> None:
    """Test buttons."""
    page = Page(name="Home", buttons=buttons)
    config = Config(pages=[page])
    first_page = config.to_page(0)
    rendered_buttons = [
        button.rendered_template_button(state) for button in first_page.buttons
    ]

    b = rendered_buttons[0]  # LIGHT
    assert b.domain == "light"
    icon = b.render_icon(state)
    assert isinstance(icon, Image.Image)

    b = rendered_buttons[1]  # VOLUME_DOWN
    assert b.entity_id in state
    entity_state = state[b.entity_id]
    attrs = entity_state["attributes"]
    volume = attrs["volume_level"]
    assert b.text == f"{int(100 * volume)}%"
    assert b.service_data is not None
    assert float(b.service_data["volume_level"]) == volume - 0.05

    b = rendered_buttons[3]  # SCRIPT_WITH_TEXT_AND_ICON
    icon = b.render_icon(state)
    assert isinstance(icon, Image.Image)

    b = rendered_buttons[4]  # INPUT_SELECT_WITH_TEMPLATE
    assert b.text == "Sleep off"

    b = rendered_buttons[6]  # SPOTIFY_PLAYLIST
    icon = b.render_icon(state)
    assert b.icon is not None
    # render_icon should create a file
    filename = _to_filename(b.icon, ".jpeg")
    assert Path(filename).exists()

    b = rendered_buttons[14]  # SPECIAL_NEXT_PAGE
    assert b.domain is None

    b = rendered_buttons[0]  # LIGHT
    assert b.entity_id is not None
    assert _keys(b.entity_id, page.buttons) == [0, 8]


def test_validate_special_type(button_dict: dict[str, dict[str, Any]]) -> None:
    """Test validation of special type buttons."""
    with pytest.raises(ValidationError):
        Button(**button_dict["special_next_page"], special_type_data="Yo")
    with pytest.raises(ValidationError):
        Button(**dict(button_dict["special_goto_0"], special_type_data=[]))


def test_download_and_save_mdi() -> None:
    """Test whether function downloads MDI correctly."""
    # might be cached
    filename = _download_and_save_mdi("phone")
    assert filename.exists()

    # is cached
    filename = _download_and_save_mdi("phone")
    assert filename.exists()
    filename.unlink()

    # downloads again
    filename = _download_and_save_mdi("phone")
    assert filename.exists()
    filename.unlink()


def test_init_icon() -> None:
    """Test init icon."""
    _init_icon(icon_filename="xbox.png")
    _init_icon(
        icon_mdi="phone",
        icon_mdi_margin=1,
        icon_mdi_color="#ffbb00",
        size=(100, 100),
    )
    _init_icon(size=(100, 100))


@pytest.fixture
def mock_deck() -> Mock:
    """Mocks a StreamDeck."""
    deck_mock = Mock(spec=StreamDeckOriginal)

    deck_mock.KEY_PIXEL_WIDTH = StreamDeckOriginal.KEY_PIXEL_WIDTH
    deck_mock.KEY_PIXEL_HEIGHT = StreamDeckOriginal.KEY_PIXEL_HEIGHT
    deck_mock.KEY_FLIP = StreamDeckOriginal.KEY_FLIP
    deck_mock.KEY_ROTATION = StreamDeckOriginal.KEY_ROTATION
    deck_mock.KEY_IMAGE_FORMAT = StreamDeckOriginal.KEY_IMAGE_FORMAT

    deck_mock.key_image_format.return_value = {
        "size": (deck_mock.KEY_PIXEL_WIDTH, deck_mock.KEY_PIXEL_HEIGHT),
        "format": deck_mock.KEY_IMAGE_FORMAT,
        "flip": deck_mock.KEY_FLIP,
        "rotation": deck_mock.KEY_ROTATION,
    }

    deck_mock.key_count.return_value = 15

    # Add the context manager methods
    deck_mock.__enter__ = Mock(return_value=deck_mock)
    deck_mock.__exit__ = Mock(return_value=False)

    return deck_mock


def test_update_key_image(
    mock_deck: Mock,
    config: Config,
    state: dict[str, dict[str, Any]],
) -> None:
    """Test update_key_image with MockDeck."""
    update_key_image(mock_deck, key=0, config=config, complete_state=state)
    page = config.current_page()
    assert config._current_page_index == 0
    for key, _ in enumerate(page.buttons):
        update_key_image(mock_deck, key=key, config=config, complete_state=state)

    key_empty = next(
        (i for i, b in enumerate(page.buttons) if b.special_type == "empty"),
    )
    assert key_empty is not None


def test_download_spotify_image() -> None:
    """Test download_spotify_image."""
    icon = "playlist/37i9dQZF1DXaRycgyh6kXP"
    filename = _to_filename(icon, ".jpeg")
    _download_spotify_image(icon, filename)
    assert filename.exists()


def test_is_state_attr(state: dict[str, dict[str, Any]]) -> None:
    """Test is_state_attr jinja template function."""
    for entity_id, e_state in state.items():
        if attrs := e_state.get("attributes"):
            for attr, value in attrs.items():
                _is_state_attr(
                    entity_id=entity_id,
                    attr=attr,
                    value=value,
                    complete_state=state,
                )


def test_states(state: dict[str, dict[str, Any]]) -> None:
    """Test states jinja template function."""
    for entity_id, e_state in state.items():
        if current_state := e_state.get("state"):
            assert _states(entity_id=entity_id, complete_state=state) == current_state

    assert _states(entity_id="domain.does_not_exist", complete_state=state) is None


def test_is_state(state: dict[str, dict[str, Any]]) -> None:
    """Test is_state jinja template function."""
    for entity_id, e_state in state.items():
        if current_state := e_state.get("state"):
            assert _is_state(
                entity_id=entity_id,
                state=current_state,
                complete_state=state,
            )


def test_light_page() -> None:
    """Test light page."""
    page = _light_page(
        entity_id="light.bedroom",
        n_colors=10,
        colormap="hsv",
        colors=None,
        color_temp_kelvin=None,
        brightnesses=None,
        deck_key_count=BUTTONS_PER_PAGE,
    )
    buttons = page.buttons
    assert len(buttons) == BUTTONS_PER_PAGE
    assert buttons[0].icon_background_color is not None

    page = _light_page(
        entity_id="light.bedroom",
        n_colors=10,
        colormap=None,
        colors=None,
        color_temp_kelvin=None,
        brightnesses=None,
        deck_key_count=BUTTONS_PER_PAGE,
    )
    buttons = page.buttons
    assert len(buttons) == BUTTONS_PER_PAGE
    assert buttons[0].icon_background_color is not None

    hex_colors = (
        "#FF0000",  # red
        "#00FF00",  # green
        "#0000FF",  # blue
        "#FFFF00",  # yellow
        "#FFC0CB",  # pink
        "#800080",  # purple
        "#FFA500",  # orange
        "#00FFFF",  # cyan
        "#FFD700",  # gold
        "#008000",  # dark green
    )

    page = _light_page(
        entity_id="light.bedroom",
        n_colors=10,
        colormap=None,
        colors=hex_colors,
        color_temp_kelvin=None,
        brightnesses=None,
        deck_key_count=BUTTONS_PER_PAGE,
    )
    buttons = page.buttons

    # Check that we fill the page with buttons to have close-page in the same position
    page = _light_page(
        entity_id="light.bedroom",
        n_colors=0,
        colormap=None,
        colors=None,
        color_temp_kelvin=None,
        brightnesses=(0, 100),
        deck_key_count=BUTTONS_PER_PAGE,
    )
    buttons = page.buttons
    assert len(buttons) == BUTTONS_PER_PAGE


def test_climate_page() -> None:
    """Test climate page."""
    deck_key_count = 15
    page = _climate_page(
        entity_id="dummy_entity_id",
        name="dummy_name",
        complete_state={},
        temperatures=range(20, 24),
        hvac_modes=["off", "heat", "cool", "auto"],
        deck_key_count=deck_key_count,
    )
    buttons = page.buttons
    assert len(page.buttons) == deck_key_count


def test_climate_page() -> None:
    """Test climate page."""
    deck_key_count = 15
    page = _climate_page(
        entity_id="dummy_entity_id",
        name="dummy_name",
        complete_state={},
        temperatures=(20, 21, 23, 24),
        hvac_modes=["off", "heat", "cool", "auto"],
        deck_key_count=deck_key_count,
    )
    buttons = page.buttons
    assert len(buttons) == deck_key_count


def test_url_to_filename() -> None:
    """Test url_to_filename."""
    url = "https://www.example.com/path/to/file.html"
    expected_filename = ASSETS_PATH / "www_example_com-1f8a388e.html"
    assert str(_url_to_filename(url)) == str(expected_filename)


def test_not_enough_buttons() -> None:
    """Test not enough buttons."""
    page = Page(
        buttons=[
            Button(
                entity_id="light.bedroom",
                icon="mdi:lightbulb",
                icon_background_color="#000000",
            ),
        ],
        name="test",
    )
    config = Config(pages=[page])
    assert config.button(2) is None


def test_generate_uniform_hex_colors() -> None:
    """Test _generate_uniform_hex_colors."""
    assert _generate_uniform_hex_colors(3) == ("#ffffff", "#000000", "#808080")
    n = 10
    assert len(_generate_uniform_hex_colors(n)) == n
    hex_str_length = 7
    assert all(
        isinstance(color, str) and len(color) == hex_str_length and color[0] == "#"
        for color in _generate_uniform_hex_colors(20)
    )


@pytest.fixture
def websocket_mock() -> Mock:
    """Mock websocket client protocol."""
    return Mock(spec=websockets.WebSocketClientProtocol)


async def test_handle_key_press_toggle_light(
    mock_deck: Mock,
    websocket_mock: Mock,
    state: dict[str, dict[str, Any]],
    config: Config,
) -> None:
    """Test handle_key_press toggle light."""
    button = config.button(0)
    assert button is not None
    await _handle_key_press(
        websocket_mock,
        state,
        config,
        button,
        mock_deck,
        is_long_press=False,
    )

    websocket_mock.send.assert_called_once()
    send_call_args = websocket_mock.send.call_args.args[0]
    payload = json.loads(send_call_args)

    assert payload["type"] == "call_service"
    assert payload["domain"] == "light"
    assert payload["service"] == "toggle"
    assert payload["service_data"] == {"entity_id": "light.living_room_lights_z2m"}


async def test_handle_key_press_next_page(
    websocket_mock: Mock,
    mock_deck: Mock,
    state: dict[str, dict[str, Any]],
    config: Config,
) -> None:
    """Test handle_key_press next page."""
    button = config.button(14)
    assert button is not None
    await _handle_key_press(
        websocket_mock,
        state,
        config,
        button,
        mock_deck,
        is_long_press=False,
    )

    # No service should be called
    websocket_mock.send.assert_not_called()

    # Ensure that the next_page method is called
    assert config._current_page_index == 1


async def test_button_with_target(
    websocket_mock: Mock,
    mock_deck: Mock,
) -> None:
    """Test button with target."""
    button = Button(
        service="media_player.join",
        service_data={
            "group_members": ["media_player.2", "media_player.3", "media_player.4"],
        },
        target={"entity_id": "media_player.1"},
    )
    config = Config(pages=[Page(buttons=[button], name="test")])
    _button = config.button(0)
    assert _button is not None
    assert _button.service == "media_player.join"
    await _handle_key_press(
        websocket_mock,
        {},
        config,
        _button,
        mock_deck,
        is_long_press=False,
    )
    # Check that the send method was called with the correct payload
    called_payload = json.loads(websocket_mock.send.call_args.args[0])
    expected_payload = {
        "id": called_payload["id"],  # Use the called id to match it
        "type": "call_service",
        "domain": "media_player",
        "service": "join",
        "service_data": {
            "group_members": [
                "media_player.2",
                "media_player.3",
                "media_player.4",
            ],
        },
        "target": {
            "entity_id": "media_player.1",
        },
    }

    assert called_payload == expected_payload


@pytest.mark.parametrize(
    ("template", "state", "expected_output"),
    [
        # Test 1: Activate a scene
        # No jinja template to test
        # Test 2: Toggle a cover
        (
            """
            {% if is_state('cover.garage_door', 'open') %}
            garage-open
            {% else %}
            garage-lock
            {% endif %}
            """,
            {"cover.garage_door": {"state": "open"}},
            "garage-open",
        ),
        (
            """
            {% if is_state('cover.garage_door', 'open') %}
            garage-open
            {% else %}
            garage-lock
            {% endif %}
            """,
            {"cover.garage_door": {"state": "closed"}},
            "garage-lock",
        ),
        # Test 3: Start or stop the vacuum robot (already provided)
        (
            """
            {% if is_state('vacuum.cleaning_robot', 'docked') %}
            vacuum.start
            {% else %}
            vacuum.return_to_base
            {% endif %}
            """,
            {"vacuum.cleaning_robot": {"state": "docked"}},
            "vacuum.start",
        ),
        (
            """
            {% if is_state('vacuum.cleaning_robot', 'docked') %}
            vacuum.start
            {% else %}
            vacuum.return_to_base
            {% endif %}
            """,
            {"vacuum.cleaning_robot": {"state": "cleaning"}},
            "vacuum.return_to_base",
        ),
        # Test 4: Mute/unmute a media player
        (
            """
        {% if is_state_attr('media_player.kef_ls50', 'is_volume_muted', true) %}
        false
        {% else %}
        true
        {% endif %}
        """,
            {"media_player.kef_ls50": {"attributes": {"is_volume_muted": True}}},
            "false",
        ),
        (
            """
            {% if is_state_attr('media_player.living_room_speaker', 'is_volume_muted', true) %}
            volume-off
            {% else %}
            volume-high
            {% endif %}
            """,
            {
                "media_player.living_room_speaker": {
                    "attributes": {"is_volume_muted": True},
                },
            },
            "volume-off",
        ),
        (
            """
            {% if is_state_attr('media_player.living_room_speaker', 'is_volume_muted', true) %}
            volume-off
            {% else %}
            volume-high
            {% endif %}
            """,
            {
                "media_player.living_room_speaker": {
                    "attributes": {"is_volume_muted": False},
                },
            },
            "volume-high",
        ),
        # Test 5: Control the brightness of a light
        (
            """
            {% set current_brightness = state_attr('light.living_room_lights', 'brightness') %}
            {% set brightness_pct = (current_brightness / 255) * 100 %}
            {{ brightness_pct | round }}%
            """,
            {"light.living_room_lights": {"attributes": {"brightness": 128}}},
            "50.0%",
        ),
        # Test 6: Toggle a fan
        (
            """
            {% if is_state('fan.bedroom_fan', 'on') %}
            fan
            {% else %}
            fan-off
            {% endif %}
            """,
            {"fan.bedroom_fan": {"state": "on"}},
            "fan",
        ),
        (
            """
            {% if is_state('fan.bedroom_fan', 'on') %}
            fan
            {% else %}
            fan-off
            {% endif %}
            """,
            {"fan.bedroom_fan": {"state": "off"}},
            "fan-off",
        ),
        # Test 7: Lock/unlock a door (cont.)
        (
            """
            {% if is_state('lock.front_door', 'unlocked') %}
            door-open
            {% else %}
            door-closed
            {% endif %}
            """,
            {"lock.front_door": {"state": "unlocked"}},
            "door-open",
        ),
        (
            """
            {% if is_state('lock.front_door', 'unlocked') %}
            door-open
            {% else %}
            door-closed
            {% endif %}
            """,
            {"lock.front_door": {"state": "locked"}},
            "door-closed",
        ),
        # Test 8: Arm/disarm an alarm system
        (
            """
            {% if is_state('alarm_control_panel.home_alarm', 'armed_away') %}
            alarm_control_panel.alarm_disarm
            {% else %}
            alarm_control_panel.alarm_arm_away
            {% endif %}
            """,
            {"alarm_control_panel.home_alarm": {"state": "armed_away"}},
            "alarm_control_panel.alarm_disarm",
        ),
        (
            """
            {% if is_state('alarm_control_panel.home_alarm', 'armed_away') %}
            alarm_control_panel.alarm_disarm
            {% else %}
            alarm_control_panel.alarm_arm_away
            {% endif %}
            """,
            {"alarm_control_panel.home_alarm": {"state": "disarmed"}},
            "alarm_control_panel.alarm_arm_away",
        ),
        # Test 9: Set an alarm time for the next day
        (
            """
            {{ '07:00:00' if states('input_datetime.alarm_time') != '07:00:00' else '08:00:00' }}
            """,
            {"input_datetime.alarm_time": {"state": "07:00:00"}},
            "08:00:00",
        ),
        (
            """
            {{ '07:00:00' if states('input_datetime.alarm_time') != '07:00:00' else '08:00:00' }}
            """,
            {"input_datetime.alarm_time": {"state": "08:00:00"}},
            "07:00:00",
        ),
        # Test 10: Control a media player (e.g., pause/play or skip tracks)
        (
            """
            {% if is_state('media_player.living_room_speaker', 'playing') %}
            pause
            {% else %}
            play
            {% endif %}
            """,
            {"media_player.living_room_speaker": {"state": "playing"}},
            "pause",
        ),
        (
            """
            {% if is_state('media_player.living_room_speaker', 'playing') %}
            pause
            {% else %}
            play
            {% endif %}
            """,
            {"media_player.living_room_speaker": {"state": "paused"}},
            "play",
        ),
        # Test 11: Set a specific color for a light
        (
            """
            {% if is_state('light.living_room_light', 'on') %}
            lightbulb-on
            {% else %}
            lightbulb-off
            {% endif %}
            """,
            {"light.living_room_light": {"state": "on"}},
            "lightbulb-on",
        ),
        (
            """
            {% if is_state('light.living_room_light', 'on') %}
            lightbulb-on
            {% else %}
            lightbulb-off
            {% endif %}
            """,
            {"light.living_room_light": {"state": "off"}},
            "lightbulb-off",
        ),
        # Test 12: Adjust the thermostat to a specific temperature
        # No jinja template to test
        # Test 13: Trigger a script to send a notification to your mobile device
        # No jinja template to test
        # Test 14: Toggle day/night mode (using an input_boolean)
        (
            """
            {% if is_state('input_boolean.day_night_mode', 'on') %}
            weather-night
            {% else %}
            weather-sunny
            {% endif %}
            """,
            {"input_boolean.day_night_mode": {"state": "on"}},
            "weather-night",
        ),
        (
            """
            {% if is_state('input_boolean.day_night_mode', 'on') %}
            weather-night
            {% else %}
            weather-sunny
            {% endif %}
            """,
            {"input_boolean.day_night_mode": {"state": "off"}},
            "weather-sunny",
        ),
        # Test 15: Control a TV (e.g., turn on/off or change input source)
        # No jinja template to test
        # Test 16: Control a group of lights (e.g., turn on/off or change color)
        (
            """
            {% if is_state('group.living_room_lights', 'on') %}
            lightbulb-group
            {% else %}
            lightbulb-group-off
            {% endif %}
            """,
            {"group.living_room_lights": {"state": "on"}},
            "lightbulb-group",
        ),
        (
            """
            {% if is_state('group.living_room_lights', 'on') %}
            lightbulb-group
            {% else %}
            lightbulb-group-off
            {% endif %}
            """,
            {"group.living_room_lights": {"state": "off"}},
            "lightbulb-group-off",
        ),
        # Test 17: Trigger a doorbell or camera announcement
        (
            """
            {{ 17 if state_attr('climate.living_room', 'temperature') >= 22 else 22 }}
            """,
            {"climate.living_room": {"attributes": {"temperature": 22}}},
            "17",
        ),
        (
            """
            Set
            {{ '17°C' if state_attr('climate.living_room', 'temperature') >= 22 else '22°C' }}
            ({{ state_attr('climate.living_room', 'temperature') }}°C now)
            """,
            {"climate.living_room": {"attributes": {"temperature": 22}}},
            "Set\n17°C\n(22°C now)",
        ),
        # Test 18: Enable/disable a sleep timer (using an input_boolean)
        (
            """
            {% if is_state('input_boolean.sleep_timer', 'on') %}
            timer
            {% else %}
            timer-off
            {% endif %}
            """,
            {"input_boolean.sleep_timer": {"state": "on"}},
            "timer",
        ),
        (
            """
            {% if is_state('input_boolean.sleep_timer', 'on') %}
            timer
            {% else %}
            timer-off
            {% endif %}
            """,
            {"input_boolean.sleep_timer": {"state": "off"}},
            "timer-off",
        ),
        # Test 19: Retrieve weather information and display it on the button
        # No jinja template to test
        # Test 20: Toggle Wi-Fi on/off (using a switch)
        (
            """
            {% if is_state('switch.wifi_switch', 'on') %}
            wifi
            {% else %}
            wifi-off
            {% endif %}
            """,
            {"switch.wifi_switch": {"state": "on"}},
            "wifi",
        ),
        (
            """
            {% if is_state('switch.wifi_switch', 'on') %}
            wifi
            {% else %}
            wifi-off
            {% endif %}
            """,
            {"switch.wifi_switch": {"state": "off"}},
            "wifi-off",
        ),
    ],
)
def test_render_jinja2_from_examples_readme(
    template: str,
    state: dict[str, dict[str, Any]],
    expected_output: str,
) -> None:
    """Test _render_jinja for volume control."""
    assert _render_jinja(textwrap.dedent(template), state) == textwrap.dedent(
        expected_output,
    )


def test_render_jinja2_from_my_config_and_example_config() -> None:
    """Test _render_jinja for volume control."""
    template_volume_1 = textwrap.dedent(
        """
        {{ max(state_attr("media_player.kef_ls50", "volume_level") - 0.05, 0) }}
        """,
    )
    template_volume_2 = textwrap.dedent(
        """
            {{ (state_attr("media_player.kef_ls50", "volume_level") - 0.05) | max(0) }}
            """,
    )
    state_volume_1 = {
        "media_player.kef_ls50": {"attributes": {"volume_level": 0.5}},
    }
    state_volume_2 = {
        "media_player.kef_ls50": {"attributes": {"volume_level": 0.03}},
    }

    for template in [template_volume_1, template_volume_2]:
        assert float(_render_jinja(template, state_volume_1)) == 0.5 - 0.05
        assert float(_render_jinja(template, state_volume_2)) == 0

    template_volume_pct = textwrap.dedent(
        """
        {{ (100 * state_attr("media_player.kef_ls50", "volume_level")) | int }}%
        """,
    )
    state_volume_pct_1 = {
        "media_player.kef_ls50": {"attributes": {"volume_level": 0.5}},
    }
    state_volume_pct_2 = {
        "media_player.kef_ls50": {"attributes": {"volume_level": 0.75}},
    }

    assert _render_jinja(template_volume_pct, state_volume_pct_1) == "50%"
    assert _render_jinja(template_volume_pct, state_volume_pct_2) == "75%"

    entity_id = "light.living_room_lights"
    state = {entity_id: {"state": "off"}}
    assert _render_jinja("{{ states('" + entity_id + "') }}", state) == "off"

    template_volume_down_1 = textwrap.dedent(
        """
        {{ max(state_attr("media_player.kef_ls50", "volume_level") - 0.05, 0) }}
        """,
    )
    template_volume_down_2 = textwrap.dedent(
        """
        {{ (state_attr("media_player.kef_ls50", "volume_level") - 0.05) | max(0) }}
        """,
    )
    template_volume_up_1 = textwrap.dedent(
        """
        {{ min(state_attr("media_player.kef_ls50", "volume_level") + 0.05, 1) }}
        """,
    )
    template_volume_up_2 = textwrap.dedent(
        """
        {{ (state_attr("media_player.kef_ls50", "volume_level") + 0.05) | min(1) }}
        """,
    )
    state_volume = {
        "media_player.kef_ls50": {"attributes": {"volume_level": 0.5}},
    }
    for template_volume_down in [template_volume_down_1, template_volume_down_2]:
        assert float(_render_jinja(template_volume_down, state_volume)) == 0.5 - 0.05
    for template_volume_up in [template_volume_up_1, template_volume_up_2]:
        assert float(_render_jinja(template_volume_up, state_volume)) == 0.5 + 0.05

    template_brightness = textwrap.dedent(
        """
        {% set current_brightness = state_attr('light.living_room_lights', 'brightness') %}
        {% set next_brightness = (current_brightness + 25.5) % 255 %}
        {{ min(next_brightness, 255) | int }}
        """,
    )

    state_brightness = {
        "light.living_room_lights": {"attributes": {"brightness": 100}},
    }

    assert int(_render_jinja(template_brightness, state_brightness)) == int(
        (100 + 25.5) % 255,
    )

    template_str = textwrap.dedent(
        """
        {% set current_brightness = 10 %}
        {{ current_brightness | min(255) | int }}
        """,
    )
    assert int(_render_jinja(template_str, {})) == 10  # noqa: PLR2004


def test_icon_failed_icon() -> None:
    """Test icon function with failed icon."""
    button = Button(icon_mdi="non-existing-icon-yolo")

    # Test that ValueError is raised when rendering the icon
    with pytest.raises(ValueError, match="404"):
        button.render_icon({})

    # Test that IconWarning is issued when trying to render the icon
    with pytest.warns(IconWarning):
        button.try_render_icon({})

    icon = button.try_render_icon({}, size=(100, 100))
    assert icon is not None
    assert isinstance(icon, Image.Image)
    assert icon.size == (100, 100)


async def test_delay() -> None:
    """Test the delay."""
    button = Button(delay=0.1)
    assert not button.is_sleeping()
    assert button.maybe_start_or_cancel_timer()
    await asyncio.sleep(0)  # TODO: figure out why this is needed
    assert button._timer is not None
    assert button._timer.is_sleeping
    assert button.is_sleeping()
    _ = button.render_icon({})
    await asyncio.sleep(0.1)
    assert not button.is_sleeping()


def test_to_markdown_table() -> None:
    """Test to_markdown_table for docs."""
    table = Button.to_markdown_table()
    assert isinstance(table, str)


async def test_long_press(
    mock_deck: Mock,
    websocket_mock: Mock,
    state: dict[str, dict[str, Any]],
) -> None:
    """Test long press."""
    long_press_threshold = 0.5
    short_press_time = 0.0
    assert short_press_time < long_press_threshold
    long_press_time = long_press_threshold + 0.1
    assert long_press_time > long_press_threshold
<<<<<<< HEAD
    inactivity_state = InactivityState()
=======
>>>>>>> b74d891e

    home = Page(
        name="home",
        buttons=[
            Button(
                special_type="go-to-page",
                special_type_data="short",
                long_press={"special_type": "go-to-page", "special_type_data": "long"},
            ),
            Button(special_type="go-to-page", special_type_data="short"),
        ],
    )
    short = Page(
        name="short",
        buttons=[
            Button(text="short", special_type="go-to-page", special_type_data="home"),
        ],
    )
    long = Page(
        name="long",
        buttons=[
            Button(text="long", special_type="go-to-page", special_type_data="home"),
        ],
    )
    config = Config(pages=[home, short, long], long_press_duration=long_press_threshold)
    assert config._current_page_index == 0
    assert config.current_page() == home
<<<<<<< HEAD
    press = _on_press_callback(inactivity_state, websocket_mock, state, config)
=======
    press = _on_press_callback(websocket_mock, state, config)
>>>>>>> b74d891e

    async def press_and_release(key: int, seconds: float) -> None:
        await press(mock_deck, key, True)  # noqa: FBT003
        await asyncio.sleep(seconds)
        await press(mock_deck, key, False)  # noqa: FBT003

    await press_and_release(0, short_press_time)
    assert config.current_page() == short
    await press_and_release(0, short_press_time)
    assert config.current_page() == home
    await press_and_release(0, long_press_time)
    assert config.current_page() == long
    await press_and_release(0, short_press_time)
    assert config.current_page() == home
    await press_and_release(1, long_press_time)
    assert (
        config.current_page() == home
    )  # shouldn't do anything as no long action is configured


async def test_anonymous_page(
    mock_deck: Mock,
    websocket_mock: Mock,
    state: dict[str, dict[str, Any]],
) -> None:
    """Test that the anonymous page works."""
    home = Page(
        name="home",
        buttons=[Button(special_type="go-to-page", special_type_data="anon")],
    )
    anon = Page(
        name="anon",
        buttons=[
            Button(text="yolo"),
            Button(text="foo", delay=0.1),
            Button(special_type="close-page"),
        ],
    )
    config = Config(pages=[home], anonymous_pages=[anon])
    assert config._current_page_index == 0
    assert config._detached_page is None
    assert config.to_page("anon") == anon
    assert config._detached_page is not None
    assert config.current_page() == anon
    button = config.button(0)
    assert button.text == "yolo"
<<<<<<< HEAD
    inactivity_state = InactivityState()
    press = _on_press_callback(inactivity_state, websocket_mock, state, config)
=======
    press = _on_press_callback(websocket_mock, state, config)
>>>>>>> b74d891e

    # We need to have a release otherwise it will be timing for a long press
    async def press_and_release(key: int) -> None:
        await press(mock_deck, key, key_pressed=True)
        await press(mock_deck, key, key_pressed=False)

    # Click the button
    await press_and_release(0)
    # Should now be the button on the first page
    button = config.button(0)
    assert button.special_type == "go-to-page"
    # Back to anon page
    assert config.to_page("anon") == anon
    # Click the delay button
    button = config.button(1)
    assert button.text == "foo"
    await press_and_release(1)
    # Should now still be the button because of the delay
    assert button.text == "foo"
    assert config._detached_page is not None
    assert config.current_page() == anon
    with patch("home_assistant_streamdeck_yaml.update_all_key_images") as mock:
        await asyncio.sleep(0.15)  # longer than delay should then switch to home
        mock.assert_called_once()
    assert config._detached_page is None
    assert config.current_page() == home
    # Should now be the button on the first page
    button = config.button(0)
    assert button.special_type == "go-to-page"

    # Test load_page_as_detached and close_detached_page methods
    assert config.current_page() == home
    config.load_page_as_detached(anon)
    assert config.current_page() == anon
    config.close_detached_page()
    assert config.current_page() == home
    # Back to anon page to test that the close button works properly
    assert config.to_page("anon") == anon
<<<<<<< HEAD
    await press_and_release(2)
=======
    await press(mock_deck, 2, key_pressed=True)
    await press(mock_deck, 2, key_pressed=False)
>>>>>>> b74d891e
    assert config._detached_page is None
    assert config.current_page() == home

<|MERGE_RESOLUTION|>--- conflicted
+++ resolved
@@ -36,7 +36,6 @@
     _is_state_attr,
     _keys,
     _light_page,
-    _climate_page,
     _named_to_hex,
     _on_press_callback,
     _render_jinja,
@@ -506,21 +505,6 @@
         entity_id="dummy_entity_id",
         name="dummy_name",
         complete_state={},
-        temperatures=range(20, 24),
-        hvac_modes=["off", "heat", "cool", "auto"],
-        deck_key_count=deck_key_count,
-    )
-    buttons = page.buttons
-    assert len(page.buttons) == deck_key_count
-
-
-def test_climate_page() -> None:
-    """Test climate page."""
-    deck_key_count = 15
-    page = _climate_page(
-        entity_id="dummy_entity_id",
-        name="dummy_name",
-        complete_state={},
         temperatures=(20, 21, 23, 24),
         hvac_modes=["off", "heat", "cool", "auto"],
         deck_key_count=deck_key_count,
@@ -1176,10 +1160,7 @@
     assert short_press_time < long_press_threshold
     long_press_time = long_press_threshold + 0.1
     assert long_press_time > long_press_threshold
-<<<<<<< HEAD
     inactivity_state = InactivityState()
-=======
->>>>>>> b74d891e
 
     home = Page(
         name="home",
@@ -1207,11 +1188,7 @@
     config = Config(pages=[home, short, long], long_press_duration=long_press_threshold)
     assert config._current_page_index == 0
     assert config.current_page() == home
-<<<<<<< HEAD
     press = _on_press_callback(inactivity_state, websocket_mock, state, config)
-=======
-    press = _on_press_callback(websocket_mock, state, config)
->>>>>>> b74d891e
 
     async def press_and_release(key: int, seconds: float) -> None:
         await press(mock_deck, key, True)  # noqa: FBT003
@@ -1258,12 +1235,8 @@
     assert config.current_page() == anon
     button = config.button(0)
     assert button.text == "yolo"
-<<<<<<< HEAD
     inactivity_state = InactivityState()
     press = _on_press_callback(inactivity_state, websocket_mock, state, config)
-=======
-    press = _on_press_callback(websocket_mock, state, config)
->>>>>>> b74d891e
 
     # We need to have a release otherwise it will be timing for a long press
     async def press_and_release(key: int) -> None:
@@ -1302,12 +1275,7 @@
     assert config.current_page() == home
     # Back to anon page to test that the close button works properly
     assert config.to_page("anon") == anon
-<<<<<<< HEAD
     await press_and_release(2)
-=======
-    await press(mock_deck, 2, key_pressed=True)
-    await press(mock_deck, 2, key_pressed=False)
->>>>>>> b74d891e
     assert config._detached_page is None
     assert config.current_page() == home
 
