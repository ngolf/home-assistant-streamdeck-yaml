--- conflicted
+++ resolved
@@ -1136,19 +1136,13 @@
     websocket_mock: Mock,
     state: dict[str, dict[str, Any]],
 ) -> None:
-<<<<<<< HEAD
-=======
     """Test long press."""
->>>>>>> b3f3f66e
     long_press_threshold = 0.5
     short_press_time = 0.0
     assert short_press_time < long_press_threshold
     long_press_time = long_press_threshold + 0.1
     assert long_press_time > long_press_threshold
-<<<<<<< HEAD
     inactivity_state = InactivityState()
-=======
->>>>>>> b3f3f66e
 
     home = Page(
         name="home",
@@ -1176,21 +1170,12 @@
     config = Config(pages=[home, short, long], long_press_duration=long_press_threshold)
     assert config._current_page_index == 0
     assert config.current_page() == home
-<<<<<<< HEAD
     press = _on_press_callback(inactivity_state, websocket_mock, state, config)
-
-    async def press_and_release(key: int, seconds: float) -> None:
-        await press(mock_deck, key, key_pressed=True)
-        await asyncio.sleep(seconds)
-        await press(mock_deck, key, key_pressed=False)
-=======
-    press = _on_press_callback(websocket_mock, state, config)
 
     async def press_and_release(key: int, seconds: float) -> None:
         await press(mock_deck, key, True)  # noqa: FBT003
         await asyncio.sleep(seconds)
         await press(mock_deck, key, False)  # noqa: FBT003
->>>>>>> b3f3f66e
 
     await press_and_release(0, short_press_time)
     assert config.current_page() == short
@@ -1232,12 +1217,8 @@
     assert config.current_page() == anon
     button = config.button(0)
     assert button.text == "yolo"
-<<<<<<< HEAD
     inactivity_state = InactivityState()
     press = _on_press_callback(inactivity_state, websocket_mock, state, config)
-=======
-    press = _on_press_callback(websocket_mock, state, config)
->>>>>>> b3f3f66e
 
     # We need to have a release otherwise it will be timing for a long press
     async def press_and_release(key: int) -> None:
