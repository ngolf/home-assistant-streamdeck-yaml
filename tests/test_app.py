"""Test Home Assistant Stream Deck YAML."""

from __future__ import annotations

import asyncio
import json
import sys
import textwrap
from pathlib import Path
from typing import Any
from unittest.mock import Mock, patch

import pytest
import websockets
from dotenv import dotenv_values
from PIL import Image
from pydantic import ValidationError
from StreamDeck.Devices.StreamDeckOriginal import StreamDeckOriginal

from home_assistant_streamdeck_yaml import (
    ASSETS_PATH,
    DEFAULT_CONFIG,
    Button,
    Config,
    IconWarning,
    InactivityState,
    Page,
    _download_and_save_mdi,
    _download_spotify_image,
    _generate_uniform_hex_colors,
    _handle_key_press,
    _init_icon,
    _is_state,
    _is_state_attr,
    _keys,
    _light_page,
    _climate_page,
    _named_to_hex,
    _on_press_callback,
    _render_jinja,
    _states,
    _to_filename,
    _url_to_filename,
    get_states,
    setup_ws,
    update_key_image,
)

ROOT = Path(__file__).parent.parent
sys.path.append(str(ROOT))
TEST_STATE_FILENAME = ROOT / "tests" / "state.json"
IS_CONNECTED_TO_HOMEASSISTANT = False
BUTTONS_PER_PAGE = 15


def test_load_config() -> None:
    """Test Config.load."""
    Config.load(DEFAULT_CONFIG)


def test_reload_config() -> None:
    """Test Config.load."""
    c = Config.load(DEFAULT_CONFIG)
    c.pages = []
    assert c.pages == []
    c.reload()
    assert c.pages != []


@pytest.fixture
def state() -> dict[str, dict[str, Any]]:
    """State fixture."""
    with TEST_STATE_FILENAME.open("r") as f:
        return json.load(f)


@pytest.fixture
def button_dict() -> dict[str, dict[str, Any]]:
    """Different button configurations."""
    return {
        "light": {
            "entity_id": "light.living_room_lights_z2m",
            "service": "light.toggle",
            "text": "Living room\nlights\n",
        },
        "light-control": {
            "entity_id": "light.living_room_lights_z2m",
            "special_type": "light-control",
            "special_type_data": {
                "colors": [
                    "#FF0000",  # red
                    "#00FF00",  # green
                    "#0000FF",  # blue
                    "#FFFF00",  # yellow
                    "#FFC0CB",  # pink
                    "#800080",  # purple
                    "#FFA500",  # orange
                    "#00FFFF",  # cyan
                    "#FFD700",  # gold
                    "#008000",  # dark green
                ],
            },
        },
        "icon_from_url": {
            "icon": "url:https://www.nijho.lt/authors/admin/avatar.jpg",
            # Normally one would use `person.bas`, however, that state is not in the test JSON.
            "text": "{% if is_state('light.living_room_lights_z2m', 'on') %}Home{% else %}Away{% endif %}",
        },
        "volume_down": {
            "entity_id": "media_player.kef_ls50",
            "service": "media_player.volume_set",
            "service_data": {
                "volume_level": '{{ max(state_attr("media_player.kef_ls50", "volume_level") - 0.05, 0) }}',
                "entity_id": "media_player.kef_ls50",
            },
            "text": '{{ (100 * state_attr("media_player.kef_ls50", "volume_level")) | int }}%',
            "text_size": 16,
            "icon_mdi": "volume-minus",
        },
        "script_with_text": {
            "service": "script.reset_adaptive_lighting",
            "text": "Reset\nadaptive\nlighting\n",
        },
        "script_with_text_and_icon": {
            "service": "script.turn_off_everything",
            "text": "ALL OFF",
            "text_offset": 4,
            "icon": "night_sky.png",
        },
        "input_select_with_template": {
            "entity_id": "input_select.sleep_mode",
            "service": "input_select.select_previous",
            "text": 'Sleep {{ states("input_select.sleep_mode") }}',
            "icon_mdi": "power-sleep",
        },
        "script_with_icon": {
            "service": "script.start_fireplace_netflix",
            "icon": "fireplace.png",
        },
        "spotify_playlist": {
            "service": "script.start_spotify",
            "service_data": {
                "playlist": "37i9dQZF1DXaRycgyh6kXP",
                "source": "KEF LS50",
            },
            "icon": "spotify:playlist/37i9dQZF1DXaRycgyh6kXP",
        },
        "grayscale_button": {
            "entity_id": "input_select.sleep_mode",
            "icon": "spotify:playlist/37i9dQZF1DXaRycgyh6kXP",
            "icon_gray_when_off": True,
        },
        "special_empty": {"special_type": "empty"},
        "special_goto_0": {"special_type": "go-to-page", "special_type_data": 0},
        "special_goto_home": {
            "special_type": "go-to-page",
            "special_type_data": "Home",
        },
        "special_prev_page": {"special_type": "previous-page"},
        "special_next_page": {"special_type": "next-page"},
        "turn_off": {"special_type": "turn-off"},
    }


@pytest.fixture
def buttons(button_dict: dict[str, dict[str, Any]]) -> list[Button]:
    """List of `Button`s."""
    button_order = [
        "light",
        "volume_down",
        "script_with_text",
        "script_with_text_and_icon",
        "input_select_with_template",
        "script_with_icon",
        "spotify_playlist",
        "icon_from_url",
        "light-control",
        "special_empty",
        "turn_off",
        "special_goto_0",
        "special_goto_home",
        "special_prev_page",
        "special_next_page",
        "grayscale_button",
    ]

    return [Button(**button_dict[key]) for key in button_order]


@pytest.fixture
def config(buttons: list[Button]) -> Config:
    """Config fixture."""
    page_1 = Page(buttons=buttons[:BUTTONS_PER_PAGE], name="Home")
    page_2 = Page(buttons=buttons[BUTTONS_PER_PAGE:], name="Second")
    return Config(pages=[page_1, page_2])


def test_named_to_hex() -> None:
    """Test named to hex conversion."""
    assert _named_to_hex("red") == "#ff0000"
    assert _named_to_hex("#ff0000") == "#ff0000"


def test_example_config_browsing_pages(config: Config) -> None:
    """Test example config browsing pages."""
    assert isinstance(config, Config)
    assert config._current_page_index == 0
    second_page = config.next_page()
    assert isinstance(second_page, Page)
    assert config._current_page_index == 1
    first_page = config.previous_page()
    assert isinstance(first_page, Page)
    assert config._current_page_index == 0
    assert len(first_page.buttons) == BUTTONS_PER_PAGE
    assert len(second_page.buttons) == 1  # update when adding more buttons
    second_page = config.to_page(1)
    assert isinstance(second_page, Page)
    assert config._current_page_index == 1
    first_page = config.to_page(first_page.name)
    assert config._current_page_index == 0
    assert config.button(0) == first_page.buttons[0]


@pytest.mark.skipif(
    not IS_CONNECTED_TO_HOMEASSISTANT,
    reason="Not connected to Home Assistant",
)
async def test_websocket_connection(buttons: list[Button]) -> None:
    """Test websocket connection."""
    config = dotenv_values(ROOT / ".env")
    async with setup_ws(
        config["HASS_HOST"],
        config["HASS_TOKEN"],
        config["WEBSOCKET_PROTOCOL"],
    ) as websocket:
        complete_state = await get_states(websocket)
        save_and_extract_relevant_state(buttons, complete_state)
        websocket.close()


def save_and_extract_relevant_state(
    buttons: list[Button],
    state: dict[str, dict[str, Any]],
) -> None:
    """Save and extract relevant state."""
    condensed_state = {}
    for button in buttons:
        if button.entity_id in state:
            condensed_state[button.entity_id] = state[button.entity_id]
    with TEST_STATE_FILENAME.open("w") as f:
        json.dump(condensed_state, f, indent=4)


def test_buttons(buttons: list[Button], state: dict[str, dict[str, Any]]) -> None:
    """Test buttons."""
    page = Page(name="Home", buttons=buttons)
    config = Config(pages=[page])
    first_page = config.to_page(0)
    rendered_buttons = [
        button.rendered_template_button(state) for button in first_page.buttons
    ]

    b = rendered_buttons[0]  # LIGHT
    assert b.domain == "light"
    icon = b.render_icon(state)
    assert isinstance(icon, Image.Image)

    b = rendered_buttons[1]  # VOLUME_DOWN
    assert b.entity_id in state
    entity_state = state[b.entity_id]
    attrs = entity_state["attributes"]
    volume = attrs["volume_level"]
    assert b.text == f"{int(100 * volume)}%"
    assert b.service_data is not None
    assert float(b.service_data["volume_level"]) == volume - 0.05

    b = rendered_buttons[3]  # SCRIPT_WITH_TEXT_AND_ICON
    icon = b.render_icon(state)
    assert isinstance(icon, Image.Image)

    b = rendered_buttons[4]  # INPUT_SELECT_WITH_TEMPLATE
    assert b.text == "Sleep off"

    b = rendered_buttons[6]  # SPOTIFY_PLAYLIST
    icon = b.render_icon(state)
    assert b.icon is not None
    # render_icon should create a file
    filename = _to_filename(b.icon, ".jpeg")
    assert Path(filename).exists()

    b = rendered_buttons[14]  # SPECIAL_NEXT_PAGE
    assert b.domain is None

    b = rendered_buttons[0]  # LIGHT
    assert b.entity_id is not None
    assert _keys(b.entity_id, page.buttons) == [0, 8]


def test_validate_special_type(button_dict: dict[str, dict[str, Any]]) -> None:
    """Test validation of special type buttons."""
    with pytest.raises(ValidationError):
        Button(**button_dict["special_next_page"], special_type_data="Yo")
    with pytest.raises(ValidationError):
        Button(**dict(button_dict["special_goto_0"], special_type_data=[]))


def test_download_and_save_mdi() -> None:
    """Test whether function downloads MDI correctly."""
    # might be cached
    filename = _download_and_save_mdi("phone")
    assert filename.exists()

    # is cached
    filename = _download_and_save_mdi("phone")
    assert filename.exists()
    filename.unlink()

    # downloads again
    filename = _download_and_save_mdi("phone")
    assert filename.exists()
    filename.unlink()


def test_init_icon() -> None:
    """Test init icon."""
    _init_icon(icon_filename="xbox.png")
    _init_icon(
        icon_mdi="phone",
        icon_mdi_margin=1,
        icon_mdi_color="#ffbb00",
        size=(100, 100),
    )
    _init_icon(size=(100, 100))


@pytest.fixture
def mock_deck() -> Mock:
    """Mocks a StreamDeck."""
    deck_mock = Mock(spec=StreamDeckOriginal)

    deck_mock.KEY_PIXEL_WIDTH = StreamDeckOriginal.KEY_PIXEL_WIDTH
    deck_mock.KEY_PIXEL_HEIGHT = StreamDeckOriginal.KEY_PIXEL_HEIGHT
    deck_mock.KEY_FLIP = StreamDeckOriginal.KEY_FLIP
    deck_mock.KEY_ROTATION = StreamDeckOriginal.KEY_ROTATION
    deck_mock.KEY_IMAGE_FORMAT = StreamDeckOriginal.KEY_IMAGE_FORMAT

    deck_mock.key_image_format.return_value = {
        "size": (deck_mock.KEY_PIXEL_WIDTH, deck_mock.KEY_PIXEL_HEIGHT),
        "format": deck_mock.KEY_IMAGE_FORMAT,
        "flip": deck_mock.KEY_FLIP,
        "rotation": deck_mock.KEY_ROTATION,
    }

    deck_mock.key_count.return_value = 15

    # Add the context manager methods
    deck_mock.__enter__ = Mock(return_value=deck_mock)
    deck_mock.__exit__ = Mock(return_value=False)

    return deck_mock


def test_update_key_image(
    mock_deck: Mock,
    config: Config,
    state: dict[str, dict[str, Any]],
) -> None:
    """Test update_key_image with MockDeck."""
    update_key_image(mock_deck, key=0, config=config, complete_state=state)
    page = config.current_page()
    assert config._current_page_index == 0
    for key, _ in enumerate(page.buttons):
        update_key_image(mock_deck, key=key, config=config, complete_state=state)

    key_empty = next(
        (i for i, b in enumerate(page.buttons) if b.special_type == "empty"),
    )
    assert key_empty is not None


def test_download_spotify_image() -> None:
    """Test download_spotify_image."""
    icon = "playlist/37i9dQZF1DXaRycgyh6kXP"
    filename = _to_filename(icon, ".jpeg")
    _download_spotify_image(icon, filename)
    assert filename.exists()


def test_is_state_attr(state: dict[str, dict[str, Any]]) -> None:
    """Test is_state_attr jinja template function."""
    for entity_id, e_state in state.items():
        if attrs := e_state.get("attributes"):
            for attr, value in attrs.items():
                _is_state_attr(
                    entity_id=entity_id,
                    attr=attr,
                    value=value,
                    complete_state=state,
                )


def test_states(state: dict[str, dict[str, Any]]) -> None:
    """Test states jinja template function."""
    for entity_id, e_state in state.items():
        if current_state := e_state.get("state"):
            assert _states(entity_id=entity_id, complete_state=state) == current_state

    assert _states(entity_id="domain.does_not_exist", complete_state=state) is None


def test_is_state(state: dict[str, dict[str, Any]]) -> None:
    """Test is_state jinja template function."""
    for entity_id, e_state in state.items():
        if current_state := e_state.get("state"):
            assert _is_state(
                entity_id=entity_id,
                state=current_state,
                complete_state=state,
            )


def test_light_page() -> None:
    """Test light page."""
    page = _light_page(
        entity_id="light.bedroom",
        n_colors=10,
        colormap="hsv",
        colors=None,
        color_temp_kelvin=None,
<<<<<<< HEAD
        brightness=None,
=======
        brightnesses=None,
        deck_key_count=BUTTONS_PER_PAGE,
>>>>>>> b82fca2f
    )
    buttons = page.buttons
    assert len(buttons) == BUTTONS_PER_PAGE
    assert buttons[0].icon_background_color is not None

    page = _light_page(
        entity_id="light.bedroom",
        n_colors=10,
        colormap=None,
        colors=None,
        color_temp_kelvin=None,
<<<<<<< HEAD
        brightness=None,
=======
        brightnesses=None,
        deck_key_count=BUTTONS_PER_PAGE,
>>>>>>> b82fca2f
    )
    buttons = page.buttons
    assert len(buttons) == BUTTONS_PER_PAGE
    assert buttons[0].icon_background_color is not None

    hex_colors = (
        "#FF0000",  # red
        "#00FF00",  # green
        "#0000FF",  # blue
        "#FFFF00",  # yellow
        "#FFC0CB",  # pink
        "#800080",  # purple
        "#FFA500",  # orange
        "#00FFFF",  # cyan
        "#FFD700",  # gold
        "#008000",  # dark green
    )

    page = _light_page(
        entity_id="light.bedroom",
        n_colors=10,
        colormap=None,
        colors=hex_colors,
        color_temp_kelvin=None,
<<<<<<< HEAD
        brightness=None,
=======
        brightnesses=None,
        deck_key_count=BUTTONS_PER_PAGE,
>>>>>>> b82fca2f
    )
    buttons = page.buttons

    # Check that we fill the page with buttons to have close-page in the same position
    page = _light_page(
        entity_id="light.bedroom",
        n_colors=0,
        colormap=None,
        colors=None,
        color_temp_kelvin=None,
        brightnesses=(0, 100),
        deck_key_count=BUTTONS_PER_PAGE,
    )
    buttons = page.buttons
    assert len(buttons) == BUTTONS_PER_PAGE


def test_climate_page() -> None:
    """Test climate page."""
    deck_key_count = 15
    page = _climate_page(
        entity_id="dummy_entity_id",
        name="dummy_name",
        complete_state={},
        temperatures=range(20, 24),
        hvac_modes=["off", "heat", "cool", "auto"],
        deck_key_count=deck_key_count,
    )
    buttons = page.buttons
    assert len(page.buttons) == deck_key_count


def test_url_to_filename() -> None:
    """Test url_to_filename."""
    url = "https://www.example.com/path/to/file.html"
    expected_filename = ASSETS_PATH / "www_example_com-1f8a388e.html"
    assert str(_url_to_filename(url)) == str(expected_filename)


def test_not_enough_buttons() -> None:
    """Test not enough buttons."""
    page = Page(
        buttons=[
            Button(
                entity_id="light.bedroom",
                icon="mdi:lightbulb",
                icon_background_color="#000000",
            ),
        ],
        name="test",
    )
    config = Config(pages=[page])
    assert config.button(2) is None


def test_generate_uniform_hex_colors() -> None:
    """Test _generate_uniform_hex_colors."""
    assert _generate_uniform_hex_colors(3) == ("#ffffff", "#000000", "#808080")
    n = 10
    assert len(_generate_uniform_hex_colors(n)) == n
    hex_str_length = 7
    assert all(
        isinstance(color, str) and len(color) == hex_str_length and color[0] == "#"
        for color in _generate_uniform_hex_colors(20)
    )


@pytest.fixture
def websocket_mock() -> Mock:
    """Mock websocket client protocol."""
    return Mock(spec=websockets.WebSocketClientProtocol)


async def test_handle_key_press_toggle_light(
    mock_deck: Mock,
    websocket_mock: Mock,
    state: dict[str, dict[str, Any]],
    config: Config,
) -> None:
    """Test handle_key_press toggle light."""
    button = config.button(0)
    assert button is not None
    await _handle_key_press(
        websocket_mock,
        state,
        config,
        button,
        mock_deck,
        is_long_press=False,
    )

    websocket_mock.send.assert_called_once()
    send_call_args = websocket_mock.send.call_args.args[0]
    payload = json.loads(send_call_args)

    assert payload["type"] == "call_service"
    assert payload["domain"] == "light"
    assert payload["service"] == "toggle"
    assert payload["service_data"] == {"entity_id": "light.living_room_lights_z2m"}


async def test_handle_key_press_next_page(
    websocket_mock: Mock,
    mock_deck: Mock,
    state: dict[str, dict[str, Any]],
    config: Config,
) -> None:
    """Test handle_key_press next page."""
    button = config.button(14)
    assert button is not None
    await _handle_key_press(
        websocket_mock,
        state,
        config,
        button,
        mock_deck,
        is_long_press=False,
    )

    # No service should be called
    websocket_mock.send.assert_not_called()

    # Ensure that the next_page method is called
    assert config._current_page_index == 1


async def test_button_with_target(
    websocket_mock: Mock,
    mock_deck: Mock,
) -> None:
    """Test button with target."""
    button = Button(
        service="media_player.join",
        service_data={
            "group_members": ["media_player.2", "media_player.3", "media_player.4"],
        },
        target={"entity_id": "media_player.1"},
    )
    config = Config(pages=[Page(buttons=[button], name="test")])
    _button = config.button(0)
    assert _button is not None
    assert _button.service == "media_player.join"
    await _handle_key_press(
        websocket_mock,
        {},
        config,
        _button,
        mock_deck,
        is_long_press=False,
    )
    # Check that the send method was called with the correct payload
    called_payload = json.loads(websocket_mock.send.call_args.args[0])
    expected_payload = {
        "id": called_payload["id"],  # Use the called id to match it
        "type": "call_service",
        "domain": "media_player",
        "service": "join",
        "service_data": {
            "group_members": [
                "media_player.2",
                "media_player.3",
                "media_player.4",
            ],
        },
        "target": {
            "entity_id": "media_player.1",
        },
    }

    assert called_payload == expected_payload


@pytest.mark.parametrize(
    ("template", "state", "expected_output"),
    [
        # Test 1: Activate a scene
        # No jinja template to test
        # Test 2: Toggle a cover
        (
            """
            {% if is_state('cover.garage_door', 'open') %}
            garage-open
            {% else %}
            garage-lock
            {% endif %}
            """,
            {"cover.garage_door": {"state": "open"}},
            "garage-open",
        ),
        (
            """
            {% if is_state('cover.garage_door', 'open') %}
            garage-open
            {% else %}
            garage-lock
            {% endif %}
            """,
            {"cover.garage_door": {"state": "closed"}},
            "garage-lock",
        ),
        # Test 3: Start or stop the vacuum robot (already provided)
        (
            """
            {% if is_state('vacuum.cleaning_robot', 'docked') %}
            vacuum.start
            {% else %}
            vacuum.return_to_base
            {% endif %}
            """,
            {"vacuum.cleaning_robot": {"state": "docked"}},
            "vacuum.start",
        ),
        (
            """
            {% if is_state('vacuum.cleaning_robot', 'docked') %}
            vacuum.start
            {% else %}
            vacuum.return_to_base
            {% endif %}
            """,
            {"vacuum.cleaning_robot": {"state": "cleaning"}},
            "vacuum.return_to_base",
        ),
        # Test 4: Mute/unmute a media player
        (
            """
        {% if is_state_attr('media_player.kef_ls50', 'is_volume_muted', true) %}
        false
        {% else %}
        true
        {% endif %}
        """,
            {"media_player.kef_ls50": {"attributes": {"is_volume_muted": True}}},
            "false",
        ),
        (
            """
            {% if is_state_attr('media_player.living_room_speaker', 'is_volume_muted', true) %}
            volume-off
            {% else %}
            volume-high
            {% endif %}
            """,
            {
                "media_player.living_room_speaker": {
                    "attributes": {"is_volume_muted": True},
                },
            },
            "volume-off",
        ),
        (
            """
            {% if is_state_attr('media_player.living_room_speaker', 'is_volume_muted', true) %}
            volume-off
            {% else %}
            volume-high
            {% endif %}
            """,
            {
                "media_player.living_room_speaker": {
                    "attributes": {"is_volume_muted": False},
                },
            },
            "volume-high",
        ),
        # Test 5: Control the brightness of a light
        (
            """
            {% set current_brightness = state_attr('light.living_room_lights', 'brightness') %}
            {% set brightness_pct = (current_brightness / 255) * 100 %}
            {{ brightness_pct | round }}%
            """,
            {"light.living_room_lights": {"attributes": {"brightness": 128}}},
            "50.0%",
        ),
        # Test 6: Toggle a fan
        (
            """
            {% if is_state('fan.bedroom_fan', 'on') %}
            fan
            {% else %}
            fan-off
            {% endif %}
            """,
            {"fan.bedroom_fan": {"state": "on"}},
            "fan",
        ),
        (
            """
            {% if is_state('fan.bedroom_fan', 'on') %}
            fan
            {% else %}
            fan-off
            {% endif %}
            """,
            {"fan.bedroom_fan": {"state": "off"}},
            "fan-off",
        ),
        # Test 7: Lock/unlock a door (cont.)
        (
            """
            {% if is_state('lock.front_door', 'unlocked') %}
            door-open
            {% else %}
            door-closed
            {% endif %}
            """,
            {"lock.front_door": {"state": "unlocked"}},
            "door-open",
        ),
        (
            """
            {% if is_state('lock.front_door', 'unlocked') %}
            door-open
            {% else %}
            door-closed
            {% endif %}
            """,
            {"lock.front_door": {"state": "locked"}},
            "door-closed",
        ),
        # Test 8: Arm/disarm an alarm system
        (
            """
            {% if is_state('alarm_control_panel.home_alarm', 'armed_away') %}
            alarm_control_panel.alarm_disarm
            {% else %}
            alarm_control_panel.alarm_arm_away
            {% endif %}
            """,
            {"alarm_control_panel.home_alarm": {"state": "armed_away"}},
            "alarm_control_panel.alarm_disarm",
        ),
        (
            """
            {% if is_state('alarm_control_panel.home_alarm', 'armed_away') %}
            alarm_control_panel.alarm_disarm
            {% else %}
            alarm_control_panel.alarm_arm_away
            {% endif %}
            """,
            {"alarm_control_panel.home_alarm": {"state": "disarmed"}},
            "alarm_control_panel.alarm_arm_away",
        ),
        # Test 9: Set an alarm time for the next day
        (
            """
            {{ '07:00:00' if states('input_datetime.alarm_time') != '07:00:00' else '08:00:00' }}
            """,
            {"input_datetime.alarm_time": {"state": "07:00:00"}},
            "08:00:00",
        ),
        (
            """
            {{ '07:00:00' if states('input_datetime.alarm_time') != '07:00:00' else '08:00:00' }}
            """,
            {"input_datetime.alarm_time": {"state": "08:00:00"}},
            "07:00:00",
        ),
        # Test 10: Control a media player (e.g., pause/play or skip tracks)
        (
            """
            {% if is_state('media_player.living_room_speaker', 'playing') %}
            pause
            {% else %}
            play
            {% endif %}
            """,
            {"media_player.living_room_speaker": {"state": "playing"}},
            "pause",
        ),
        (
            """
            {% if is_state('media_player.living_room_speaker', 'playing') %}
            pause
            {% else %}
            play
            {% endif %}
            """,
            {"media_player.living_room_speaker": {"state": "paused"}},
            "play",
        ),
        # Test 11: Set a specific color for a light
        (
            """
            {% if is_state('light.living_room_light', 'on') %}
            lightbulb-on
            {% else %}
            lightbulb-off
            {% endif %}
            """,
            {"light.living_room_light": {"state": "on"}},
            "lightbulb-on",
        ),
        (
            """
            {% if is_state('light.living_room_light', 'on') %}
            lightbulb-on
            {% else %}
            lightbulb-off
            {% endif %}
            """,
            {"light.living_room_light": {"state": "off"}},
            "lightbulb-off",
        ),
        # Test 12: Adjust the thermostat to a specific temperature
        # No jinja template to test
        # Test 13: Trigger a script to send a notification to your mobile device
        # No jinja template to test
        # Test 14: Toggle day/night mode (using an input_boolean)
        (
            """
            {% if is_state('input_boolean.day_night_mode', 'on') %}
            weather-night
            {% else %}
            weather-sunny
            {% endif %}
            """,
            {"input_boolean.day_night_mode": {"state": "on"}},
            "weather-night",
        ),
        (
            """
            {% if is_state('input_boolean.day_night_mode', 'on') %}
            weather-night
            {% else %}
            weather-sunny
            {% endif %}
            """,
            {"input_boolean.day_night_mode": {"state": "off"}},
            "weather-sunny",
        ),
        # Test 15: Control a TV (e.g., turn on/off or change input source)
        # No jinja template to test
        # Test 16: Control a group of lights (e.g., turn on/off or change color)
        (
            """
            {% if is_state('group.living_room_lights', 'on') %}
            lightbulb-group
            {% else %}
            lightbulb-group-off
            {% endif %}
            """,
            {"group.living_room_lights": {"state": "on"}},
            "lightbulb-group",
        ),
        (
            """
            {% if is_state('group.living_room_lights', 'on') %}
            lightbulb-group
            {% else %}
            lightbulb-group-off
            {% endif %}
            """,
            {"group.living_room_lights": {"state": "off"}},
            "lightbulb-group-off",
        ),
        # Test 17: Trigger a doorbell or camera announcement
        (
            """
            {{ 17 if state_attr('climate.living_room', 'temperature') >= 22 else 22 }}
            """,
            {"climate.living_room": {"attributes": {"temperature": 22}}},
            "17",
        ),
        (
            """
            Set
            {{ '17°C' if state_attr('climate.living_room', 'temperature') >= 22 else '22°C' }}
            ({{ state_attr('climate.living_room', 'temperature') }}°C now)
            """,
            {"climate.living_room": {"attributes": {"temperature": 22}}},
            "Set\n17°C\n(22°C now)",
        ),
        # Test 18: Enable/disable a sleep timer (using an input_boolean)
        (
            """
            {% if is_state('input_boolean.sleep_timer', 'on') %}
            timer
            {% else %}
            timer-off
            {% endif %}
            """,
            {"input_boolean.sleep_timer": {"state": "on"}},
            "timer",
        ),
        (
            """
            {% if is_state('input_boolean.sleep_timer', 'on') %}
            timer
            {% else %}
            timer-off
            {% endif %}
            """,
            {"input_boolean.sleep_timer": {"state": "off"}},
            "timer-off",
        ),
        # Test 19: Retrieve weather information and display it on the button
        # No jinja template to test
        # Test 20: Toggle Wi-Fi on/off (using a switch)
        (
            """
            {% if is_state('switch.wifi_switch', 'on') %}
            wifi
            {% else %}
            wifi-off
            {% endif %}
            """,
            {"switch.wifi_switch": {"state": "on"}},
            "wifi",
        ),
        (
            """
            {% if is_state('switch.wifi_switch', 'on') %}
            wifi
            {% else %}
            wifi-off
            {% endif %}
            """,
            {"switch.wifi_switch": {"state": "off"}},
            "wifi-off",
        ),
    ],
)
def test_render_jinja2_from_examples_readme(
    template: str,
    state: dict[str, dict[str, Any]],
    expected_output: str,
) -> None:
    """Test _render_jinja for volume control."""
    assert _render_jinja(textwrap.dedent(template), state) == textwrap.dedent(
        expected_output,
    )


def test_render_jinja2_from_my_config_and_example_config() -> None:
    """Test _render_jinja for volume control."""
    template_volume_1 = textwrap.dedent(
        """
        {{ max(state_attr("media_player.kef_ls50", "volume_level") - 0.05, 0) }}
        """,
    )
    template_volume_2 = textwrap.dedent(
        """
            {{ (state_attr("media_player.kef_ls50", "volume_level") - 0.05) | max(0) }}
            """,
    )
    state_volume_1 = {
        "media_player.kef_ls50": {"attributes": {"volume_level": 0.5}},
    }
    state_volume_2 = {
        "media_player.kef_ls50": {"attributes": {"volume_level": 0.03}},
    }

    for template in [template_volume_1, template_volume_2]:
        assert float(_render_jinja(template, state_volume_1)) == 0.5 - 0.05
        assert float(_render_jinja(template, state_volume_2)) == 0

    template_volume_pct = textwrap.dedent(
        """
        {{ (100 * state_attr("media_player.kef_ls50", "volume_level")) | int }}%
        """,
    )
    state_volume_pct_1 = {
        "media_player.kef_ls50": {"attributes": {"volume_level": 0.5}},
    }
    state_volume_pct_2 = {
        "media_player.kef_ls50": {"attributes": {"volume_level": 0.75}},
    }

    assert _render_jinja(template_volume_pct, state_volume_pct_1) == "50%"
    assert _render_jinja(template_volume_pct, state_volume_pct_2) == "75%"

    entity_id = "light.living_room_lights"
    state = {entity_id: {"state": "off"}}
    assert _render_jinja("{{ states('" + entity_id + "') }}", state) == "off"

    template_volume_down_1 = textwrap.dedent(
        """
        {{ max(state_attr("media_player.kef_ls50", "volume_level") - 0.05, 0) }}
        """,
    )
    template_volume_down_2 = textwrap.dedent(
        """
        {{ (state_attr("media_player.kef_ls50", "volume_level") - 0.05) | max(0) }}
        """,
    )
    template_volume_up_1 = textwrap.dedent(
        """
        {{ min(state_attr("media_player.kef_ls50", "volume_level") + 0.05, 1) }}
        """,
    )
    template_volume_up_2 = textwrap.dedent(
        """
        {{ (state_attr("media_player.kef_ls50", "volume_level") + 0.05) | min(1) }}
        """,
    )
    state_volume = {
        "media_player.kef_ls50": {"attributes": {"volume_level": 0.5}},
    }
    for template_volume_down in [template_volume_down_1, template_volume_down_2]:
        assert float(_render_jinja(template_volume_down, state_volume)) == 0.5 - 0.05
    for template_volume_up in [template_volume_up_1, template_volume_up_2]:
        assert float(_render_jinja(template_volume_up, state_volume)) == 0.5 + 0.05

    template_brightness = textwrap.dedent(
        """
        {% set current_brightness = state_attr('light.living_room_lights', 'brightness') %}
        {% set next_brightness = (current_brightness + 25.5) % 255 %}
        {{ min(next_brightness, 255) | int }}
        """,
    )

    state_brightness = {
        "light.living_room_lights": {"attributes": {"brightness": 100}},
    }

    assert int(_render_jinja(template_brightness, state_brightness)) == int(
        (100 + 25.5) % 255,
    )

    template_str = textwrap.dedent(
        """
        {% set current_brightness = 10 %}
        {{ current_brightness | min(255) | int }}
        """,
    )
    assert int(_render_jinja(template_str, {})) == 10  # noqa: PLR2004


def test_icon_failed_icon() -> None:
    """Test icon function with failed icon."""
    button = Button(icon_mdi="non-existing-icon-yolo")

    # Test that ValueError is raised when rendering the icon
    with pytest.raises(ValueError, match="404"):
        button.render_icon({})

    # Test that IconWarning is issued when trying to render the icon
    with pytest.warns(IconWarning):
        button.try_render_icon({})

    icon = button.try_render_icon({}, size=(100, 100))
    assert icon is not None
    assert isinstance(icon, Image.Image)
    assert icon.size == (100, 100)


async def test_delay() -> None:
    """Test the delay."""
    button = Button(delay=0.1)
    assert not button.is_sleeping()
    assert button.maybe_start_or_cancel_timer()
    await asyncio.sleep(0)  # TODO: figure out why this is needed
    assert button._timer is not None
    assert button._timer.is_sleeping
    assert button.is_sleeping()
    _ = button.render_icon({})
    await asyncio.sleep(0.1)
    assert not button.is_sleeping()


def test_to_markdown_table() -> None:
    """Test to_markdown_table for docs."""
    table = Button.to_markdown_table()
    assert isinstance(table, str)


async def test_long_press(
    mock_deck: Mock,
    websocket_mock: Mock,
    state: dict[str, dict[str, Any]],
) -> None:
    """Test long press."""
    long_press_threshold = 0.5
    short_press_time = 0.0
    assert short_press_time < long_press_threshold
    long_press_time = long_press_threshold + 0.1
    assert long_press_time > long_press_threshold
<<<<<<< HEAD
    inactivity_state = InactivityState()
=======
>>>>>>> b82fca2f

    home = Page(
        name="home",
        buttons=[
            Button(
                special_type="go-to-page",
                special_type_data="short",
                long_press={"special_type": "go-to-page", "special_type_data": "long"},
            ),
            Button(special_type="go-to-page", special_type_data="short"),
        ],
    )
    short = Page(
        name="short",
        buttons=[
            Button(text="short", special_type="go-to-page", special_type_data="home"),
        ],
    )
    long = Page(
        name="long",
        buttons=[
            Button(text="long", special_type="go-to-page", special_type_data="home"),
        ],
    )
    config = Config(pages=[home, short, long], long_press_duration=long_press_threshold)
    assert config._current_page_index == 0
    assert config.current_page() == home
<<<<<<< HEAD
    press = _on_press_callback(inactivity_state, websocket_mock, state, config)
=======
    press = _on_press_callback(websocket_mock, state, config)
>>>>>>> b82fca2f

    async def press_and_release(key: int, seconds: float) -> None:
        await press(mock_deck, key, True)  # noqa: FBT003
        await asyncio.sleep(seconds)
        await press(mock_deck, key, False)  # noqa: FBT003

    await press_and_release(0, short_press_time)
    assert config.current_page() == short
    await press_and_release(0, short_press_time)
    assert config.current_page() == home
    await press_and_release(0, long_press_time)
    assert config.current_page() == long
    await press_and_release(0, short_press_time)
    assert config.current_page() == home
    await press_and_release(1, long_press_time)
    assert (
        config.current_page() == home
    )  # shouldn't do anything as no long action is configured


async def test_anonymous_page(
    mock_deck: Mock,
    websocket_mock: Mock,
    state: dict[str, dict[str, Any]],
) -> None:
    """Test that the anonymous page works."""
    home = Page(
        name="home",
        buttons=[Button(special_type="go-to-page", special_type_data="anon")],
    )
    anon = Page(
        name="anon",
        buttons=[
            Button(text="yolo"),
            Button(text="foo", delay=0.1),
            Button(special_type="close-page"),
        ],
    )
    config = Config(pages=[home], anonymous_pages=[anon])
    assert config._current_page_index == 0
    assert config._detached_page is None
    assert config.to_page("anon") == anon
    assert config._detached_page is not None
    assert config.current_page() == anon
    button = config.button(0)
    assert button.text == "yolo"
<<<<<<< HEAD
    inactivity_state = InactivityState()
    press = _on_press_callback(inactivity_state, websocket_mock, state, config)
=======
    press = _on_press_callback(websocket_mock, state, config)
>>>>>>> b82fca2f

    # We need to have a release otherwise it will be timing for a long press
    async def press_and_release(key: int) -> None:
        await press(mock_deck, key, key_pressed=True)
        await press(mock_deck, key, key_pressed=False)

    # Click the button
    await press_and_release(0)
    # Should now be the button on the first page
    button = config.button(0)
    assert button.special_type == "go-to-page"
    # Back to anon page
    assert config.to_page("anon") == anon
    # Click the delay button
    button = config.button(1)
    assert button.text == "foo"
    await press_and_release(1)
    # Should now still be the button because of the delay
    assert button.text == "foo"
    assert config._detached_page is not None
    assert config.current_page() == anon
    with patch("home_assistant_streamdeck_yaml.update_all_key_images") as mock:
        await asyncio.sleep(0.15)  # longer than delay should then switch to home
        mock.assert_called_once()
    assert config._detached_page is None
    assert config.current_page() == home
    # Should now be the button on the first page
    button = config.button(0)
    assert button.special_type == "go-to-page"

    # Test load_page_as_detached and close_detached_page methods
    assert config.current_page() == home
    config.load_page_as_detached(anon)
    assert config.current_page() == anon
    config.close_detached_page()
    assert config.current_page() == home
    # Back to anon page to test that the close button works properly
    assert config.to_page("anon") == anon
    await press_and_release(2)
<<<<<<< HEAD
    assert config._detached_page is None
    assert config.current_page() == home


async def test_return_to_home(
    mock_deck: Mock,
    websocket_mock: Mock,
    state: dict[str, dict[str, Any]],
) -> None:
    """Test that the return to home works."""
    return_to_home_after = 0.8
    assert return_to_home_after
    shorter_than_return_to_home_after = return_to_home_after - 0.1
    assert shorter_than_return_to_home_after < return_to_home_after
    assert shorter_than_return_to_home_after > 0.0
    longer_than_return_to_home_after = return_to_home_after + 0.1
    assert longer_than_return_to_home_after > return_to_home_after
    assert longer_than_return_to_home_after > 0.0
    longer_and_shorter_delta = (
        longer_than_return_to_home_after - shorter_than_return_to_home_after
    )
    home = Page(
        name="home",
        buttons=[
            Button(special_type="go-to-page", special_type_data="anon"),
            Button(special_type="go-to-page", special_type_data="second"),
        ],
    )
    second = Page(
        name="second",
        buttons=[Button(special_type="empty")],
    )
    anon = Page(
        name="anon",
        buttons=[Button(text="yolo"), Button(text="foo", delay=0.1)],
    )
    config = Config(
        pages=[home, second],
        anonymous_pages=[anon],
        return_to_home_after_no_presses={
            "home_page": "home",
            "duration": return_to_home_after,
        },
    )
    inactivity_state = InactivityState()

    # We need to have a release otherwise it will be timing for a long press
    async def press_and_release(key: int) -> None:
        press = _on_press_callback(inactivity_state, websocket_mock, state, config)
        await press(mock_deck, key, key_pressed=True)
        await press(mock_deck, key, key_pressed=False)

    assert config._current_page_index == 0
    assert config._detached_page is None
    await press_and_release(0)
    assert config._detached_page is not None
    assert config.current_page() == anon
    await asyncio.sleep(
        longer_than_return_to_home_after
    )  # longer than delay should then switch to home
    # Should now be on the home page, with the anon page closed automatically
    assert config._detached_page is None
    assert config.current_page() == home
    # Check that the logic also works on non detached pages
    await press_and_release(1)
    assert config._detached_page is None
    assert config.current_page() == second
    await asyncio.sleep(
        shorter_than_return_to_home_after
    )  # shorter than delay should stay on page
    assert config._detached_page is None
    assert config.current_page() == second
    await asyncio.sleep(longer_and_shorter_delta)
    assert config._detached_page is None
    assert config.current_page() == home
    # Check that multiple button presses delay the return to home
    # We have to use a non-detached page for these, as these close
    # When pressed
    await press_and_release(1)
    assert config._detached_page is None
    assert config.current_page() == second
    await asyncio.sleep(
        shorter_than_return_to_home_after
    )  # shorter than delay should stay on page
    assert config._detached_page is None
    assert config.current_page() == second
    await press_and_release(0)
    await asyncio.sleep(
        shorter_than_return_to_home_after
    )  # shorter than delay, should still remain on page
=======
>>>>>>> b82fca2f
    assert config._detached_page is None
    assert config.current_page() == second<|MERGE_RESOLUTION|>--- conflicted
+++ resolved
@@ -221,6 +221,17 @@
     assert config.button(0) == first_page.buttons[0]
 
 
+def test_example_close_pages(config: Config) -> None:
+    """Test example config close pages."""
+    assert isinstance(config, Config)
+    assert config._current_page_index == 0
+    second_page = config.next_page()
+    assert isinstance(second_page, Page)
+    assert config._current_page_index == 1
+    config.close_page()
+    assert config._current_page_index == 0
+
+
 @pytest.mark.skipif(
     not IS_CONNECTED_TO_HOMEASSISTANT,
     reason="Not connected to Home Assistant",
@@ -427,12 +438,8 @@
         colormap="hsv",
         colors=None,
         color_temp_kelvin=None,
-<<<<<<< HEAD
-        brightness=None,
-=======
         brightnesses=None,
         deck_key_count=BUTTONS_PER_PAGE,
->>>>>>> b82fca2f
     )
     buttons = page.buttons
     assert len(buttons) == BUTTONS_PER_PAGE
@@ -444,12 +451,8 @@
         colormap=None,
         colors=None,
         color_temp_kelvin=None,
-<<<<<<< HEAD
-        brightness=None,
-=======
         brightnesses=None,
         deck_key_count=BUTTONS_PER_PAGE,
->>>>>>> b82fca2f
     )
     buttons = page.buttons
     assert len(buttons) == BUTTONS_PER_PAGE
@@ -474,12 +477,8 @@
         colormap=None,
         colors=hex_colors,
         color_temp_kelvin=None,
-<<<<<<< HEAD
-        brightness=None,
-=======
         brightnesses=None,
         deck_key_count=BUTTONS_PER_PAGE,
->>>>>>> b82fca2f
     )
     buttons = page.buttons
 
@@ -1159,10 +1158,7 @@
     assert short_press_time < long_press_threshold
     long_press_time = long_press_threshold + 0.1
     assert long_press_time > long_press_threshold
-<<<<<<< HEAD
     inactivity_state = InactivityState()
-=======
->>>>>>> b82fca2f
 
     home = Page(
         name="home",
@@ -1190,11 +1186,7 @@
     config = Config(pages=[home, short, long], long_press_duration=long_press_threshold)
     assert config._current_page_index == 0
     assert config.current_page() == home
-<<<<<<< HEAD
     press = _on_press_callback(inactivity_state, websocket_mock, state, config)
-=======
-    press = _on_press_callback(websocket_mock, state, config)
->>>>>>> b82fca2f
 
     async def press_and_release(key: int, seconds: float) -> None:
         await press(mock_deck, key, True)  # noqa: FBT003
@@ -1241,12 +1233,8 @@
     assert config.current_page() == anon
     button = config.button(0)
     assert button.text == "yolo"
-<<<<<<< HEAD
     inactivity_state = InactivityState()
     press = _on_press_callback(inactivity_state, websocket_mock, state, config)
-=======
-    press = _on_press_callback(websocket_mock, state, config)
->>>>>>> b82fca2f
 
     # We need to have a release otherwise it will be timing for a long press
     async def press_and_release(key: int) -> None:
@@ -1286,7 +1274,6 @@
     # Back to anon page to test that the close button works properly
     assert config.to_page("anon") == anon
     await press_and_release(2)
-<<<<<<< HEAD
     assert config._detached_page is None
     assert config.current_page() == home
 
@@ -1377,7 +1364,5 @@
     await asyncio.sleep(
         shorter_than_return_to_home_after
     )  # shorter than delay, should still remain on page
-=======
->>>>>>> b82fca2f
     assert config._detached_page is None
     assert config.current_page() == second