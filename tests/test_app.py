"""Test Home Assistant Stream Deck YAML."""

from __future__ import annotations

import asyncio
import json
import sys
import textwrap
from pathlib import Path
from typing import Any
from unittest.mock import Mock, patch

import pytest
import websockets
from dotenv import dotenv_values
from PIL import Image
from pydantic import ValidationError
from StreamDeck.Devices.StreamDeckOriginal import StreamDeckOriginal

from home_assistant_streamdeck_yaml import (
    ASSETS_PATH,
    DEFAULT_CONFIG,
    Button,
    Config,
    IconWarning,
    Page,
    _download_and_save_mdi,
    _download_spotify_image,
    _generate_uniform_hex_colors,
    _handle_key_press,
    _init_icon,
    _is_state,
    _is_state_attr,
    _keys,
    _light_page,
    _named_to_hex,
    _on_press_callback,
    _render_jinja,
    _states,
    _to_filename,
    _url_to_filename,
    get_states,
    setup_ws,
    update_key_image,
)

ROOT = Path(__file__).parent.parent
sys.path.append(str(ROOT))
TEST_STATE_FILENAME = ROOT / "tests" / "state.json"
IS_CONNECTED_TO_HOMEASSISTANT = False
BUTTONS_PER_PAGE = 15


def test_load_config() -> None:
    """Test Config.load."""
    Config.load(DEFAULT_CONFIG)


def test_reload_config() -> None:
    """Test Config.load."""
    c = Config.load(DEFAULT_CONFIG)
    c.pages = []
    assert c.pages == []
    c.reload()
    assert c.pages != []


@pytest.fixture
def state() -> dict[str, dict[str, Any]]:
    """State fixture."""
    with TEST_STATE_FILENAME.open("r") as f:
        return json.load(f)


@pytest.fixture
def button_dict() -> dict[str, dict[str, Any]]:
    """Different button configurations."""
    return {
        "light": {
            "entity_id": "light.living_room_lights_z2m",
            "service": "light.toggle",
            "text": "Living room\nlights\n",
        },
        "light-control": {
            "entity_id": "light.living_room_lights_z2m",
            "special_type": "light-control",
            "special_type_data": {
                "colors": [
                    "#FF0000",  # red
                    "#00FF00",  # green
                    "#0000FF",  # blue
                    "#FFFF00",  # yellow
                    "#FFC0CB",  # pink
                    "#800080",  # purple
                    "#FFA500",  # orange
                    "#00FFFF",  # cyan
                    "#FFD700",  # gold
                    "#008000",  # dark green
                ],
            },
        },
        "icon_from_url": {
            "icon": "url:https://www.nijho.lt/authors/admin/avatar.jpg",
            # Normally one would use `person.bas`, however, that state is not in the test JSON.
            "text": "{% if is_state('light.living_room_lights_z2m', 'on') %}Home{% else %}Away{% endif %}",
        },
        "volume_down": {
            "entity_id": "media_player.kef_ls50",
            "service": "media_player.volume_set",
            "service_data": {
                "volume_level": '{{ max(state_attr("media_player.kef_ls50", "volume_level") - 0.05, 0) }}',
                "entity_id": "media_player.kef_ls50",
            },
            "text": '{{ (100 * state_attr("media_player.kef_ls50", "volume_level")) | int }}%',
            "text_size": 16,
            "icon_mdi": "volume-minus",
        },
        "script_with_text": {
            "service": "script.reset_adaptive_lighting",
            "text": "Reset\nadaptive\nlighting\n",
        },
        "script_with_text_and_icon": {
            "service": "script.turn_off_everything",
            "text": "ALL OFF",
            "text_offset": 4,
            "icon": "night_sky.png",
        },
        "input_select_with_template": {
            "entity_id": "input_select.sleep_mode",
            "service": "input_select.select_previous",
            "text": 'Sleep {{ states("input_select.sleep_mode") }}',
            "icon_mdi": "power-sleep",
        },
        "script_with_icon": {
            "service": "script.start_fireplace_netflix",
            "icon": "fireplace.png",
        },
        "spotify_playlist": {
            "service": "script.start_spotify",
            "service_data": {
                "playlist": "37i9dQZF1DXaRycgyh6kXP",
                "source": "KEF LS50",
            },
            "icon": "spotify:playlist/37i9dQZF1DXaRycgyh6kXP",
        },
        "grayscale_button": {
            "entity_id": "input_select.sleep_mode",
            "icon": "spotify:playlist/37i9dQZF1DXaRycgyh6kXP",
            "icon_gray_when_off": True,
        },
        "special_empty": {"special_type": "empty"},
        "special_goto_0": {"special_type": "go-to-page", "special_type_data": 0},
        "special_goto_home": {
            "special_type": "go-to-page",
            "special_type_data": "Home",
        },
        "special_prev_page": {"special_type": "previous-page"},
        "special_next_page": {"special_type": "next-page"},
        "turn_off": {"special_type": "turn-off"},
    }


@pytest.fixture
def buttons(button_dict: dict[str, dict[str, Any]]) -> list[Button]:
    """List of `Button`s."""
    button_order = [
        "light",
        "volume_down",
        "script_with_text",
        "script_with_text_and_icon",
        "input_select_with_template",
        "script_with_icon",
        "spotify_playlist",
        "icon_from_url",
        "light-control",
        "special_empty",
        "turn_off",
        "special_goto_0",
        "special_goto_home",
        "special_prev_page",
        "special_next_page",
        "grayscale_button",
    ]

    return [Button(**button_dict[key]) for key in button_order]


@pytest.fixture
def config(buttons: list[Button]) -> Config:
    """Config fixture."""
    page_1 = Page(buttons=buttons[:BUTTONS_PER_PAGE], name="Home")
    page_2 = Page(buttons=buttons[BUTTONS_PER_PAGE:], name="Second")
    return Config(pages=[page_1, page_2])


def test_named_to_hex() -> None:
    """Test named to hex conversion."""
    assert _named_to_hex("red") == "#ff0000"
    assert _named_to_hex("#ff0000") == "#ff0000"


def test_example_config_browsing_pages(config: Config) -> None:
    """Test example config browsing pages."""
    assert isinstance(config, Config)
    assert config._current_page_index == 0
    second_page = config.next_page()
    assert isinstance(second_page, Page)
    assert config._current_page_index == 1
    first_page = config.previous_page()
    assert isinstance(first_page, Page)
    assert config._current_page_index == 0
    assert len(first_page.buttons) == BUTTONS_PER_PAGE
    assert len(second_page.buttons) == 1  # update when adding more buttons
    second_page = config.to_page(1)
    assert isinstance(second_page, Page)
    assert config._current_page_index == 1
    first_page = config.to_page(first_page.name)
    assert config._current_page_index == 0
    assert config.button(0) == first_page.buttons[0]


def test_example_close_pages(config: Config) -> None:
    """Test example config close pages."""
    assert isinstance(config, Config)
    assert config._current_page_index == 0
    second_page = config.next_page()
    assert isinstance(second_page, Page)
    assert config._current_page_index == 1
    config.close_page()
    assert config._current_page_index == 0
    


<<<<<<< HEAD
def test_example_close_pages(config: Config) -> None:
    """Test example config close pages."""
    assert isinstance(config, Config)
    assert config._current_page_index == 0
    second_page = config.next_page()
    assert isinstance(second_page, Page)
    assert config._current_page_index == 1
    config.close_page()
    assert config._current_page_index == 0
    


=======
>>>>>>> eba80046
@pytest.mark.skipif(
    not IS_CONNECTED_TO_HOMEASSISTANT,
    reason="Not connected to Home Assistant",
)
async def test_websocket_connection(buttons: list[Button]) -> None:
    """Test websocket connection."""
    config = dotenv_values(ROOT / ".env")
    async with setup_ws(
        config["HASS_HOST"],
        config["HASS_TOKEN"],
        config["WEBSOCKET_PROTOCOL"],
    ) as websocket:
        complete_state = await get_states(websocket)
        save_and_extract_relevant_state(buttons, complete_state)
        websocket.close()


def save_and_extract_relevant_state(
    buttons: list[Button],
    state: dict[str, dict[str, Any]],
) -> None:
    """Save and extract relevant state."""
    condensed_state = {}
    for button in buttons:
        if button.entity_id in state:
            condensed_state[button.entity_id] = state[button.entity_id]
    with TEST_STATE_FILENAME.open("w") as f:
        json.dump(condensed_state, f, indent=4)


def test_buttons(buttons: list[Button], state: dict[str, dict[str, Any]]) -> None:
    """Test buttons."""
    page = Page(name="Home", buttons=buttons)
    config = Config(pages=[page])
    first_page = config.to_page(0)
    rendered_buttons = [
        button.rendered_template_button(state) for button in first_page.buttons
    ]

    b = rendered_buttons[0]  # LIGHT
    assert b.domain == "light"
    icon = b.render_icon(state)
    assert isinstance(icon, Image.Image)

    b = rendered_buttons[1]  # VOLUME_DOWN
    assert b.entity_id in state
    entity_state = state[b.entity_id]
    attrs = entity_state["attributes"]
    volume = attrs["volume_level"]
    assert b.text == f"{int(100 * volume)}%"
    assert b.service_data is not None
    assert float(b.service_data["volume_level"]) == volume - 0.05

    b = rendered_buttons[3]  # SCRIPT_WITH_TEXT_AND_ICON
    icon = b.render_icon(state)
    assert isinstance(icon, Image.Image)

    b = rendered_buttons[4]  # INPUT_SELECT_WITH_TEMPLATE
    assert b.text == "Sleep off"

    b = rendered_buttons[6]  # SPOTIFY_PLAYLIST
    icon = b.render_icon(state)
    assert b.icon is not None
    # render_icon should create a file
    filename = _to_filename(b.icon, ".jpeg")
    assert Path(filename).exists()

    b = rendered_buttons[14]  # SPECIAL_NEXT_PAGE
    assert b.domain is None

    b = rendered_buttons[0]  # LIGHT
    assert b.entity_id is not None
    assert _keys(b.entity_id, page.buttons) == [0, 8]


def test_validate_special_type(button_dict: dict[str, dict[str, Any]]) -> None:
    """Test validation of special type buttons."""
    with pytest.raises(ValidationError):
        Button(**button_dict["special_next_page"], special_type_data="Yo")
    with pytest.raises(ValidationError):
        Button(**dict(button_dict["special_goto_0"], special_type_data=[]))


def test_download_and_save_mdi() -> None:
    """Test whether function downloads MDI correctly."""
    # might be cached
    filename = _download_and_save_mdi("phone")
    assert filename.exists()

    # is cached
    filename = _download_and_save_mdi("phone")
    assert filename.exists()
    filename.unlink()

    # downloads again
    filename = _download_and_save_mdi("phone")
    assert filename.exists()
    filename.unlink()


def test_init_icon() -> None:
    """Test init icon."""
    _init_icon(icon_filename="xbox.png")
    _init_icon(
        icon_mdi="phone",
        icon_mdi_margin=1,
        icon_mdi_color="#ffbb00",
        size=(100, 100),
    )
    _init_icon(size=(100, 100))


@pytest.fixture
def mock_deck() -> Mock:
    """Mocks a StreamDeck."""
    deck_mock = Mock(spec=StreamDeckOriginal)

    deck_mock.KEY_PIXEL_WIDTH = StreamDeckOriginal.KEY_PIXEL_WIDTH
    deck_mock.KEY_PIXEL_HEIGHT = StreamDeckOriginal.KEY_PIXEL_HEIGHT
    deck_mock.KEY_FLIP = StreamDeckOriginal.KEY_FLIP
    deck_mock.KEY_ROTATION = StreamDeckOriginal.KEY_ROTATION
    deck_mock.KEY_IMAGE_FORMAT = StreamDeckOriginal.KEY_IMAGE_FORMAT

    deck_mock.key_image_format.return_value = {
        "size": (deck_mock.KEY_PIXEL_WIDTH, deck_mock.KEY_PIXEL_HEIGHT),
        "format": deck_mock.KEY_IMAGE_FORMAT,
        "flip": deck_mock.KEY_FLIP,
        "rotation": deck_mock.KEY_ROTATION,
    }

    deck_mock.key_count.return_value = 15

    # Add the context manager methods
    deck_mock.__enter__ = Mock(return_value=deck_mock)
    deck_mock.__exit__ = Mock(return_value=False)

    return deck_mock


def test_update_key_image(
    mock_deck: Mock,
    config: Config,
    state: dict[str, dict[str, Any]],
) -> None:
    """Test update_key_image with MockDeck."""
    update_key_image(mock_deck, key=0, config=config, complete_state=state)
    page = config.current_page()
    assert config._current_page_index == 0
    for key, _ in enumerate(page.buttons):
        update_key_image(mock_deck, key=key, config=config, complete_state=state)

    key_empty = next(
        (i for i, b in enumerate(page.buttons) if b.special_type == "empty"),
    )
    assert key_empty is not None


def test_download_spotify_image() -> None:
    """Test download_spotify_image."""
    icon = "playlist/37i9dQZF1DXaRycgyh6kXP"
    filename = _to_filename(icon, ".jpeg")
    _download_spotify_image(icon, filename)
    assert filename.exists()


def test_is_state_attr(state: dict[str, dict[str, Any]]) -> None:
    """Test is_state_attr jinja template function."""
    for entity_id, e_state in state.items():
        if attrs := e_state.get("attributes"):
            for attr, value in attrs.items():
                _is_state_attr(
                    entity_id=entity_id,
                    attr=attr,
                    value=value,
                    complete_state=state,
                )


def test_states(state: dict[str, dict[str, Any]]) -> None:
    """Test states jinja template function."""
    for entity_id, e_state in state.items():
        if current_state := e_state.get("state"):
            assert _states(entity_id=entity_id, complete_state=state) == current_state

    assert _states(entity_id="domain.does_not_exist", complete_state=state) is None


def test_is_state(state: dict[str, dict[str, Any]]) -> None:
    """Test is_state jinja template function."""
    for entity_id, e_state in state.items():
        if current_state := e_state.get("state"):
            assert _is_state(
                entity_id=entity_id,
                state=current_state,
                complete_state=state,
            )


def test_light_page() -> None:
    """Test light page."""
    page = _light_page(
        entity_id="light.bedroom",
        n_colors=10,
        colormap="hsv",
        colors=None,
        color_temp_kelvin=None,
        brightness=None,
    )
    buttons = page.buttons
    assert len(buttons) == BUTTONS_PER_PAGE
    assert buttons[0].icon_background_color is not None

    page = _light_page(
        entity_id="light.bedroom",
        n_colors=10,
        colormap=None,
        colors=None,
        color_temp_kelvin=None,
    )
    buttons = page.buttons
    assert len(buttons) == BUTTONS_PER_PAGE
    assert buttons[0].icon_background_color is not None

    hex_colors = (
        "#FF0000",  # red
        "#00FF00",  # green
        "#0000FF",  # blue
        "#FFFF00",  # yellow
        "#FFC0CB",  # pink
        "#800080",  # purple
        "#FFA500",  # orange
        "#00FFFF",  # cyan
        "#FFD700",  # gold
        "#008000",  # dark green
    )

    page = _light_page(
        entity_id="light.bedroom",
        n_colors=10,
        colormap=None,
        colors=hex_colors,
        color_temp_kelvin=None,
    )
    buttons = page.buttons


def test_url_to_filename() -> None:
    """Test url_to_filename."""
    url = "https://www.example.com/path/to/file.html"
    expected_filename = ASSETS_PATH / "www_example_com-1f8a388e.html"
    assert str(_url_to_filename(url)) == str(expected_filename)


def test_not_enough_buttons() -> None:
    """Test not enough buttons."""
    page = Page(
        buttons=[
            Button(
                entity_id="light.bedroom",
                icon="mdi:lightbulb",
                icon_background_color="#000000",
            ),
        ],
        name="test",
    )
    config = Config(pages=[page])
    assert config.button(2) is None


def test_generate_uniform_hex_colors() -> None:
    """Test _generate_uniform_hex_colors."""
    assert _generate_uniform_hex_colors(3) == ("#ffffff", "#000000", "#808080")
    n = 10
    assert len(_generate_uniform_hex_colors(n)) == n
    hex_str_length = 7
    assert all(
        isinstance(color, str) and len(color) == hex_str_length and color[0] == "#"
        for color in _generate_uniform_hex_colors(20)
    )


@pytest.fixture
def websocket_mock() -> Mock:
    """Mock websocket client protocol."""
    return Mock(spec=websockets.WebSocketClientProtocol)


async def test_handle_key_press_toggle_light(
    mock_deck: Mock,
    websocket_mock: Mock,
    state: dict[str, dict[str, Any]],
    config: Config,
) -> None:
    """Test handle_key_press toggle light."""
    button = config.button(0)
    assert button is not None
    await _handle_key_press(websocket_mock, state, config, button, mock_deck)

    websocket_mock.send.assert_called_once()
    send_call_args = websocket_mock.send.call_args.args[0]
    payload = json.loads(send_call_args)

    assert payload["type"] == "call_service"
    assert payload["domain"] == "light"
    assert payload["service"] == "toggle"
    assert payload["service_data"] == {"entity_id": "light.living_room_lights_z2m"}


async def test_handle_key_press_next_page(
    websocket_mock: Mock,
    mock_deck: Mock,
    state: dict[str, dict[str, Any]],
    config: Config,
) -> None:
    """Test handle_key_press next page."""
    button = config.button(14)
    assert button is not None
    await _handle_key_press(websocket_mock, state, config, button, mock_deck)

    # No service should be called
    websocket_mock.send.assert_not_called()

    # Ensure that the next_page method is called
    assert config._current_page_index == 1


async def test_button_with_target(
    websocket_mock: Mock,
    mock_deck: Mock,
) -> None:
    """Test button with target."""
    button = Button(
        service="media_player.join",
        service_data={
            "group_members": ["media_player.2", "media_player.3", "media_player.4"],
        },
        target={"entity_id": "media_player.1"},
    )
    config = Config(pages=[Page(buttons=[button], name="test")])
    _button = config.button(0)
    assert _button is not None
    assert _button.service == "media_player.join"
    await _handle_key_press(websocket_mock, {}, config, _button, mock_deck)
    # Check that the send method was called with the correct payload
    called_payload = json.loads(websocket_mock.send.call_args.args[0])
    expected_payload = {
        "id": called_payload["id"],  # Use the called id to match it
        "type": "call_service",
        "domain": "media_player",
        "service": "join",
        "service_data": {
            "group_members": [
                "media_player.2",
                "media_player.3",
                "media_player.4",
            ],
        },
        "target": {
            "entity_id": "media_player.1",
        },
    }

    assert called_payload == expected_payload


@pytest.mark.parametrize(
    ("template", "state", "expected_output"),
    [
        # Test 1: Activate a scene
        # No jinja template to test
        # Test 2: Toggle a cover
        (
            """
            {% if is_state('cover.garage_door', 'open') %}
            garage-open
            {% else %}
            garage-lock
            {% endif %}
            """,
            {"cover.garage_door": {"state": "open"}},
            "garage-open",
        ),
        (
            """
            {% if is_state('cover.garage_door', 'open') %}
            garage-open
            {% else %}
            garage-lock
            {% endif %}
            """,
            {"cover.garage_door": {"state": "closed"}},
            "garage-lock",
        ),
        # Test 3: Start or stop the vacuum robot (already provided)
        (
            """
            {% if is_state('vacuum.cleaning_robot', 'docked') %}
            vacuum.start
            {% else %}
            vacuum.return_to_base
            {% endif %}
            """,
            {"vacuum.cleaning_robot": {"state": "docked"}},
            "vacuum.start",
        ),
        (
            """
            {% if is_state('vacuum.cleaning_robot', 'docked') %}
            vacuum.start
            {% else %}
            vacuum.return_to_base
            {% endif %}
            """,
            {"vacuum.cleaning_robot": {"state": "cleaning"}},
            "vacuum.return_to_base",
        ),
        # Test 4: Mute/unmute a media player
        (
            """
        {% if is_state_attr('media_player.kef_ls50', 'is_volume_muted', true) %}
        false
        {% else %}
        true
        {% endif %}
        """,
            {"media_player.kef_ls50": {"attributes": {"is_volume_muted": True}}},
            "false",
        ),
        (
            """
            {% if is_state_attr('media_player.living_room_speaker', 'is_volume_muted', true) %}
            volume-off
            {% else %}
            volume-high
            {% endif %}
            """,
            {
                "media_player.living_room_speaker": {
                    "attributes": {"is_volume_muted": True},
                },
            },
            "volume-off",
        ),
        (
            """
            {% if is_state_attr('media_player.living_room_speaker', 'is_volume_muted', true) %}
            volume-off
            {% else %}
            volume-high
            {% endif %}
            """,
            {
                "media_player.living_room_speaker": {
                    "attributes": {"is_volume_muted": False},
                },
            },
            "volume-high",
        ),
        # Test 5: Control the brightness of a light
        (
            """
            {% set current_brightness = state_attr('light.living_room_lights', 'brightness') %}
            {% set brightness_pct = (current_brightness / 255) * 100 %}
            {{ brightness_pct | round }}%
            """,
            {"light.living_room_lights": {"attributes": {"brightness": 128}}},
            "50.0%",
        ),
        # Test 6: Toggle a fan
        (
            """
            {% if is_state('fan.bedroom_fan', 'on') %}
            fan
            {% else %}
            fan-off
            {% endif %}
            """,
            {"fan.bedroom_fan": {"state": "on"}},
            "fan",
        ),
        (
            """
            {% if is_state('fan.bedroom_fan', 'on') %}
            fan
            {% else %}
            fan-off
            {% endif %}
            """,
            {"fan.bedroom_fan": {"state": "off"}},
            "fan-off",
        ),
        # Test 7: Lock/unlock a door (cont.)
        (
            """
            {% if is_state('lock.front_door', 'unlocked') %}
            door-open
            {% else %}
            door-closed
            {% endif %}
            """,
            {"lock.front_door": {"state": "unlocked"}},
            "door-open",
        ),
        (
            """
            {% if is_state('lock.front_door', 'unlocked') %}
            door-open
            {% else %}
            door-closed
            {% endif %}
            """,
            {"lock.front_door": {"state": "locked"}},
            "door-closed",
        ),
        # Test 8: Arm/disarm an alarm system
        (
            """
            {% if is_state('alarm_control_panel.home_alarm', 'armed_away') %}
            alarm_control_panel.alarm_disarm
            {% else %}
            alarm_control_panel.alarm_arm_away
            {% endif %}
            """,
            {"alarm_control_panel.home_alarm": {"state": "armed_away"}},
            "alarm_control_panel.alarm_disarm",
        ),
        (
            """
            {% if is_state('alarm_control_panel.home_alarm', 'armed_away') %}
            alarm_control_panel.alarm_disarm
            {% else %}
            alarm_control_panel.alarm_arm_away
            {% endif %}
            """,
            {"alarm_control_panel.home_alarm": {"state": "disarmed"}},
            "alarm_control_panel.alarm_arm_away",
        ),
        # Test 9: Set an alarm time for the next day
        (
            """
            {{ '07:00:00' if states('input_datetime.alarm_time') != '07:00:00' else '08:00:00' }}
            """,
            {"input_datetime.alarm_time": {"state": "07:00:00"}},
            "08:00:00",
        ),
        (
            """
            {{ '07:00:00' if states('input_datetime.alarm_time') != '07:00:00' else '08:00:00' }}
            """,
            {"input_datetime.alarm_time": {"state": "08:00:00"}},
            "07:00:00",
        ),
        # Test 10: Control a media player (e.g., pause/play or skip tracks)
        (
            """
            {% if is_state('media_player.living_room_speaker', 'playing') %}
            pause
            {% else %}
            play
            {% endif %}
            """,
            {"media_player.living_room_speaker": {"state": "playing"}},
            "pause",
        ),
        (
            """
            {% if is_state('media_player.living_room_speaker', 'playing') %}
            pause
            {% else %}
            play
            {% endif %}
            """,
            {"media_player.living_room_speaker": {"state": "paused"}},
            "play",
        ),
        # Test 11: Set a specific color for a light
        (
            """
            {% if is_state('light.living_room_light', 'on') %}
            lightbulb-on
            {% else %}
            lightbulb-off
            {% endif %}
            """,
            {"light.living_room_light": {"state": "on"}},
            "lightbulb-on",
        ),
        (
            """
            {% if is_state('light.living_room_light', 'on') %}
            lightbulb-on
            {% else %}
            lightbulb-off
            {% endif %}
            """,
            {"light.living_room_light": {"state": "off"}},
            "lightbulb-off",
        ),
        # Test 12: Adjust the thermostat to a specific temperature
        # No jinja template to test
        # Test 13: Trigger a script to send a notification to your mobile device
        # No jinja template to test
        # Test 14: Toggle day/night mode (using an input_boolean)
        (
            """
            {% if is_state('input_boolean.day_night_mode', 'on') %}
            weather-night
            {% else %}
            weather-sunny
            {% endif %}
            """,
            {"input_boolean.day_night_mode": {"state": "on"}},
            "weather-night",
        ),
        (
            """
            {% if is_state('input_boolean.day_night_mode', 'on') %}
            weather-night
            {% else %}
            weather-sunny
            {% endif %}
            """,
            {"input_boolean.day_night_mode": {"state": "off"}},
            "weather-sunny",
        ),
        # Test 15: Control a TV (e.g., turn on/off or change input source)
        # No jinja template to test
        # Test 16: Control a group of lights (e.g., turn on/off or change color)
        (
            """
            {% if is_state('group.living_room_lights', 'on') %}
            lightbulb-group
            {% else %}
            lightbulb-group-off
            {% endif %}
            """,
            {"group.living_room_lights": {"state": "on"}},
            "lightbulb-group",
        ),
        (
            """
            {% if is_state('group.living_room_lights', 'on') %}
            lightbulb-group
            {% else %}
            lightbulb-group-off
            {% endif %}
            """,
            {"group.living_room_lights": {"state": "off"}},
            "lightbulb-group-off",
        ),
        # Test 17: Trigger a doorbell or camera announcement
        (
            """
            {{ 17 if state_attr('climate.living_room', 'temperature') >= 22 else 22 }}
            """,
            {"climate.living_room": {"attributes": {"temperature": 22}}},
            "17",
        ),
        (
            """
            Set
            {{ '17°C' if state_attr('climate.living_room', 'temperature') >= 22 else '22°C' }}
            ({{ state_attr('climate.living_room', 'temperature') }}°C now)
            """,
            {"climate.living_room": {"attributes": {"temperature": 22}}},
            "Set\n17°C\n(22°C now)",
        ),
        # Test 18: Enable/disable a sleep timer (using an input_boolean)
        (
            """
            {% if is_state('input_boolean.sleep_timer', 'on') %}
            timer
            {% else %}
            timer-off
            {% endif %}
            """,
            {"input_boolean.sleep_timer": {"state": "on"}},
            "timer",
        ),
        (
            """
            {% if is_state('input_boolean.sleep_timer', 'on') %}
            timer
            {% else %}
            timer-off
            {% endif %}
            """,
            {"input_boolean.sleep_timer": {"state": "off"}},
            "timer-off",
        ),
        # Test 19: Retrieve weather information and display it on the button
        # No jinja template to test
        # Test 20: Toggle Wi-Fi on/off (using a switch)
        (
            """
            {% if is_state('switch.wifi_switch', 'on') %}
            wifi
            {% else %}
            wifi-off
            {% endif %}
            """,
            {"switch.wifi_switch": {"state": "on"}},
            "wifi",
        ),
        (
            """
            {% if is_state('switch.wifi_switch', 'on') %}
            wifi
            {% else %}
            wifi-off
            {% endif %}
            """,
            {"switch.wifi_switch": {"state": "off"}},
            "wifi-off",
        ),
    ],
)
def test_render_jinja2_from_examples_readme(
    template: str,
    state: dict[str, dict[str, Any]],
    expected_output: str,
) -> None:
    """Test _render_jinja for volume control."""
    assert _render_jinja(textwrap.dedent(template), state) == textwrap.dedent(
        expected_output,
    )


def test_render_jinja2_from_my_config_and_example_config() -> None:
    """Test _render_jinja for volume control."""
    template_volume_1 = textwrap.dedent(
        """
        {{ max(state_attr("media_player.kef_ls50", "volume_level") - 0.05, 0) }}
        """,
    )
    template_volume_2 = textwrap.dedent(
        """
            {{ (state_attr("media_player.kef_ls50", "volume_level") - 0.05) | max(0) }}
            """,
    )
    state_volume_1 = {
        "media_player.kef_ls50": {"attributes": {"volume_level": 0.5}},
    }
    state_volume_2 = {
        "media_player.kef_ls50": {"attributes": {"volume_level": 0.03}},
    }

    for template in [template_volume_1, template_volume_2]:
        assert float(_render_jinja(template, state_volume_1)) == 0.5 - 0.05
        assert float(_render_jinja(template, state_volume_2)) == 0

    template_volume_pct = textwrap.dedent(
        """
        {{ (100 * state_attr("media_player.kef_ls50", "volume_level")) | int }}%
        """,
    )
    state_volume_pct_1 = {
        "media_player.kef_ls50": {"attributes": {"volume_level": 0.5}},
    }
    state_volume_pct_2 = {
        "media_player.kef_ls50": {"attributes": {"volume_level": 0.75}},
    }

    assert _render_jinja(template_volume_pct, state_volume_pct_1) == "50%"
    assert _render_jinja(template_volume_pct, state_volume_pct_2) == "75%"

    entity_id = "light.living_room_lights"
    state = {entity_id: {"state": "off"}}
    assert _render_jinja("{{ states('" + entity_id + "') }}", state) == "off"

    template_volume_down_1 = textwrap.dedent(
        """
        {{ max(state_attr("media_player.kef_ls50", "volume_level") - 0.05, 0) }}
        """,
    )
    template_volume_down_2 = textwrap.dedent(
        """
        {{ (state_attr("media_player.kef_ls50", "volume_level") - 0.05) | max(0) }}
        """,
    )
    template_volume_up_1 = textwrap.dedent(
        """
        {{ min(state_attr("media_player.kef_ls50", "volume_level") + 0.05, 1) }}
        """,
    )
    template_volume_up_2 = textwrap.dedent(
        """
        {{ (state_attr("media_player.kef_ls50", "volume_level") + 0.05) | min(1) }}
        """,
    )
    state_volume = {
        "media_player.kef_ls50": {"attributes": {"volume_level": 0.5}},
    }
    for template_volume_down in [template_volume_down_1, template_volume_down_2]:
        assert float(_render_jinja(template_volume_down, state_volume)) == 0.5 - 0.05
    for template_volume_up in [template_volume_up_1, template_volume_up_2]:
        assert float(_render_jinja(template_volume_up, state_volume)) == 0.5 + 0.05

    template_brightness = textwrap.dedent(
        """
        {% set current_brightness = state_attr('light.living_room_lights', 'brightness') %}
        {% set next_brightness = (current_brightness + 25.5) % 255 %}
        {{ min(next_brightness, 255) | int }}
        """,
    )

    state_brightness = {
        "light.living_room_lights": {"attributes": {"brightness": 100}},
    }

    assert int(_render_jinja(template_brightness, state_brightness)) == int(
        (100 + 25.5) % 255,
    )

    template_str = textwrap.dedent(
        """
        {% set current_brightness = 10 %}
        {{ current_brightness | min(255) | int }}
        """,
    )
    assert int(_render_jinja(template_str, {})) == 10  # noqa: PLR2004


def test_icon_failed_icon() -> None:
    """Test icon function with failed icon."""
    button = Button(icon_mdi="non-existing-icon-yolo")

    # Test that ValueError is raised when rendering the icon
    with pytest.raises(ValueError, match="404"):
        button.render_icon({})

    # Test that IconWarning is issued when trying to render the icon
    with pytest.warns(IconWarning):
        button.try_render_icon({})

    icon = button.try_render_icon({}, size=(100, 100))
    assert icon is not None
    assert isinstance(icon, Image.Image)
    assert icon.size == (100, 100)


async def test_delay() -> None:
    """Test the delay."""
    button = Button(delay=0.1)
    assert not button.is_sleeping()
    assert button.maybe_start_or_cancel_timer()
    await asyncio.sleep(0)  # TODO: figure out why this is needed
    assert button._timer is not None
    assert button._timer.is_sleeping
    assert button.is_sleeping()
    _ = button.render_icon({})
    await asyncio.sleep(0.1)
    assert not button.is_sleeping()


def test_to_markdown_table() -> None:
    """Test to_markdown_table for docs."""
    table = Button.to_markdown_table()
    assert isinstance(table, str)


async def test_anonymous_page(
    mock_deck: Mock,
    websocket_mock: Mock,
    state: dict[str, dict[str, Any]],
) -> None:
    """Test that the anonymous page works."""
    home = Page(
        name="home",
        buttons=[Button(special_type="go-to-page", special_type_data="anon")],
    )
    anon = Page(
        name="anon",
        buttons=[Button(text="yolo"), Button(text="foo", delay=0.1), Button(special_type="close-page")],
    )
    config = Config(pages=[home], anonymous_pages=[anon])
    assert config._current_page_index == 0
    assert config._detached_page is None
    assert config.to_page("anon") == anon
    assert config._detached_page is not None
    assert config.current_page() == anon
    button = config.button(0)
    assert button.text == "yolo"
    press = _on_press_callback(websocket_mock, state, config)
    # Click the button
    await press(mock_deck, 0, key_pressed=True)
    # Should now be the button on the first page
    button = config.button(0)
    assert button.special_type == "go-to-page"
    # Back to anon page
    assert config.to_page("anon") == anon
    # Click the delay button
    button = config.button(1)
    assert button.text == "foo"
    await press(mock_deck, 1, key_pressed=True)
    # Should now still be the button because of the delay
    assert button.text == "foo"
    assert config._detached_page is not None
    assert config.current_page() == anon
    with patch("home_assistant_streamdeck_yaml.update_all_key_images") as mock:
        await asyncio.sleep(0.15)  # longer than delay should then switch to home
        mock.assert_called_once()
    assert config._detached_page is None
    assert config.current_page() == home
    # Should now be the button on the first page
    button = config.button(0)
    assert button.special_type == "go-to-page"
    # Back to anon page to test that the close button works properly
    assert config.to_page("anon") == anon
    await press(mock_deck, 2, key_pressed=True)
    assert config._detached_page is None
    assert config.current_page() == home
<|MERGE_RESOLUTION|>--- conflicted
+++ resolved
@@ -231,21 +231,6 @@
     
 
 
-<<<<<<< HEAD
-def test_example_close_pages(config: Config) -> None:
-    """Test example config close pages."""
-    assert isinstance(config, Config)
-    assert config._current_page_index == 0
-    second_page = config.next_page()
-    assert isinstance(second_page, Page)
-    assert config._current_page_index == 1
-    config.close_page()
-    assert config._current_page_index == 0
-    
-
-
-=======
->>>>>>> eba80046
 @pytest.mark.skipif(
     not IS_CONNECTED_TO_HOMEASSISTANT,
     reason="Not connected to Home Assistant",
