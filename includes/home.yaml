--- conflicted
+++ resolved
@@ -19,13 +19,8 @@
       - 6535  # from default HA options
     brightness:
       - 0
-<<<<<<< HEAD
-      - 10 
-      - 50 
-=======
       - 10
       - 50
->>>>>>> 749273ab
       - 100
 - special_type: go-to-page
   special_type_data: all-lights
